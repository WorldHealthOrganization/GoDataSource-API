'use strict';

const app = require('../../server/server');
const fs = require('fs');
const _ = require('lodash');
const async = require('async');
const apiError = require('./../../components/apiError');
const Platform = require('../../components/platform');
const Config = require('../../server/config.json');
const importableFile = require('./../../components/importableFile');
const genericHelpers = require('../../components/helpers');

const locationImportBatchSize = _.get(Config, 'jobSettings.importResources.batchSize', 100);

module.exports = function (Location) {

  /**
   * Export hierarchical locations list
   * @param callback
   */
  Location.exportHierarchicalList = function (filter, callback) {
    Location
      .find({
<<<<<<< HEAD
        // blacklist some fields in the export
        fields: {
          createdAt: false,
          createdBy: false,
          updatedAt: false,
          dbUpdatedAt: false,
          updatedBy: false,
          deleted: false
        },
=======
        deleted: filter && filter.where && filter.where.includeDeletedLocations ?
          true :
          undefined,
>>>>>>> 6b24ea81
        order: ['name ASC', 'parentLocationId ASC', 'id ASC']
      })
      .then(function (locations) {
        app.utils.remote.helpers
          .offerFileToDownload(JSON.stringify(Location.buildHierarchicalLocationsList(locations), null, 2), 'application/json', 'locations.json', callback);
      }).catch(callback);
  };

  /**
   * Get hierarchical locations list
   * @param filter Besides the default filter properties this request also accepts 'includeChildren' boolean on the first level in 'where'
   * @param callback
   */
  Location.getHierarchicalList = function (filter = {}, callback) {
    // initialize includeChildren filter
    let includeChildren;
    // check if the includeChildren filter was sent; accepting it only on the first level
    includeChildren = _.get(filter, 'where.includeChildren');
    if (typeof includeChildren !== 'undefined') {
      // includeChildren was sent; remove it from the filter as it shouldn't reach DB
      delete filter.where.includeChildren;
    } else {
      // default value is true
      includeChildren = true;
    }

    // check for sent fields
    if (filter.fields) {
      // ensure that properties required in logic are requested from db
      filter.fields = new Array(...new Set(filter.fields.concat(['id', 'parentLocationId'])));
    }

    // initialize logic location filter
    let logicLocationFilter = {
      order: ['name ASC', 'parentLocationId ASC', 'id ASC']
    };
    // initialize flag in order to not repeat the same checks below in code
    let getOtherLocationsForHierarchicalList = true;
    // if there is no query sent we will not need to retrieve other locations in order to construct the hierarchy
    // as we will either retrieve all locations or depending on includeChildren flag we will just retrieve top level locations
    if (
      !filter ||
      !filter.where ||
      !Object.keys(filter.where).length
    ) {
      // set flag to know that we will not need to make other location queries
      getOtherLocationsForHierarchicalList = false;

      if (!includeChildren) {
        // we don't need to include children we will just retrieve top level locations
        logicLocationFilter.where = {
          parentLocationId: null
        };
      }
    }

    Location
      .rawFindWithLoopbackFilter(app.utils.remote
        .mergeFilters(logicLocationFilter, filter || {}))
      .then(function (locations) {
        if (!getOtherLocationsForHierarchicalList) {
          // construct hierarchy only with the found locations
          return callback(null, Location.buildHierarchicalLocationsList(locations));
        }

        // we need to retrieve the other locations to construct the needed hierarchy
        // get found locations IDs
        let foundLocationsIDs = locations.map(location => location.id);

        // check for includeChildren flag
        if (includeChildren) {
          // we need to get children; first get the children and then get the not already found parents;
          // the other way around would get all the children (not needed) for parents of the locations that we actually need
          return Location.getSubLocationsWithDetails(foundLocationsIDs, locations, filter, function (error, locationsWithChildren) {
            if (error) {
              return callback(error);
            }

            let locationsIDs = locationsWithChildren.map(location => location.id);

            // get parent locations
            return Location.getParentLocationsWithDetails(locationsIDs, locationsWithChildren, filter, function (error, locationsWithParents) {
              if (error) {
                return callback(error);
              }

              callback(null, Location.buildHierarchicalLocationsList(locationsWithParents));
            });
          });
        } else {
          // get parent locations
          Location.getParentLocationsWithDetails(foundLocationsIDs, locations, filter, function (error, locationsWithParents) {
            if (error) {
              return callback(error);
            }

            callback(null, Location.buildHierarchicalLocationsList(locationsWithParents));
          });
        }
      })
      .catch(callback);
  };

  /**
   * Import a hierarchical list (JSON) of locations
   * @param req
   * @param file This is doc-only, loopback cannot parse multi-part payload.
   * @param options
   * @param callback
   */
  Location.importHierarchicalList = function (req, file, options, callback) {
    // loopback cannot parse multipart requests
    app.utils.remote.helpers.parseMultipartRequest(req, [], ['file'], Location, [], function (error, fields, files) {
      if (error) {
        return callback(error);
      }
      // read the file
      fs.readFile(files.file.path, function (error, buffer) {
        if (error) {
          return callback(apiError.getError('FILE_NOT_FOUND'));
        }
        // import locations
        Location.importHierarchicalListFromJsonFile(buffer.toString(), options, callback);
      });
    });
  };

  /**
   * Import an importable file using file ID and a map to remap parameters
   * @param body
   * @param options
   * @param callback
   */
  Location.importImportableFileUsingMap = function (body, options, callback) {
    // create a transaction logger as the one on the req will be destroyed once the response is sent
    const logger = app.logger.getTransactionLogger(options.remotingContext.req.transactionId);

    // inject platform identifier
    options.platform = Platform.IMPORT;

    /**
     * Create array of actions that will be executed in series/parallel for each batch
     * Note: Failed items need to have success: false and any other data that needs to be saved on error needs to be added in a error container
     * @param {Array} batchData - Batch data
     * @returns {[]}
     */
    const createBatchActions = function (batchData) {
      // build a list of sync operations
      const syncLocation = [];

      // go through all batch entries
      batchData.forEach(function (locationItem) {
        syncLocation.push(function (asyncCallback) {
          // sync location
          return app.utils.dbSync.syncRecord(logger, app.models.location, locationItem.save, options)
            .then(function () {
              asyncCallback();
            })
            .catch(function (error) {
              asyncCallback(null, {
                success: false,
                error: {
                  error: error,
                  data: {
                    file: locationItem.raw,
                    save: locationItem.save
                  }
                }
              });
            });
        });
      });

      return syncLocation;
    };

    // construct options needed by the formatter worker
    // model boolean properties
    const modelBooleanProperties = genericHelpers.getModelPropertiesByDataType(
      app.models.location,
      genericHelpers.DATA_TYPE.BOOLEAN
    );

    // model date properties
    const modelDateProperties = genericHelpers.getModelPropertiesByDataType(
      app.models.location,
      genericHelpers.DATA_TYPE.DATE
    );

    // options for the formatting method
    const formatterOptions = Object.assign({
      dataType: 'location',
      batchSize: locationImportBatchSize,
      modelBooleanProperties: modelBooleanProperties,
      modelDateProperties: modelDateProperties
    }, body);

    // start import
    importableFile.processImportableFileData(app, {
      modelName: app.models.location.modelName,
      logger: logger,
      parallelActionsLimit: 10
    }, formatterOptions, createBatchActions, callback);
  };

  /**
   * Get usage for a location entry
   * @param filter
   * @param callback
   */
  Location.prototype.getUsage = function (filter, callback) {
    Location.getSubLocations([this.id], [], (err, locations) => {
      if (err) {
        return callback(err);
      }

      Location.findModelUsage(locations, filter, false)
        .then(function (usage) {
          callback(null, usage);
        })
        .catch(callback);
    });
  };

  /**
   * Count usage for a location entry
   * @param where
   * @param callback
   */
  Location.prototype.countUsage = function (where, callback) {
    Location
      .findModelUsage(this.id, {where: where}, true)
      .then(function (results) {
        callback(null,
          // count all of the results
          Object.values(results).reduce(function (a, b) {
            return a + b;
          }));
      })
      .catch(callback);
  };

  /**
   * Propagate location GeoLocation to linked people that do not have manually added geo-location (geoLocationAccurate: false)
   * @param options
   * @param callback
   * @returns {*}
   */
  Location.prototype.propagateGeoLocationToLinkedPeople = function (options, callback) {
    const self = this;
    // sanity check
    if (!this.geoLocation) {
      return callback(app.utils.apiError.getError('LOCATION_NO_GEOLOCATION_INFORMATION', {id: this.id}));
    }

    // find people that have addresses linked to this location, that have different coordinates and their GeoLocation is not marked as accurate
    app.models.person
      .rawFind({
        $or: [
          {
            addresses: {
              $elemMatch: {
                locationId: this.id,
                geoLocationAccurate: {
                  $ne: true
                },
                $or: [
                  {
                    'geoLocation.coordinates.0': {
                      $ne: this.geoLocation.lng
                    }
                  },
                  {
                    'geoLocation.coordinates.1': {
                      $ne: this.geoLocation.lat
                    }
                  }
                ]
              }
            }
          },
          {
            'address.locationId': this.id,
            'address.geoLocationAccurate': {
              $ne: true
            },
            $or: [
              {
                'address.geoLocation.coordinates.0': {
                  $ne: this.geoLocation.lng
                }
              },
              {
                'address.geoLocation.coordinates.1': {
                  $ne: this.geoLocation.lat
                }
              }
            ]

          }
        ]
      })
      .then(function (matchedPeople) {
        // keep a list of errors
        const errors = [];
        // build a list of update actions
        const updateActions = [];
        // go through all the people
        matchedPeople.forEach(function (person) {
          // keep a map of fields to update
          const fieldsToUpdate = {};
          // if the person has a list of addresses
          if (Array.isArray(person.addresses)) {
            // go through all of them
            person.addresses.forEach(function (address) {
              // identify those that use current location and the coordinates are marked as inaccurate
              if (address.locationId === self.id && !address.geoLocationAccurate) {
                // update geo-location
                address.geoLocation = {
                  coordinates: [self.geoLocation.lng, self.geoLocation.lat],
                  type: 'Point'
                };
              }
            });
            // update the list of fields to be updated
            fieldsToUpdate['addresses'] = person.addresses;
          }
          // if the person has an address linked to current location and the coordinates are marked as inaccurate
          if (person.address && person.address.locationId === self.id && !person.address.geoLocationAccurate) {
            // update geo-location
            person.address.geoLocation = {
              coordinates: [self.geoLocation.lng, self.geoLocation.lat],
              type: 'Point'
            };
            fieldsToUpdate['address'] = person.address;
          }
          // if there are updates to be made
          if (Object.keys(fieldsToUpdate).length) {
            // add them to the update actions
            updateActions.push(function (callback) {
              // update the person
              app.models.person
                .rawUpdateOne({
                  _id: person.id
                }, fieldsToUpdate, options)
                .then(function (record) {
                  callback(null, record);
                })
                .catch(function (error) {
                  // if there are errors, store them but allow the process to continue
                  errors.push({
                    model: app.models.person.modelName,
                    recordId: person.id,
                    error: error
                  });
                  callback(null, null);
                });
            });
          }
        });

        // update the follow-up resources
        // add an additional update action
        updateActions.push(function (callback) {
          app.models.followUp
            .rawBulkUpdate({
              'address.locationId': self.id,
              'address.geoLocationAccurate': {
                $ne: true
              },
              $or: [
                {
                  'address.geoLocation.coordinates.0': {
                    $ne: self.geoLocation.lng
                  }
                },
                {
                  'address.geoLocation.coordinates.1': {
                    $ne: self.geoLocation.lat
                  }
                }
              ]
            }, {
              'address.geoLocation': {
                coordinates: [self.geoLocation.lng, self.geoLocation.lat],
                type: 'Point'
              }
            }, options)
            .then(function (result) {
              // check if result contains failed resources to add them into errors container
              if (result.notModified) {
                result.notModifiedIDs.forEach(function (id) {
                  errors.push({
                    model: app.models.followUp.modelName,
                    recordId: id
                  });
                });
              }

              // send additional result details
              callback(null, result.modified);
            })
            .catch(function (error) {
              // all followUp updates failed
              errors.push({
                model: app.models.followUp.modelName,
                error: error
              });
              callback(null, null);
            });
        });

        // promisify result
        return new Promise(function (resolve, reject) {
          // run update actions
          async.parallelLimit(updateActions, 10, function (error, results) {
            if (error) {
              return reject(error);
            }
            resolve({
              error: errors,
              success: results.reduce(
                function (accumulator, result) {
                  // don't add null results
                  if (!result) {
                    return;
                  }

                  // followUp resources are updated in bulk so the action result is a number
                  if (!isNaN(result)) {
                    accumulator += result;
                  } else {
                    accumulator++;
                  }
                  return accumulator;
                }, 0)
            });
          });
        });
      })
      .then(function (results) {
        // if errors are present
        if (results.error.length) {
          // some updates succeeded
          if (results.success !== undefined) {
            // send partial error
            callback(app.utils.apiError.getError('BULK_UPDATE_PARTIAL_SUCCESS', {
              model: Location.modelName,
              success: results.success,
              failed: results.error.length,
              errors: results.error
            }));
          } else {
            // all operations failed
            callback(app.utils.apiError.getError('BULK_UPDATE_FAILED', {
              model: Location.modelName,
              failed: results.error.length,
              errors: results.error
            }));
          }
        } else {
          // success
          callback(null, results.success);
        }
      })
      .catch(callback);
  };
};<|MERGE_RESOLUTION|>--- conflicted
+++ resolved
@@ -21,21 +21,9 @@
   Location.exportHierarchicalList = function (filter, callback) {
     Location
       .find({
-<<<<<<< HEAD
-        // blacklist some fields in the export
-        fields: {
-          createdAt: false,
-          createdBy: false,
-          updatedAt: false,
-          dbUpdatedAt: false,
-          updatedBy: false,
-          deleted: false
-        },
-=======
         deleted: filter && filter.where && filter.where.includeDeletedLocations ?
           true :
           undefined,
->>>>>>> 6b24ea81
         order: ['name ASC', 'parentLocationId ASC', 'id ASC']
       })
       .then(function (locations) {
