'use strict';

/**
 * Note: It is not exposed as an actual controller
 * It extends the Outbreak controller with contact related actions
 */

const app = require('../../server/server');
const genericHelpers = require('../../components/helpers');
const WorkerRunner = require('./../../components/workerRunner');
const pdfUtils = app.utils.pdfDoc;
const _ = require('lodash');
const tmp = require('tmp');
const fs = require('fs');
const AdmZip = require('adm-zip');
const moment = require('moment');
const fork = require('child_process').fork;
const Config = require('../../server/config.json');
const Platform = require('../../components/platform');
const importableFile = require('./../../components/importableFile');
const apiError = require('../../components/apiError');
const exportHelper = require('./../../components/exportHelper');

// used in contact import
const contactImportBatchSize = _.get(Config, 'jobSettings.importResources.batchSize', 100);

module.exports = function (Outbreak) {
  /**
   * Attach before remote (GET outbreaks/{id}/contacts) hooks
   */
  Outbreak.beforeRemote('prototype.findContacts', function (context, modelInstance, next) {
    // filter information based on available permissions
    Outbreak.helpers.filterPersonInformationBasedOnAccessPermissions('LNG_REFERENCE_DATA_CATEGORY_PERSON_TYPE_CONTACT', context);
    next();
  });
  Outbreak.beforeRemote('prototype.findContacts', function (context, modelInstance, next) {
    Outbreak.helpers.findAndFilteredCountContactsBackCompat(context, modelInstance, next);
  });

  /**
   * Find outbreak contacts
   * @param filter Supports 'where.case', 'where.followUp' MongoDB compatible queries
   * @param options
   * @param callback
   */
  Outbreak.prototype.findContacts = function (filter, options, callback) {
    // pre-filter using related data (case, followUps)
    app.models.contact
      .preFilterForOutbreak(this, filter, options)
      .then(function (filter) {
        // find follow-ups using filter
        return app.models.contact.find(filter);
      })
      .then(function (contacts) {
        callback(null, contacts);
      })
      .catch(callback);
  };

  /**
   * Before remote hook for GET /contacts/daily-followup-form/export
   */
  Outbreak.beforeRemote('prototype.exportContactFollowUpListPerDay', function (context, modelInstance, next) {
    Outbreak.helpers.findAndFilteredCountFollowUpsBackCompat(context, modelInstance, next);
  });

  /**
   * Export contact follow-up list for one day or case follow-up list registered as a contact
   * @param res
   * @param date
   * @param contactId
   * @param groupBy
   * @param filter
   * @param options
   * @param callback
   */
  Outbreak.prototype.exportContactFollowUpListPerDay = function (res, date, contactId, groupBy, filter, options, callback) {
    // make context available
    const self = this;
    // get language id
    const languageId = options.remotingContext.req.authData.user.languageId;
    if (!['place', 'case'].includes(groupBy)) {
      groupBy = 'place';
    }

    /**
     * Flow control, make sure callback is not called multiple times
     * @param error
     * @param result
     */
    function cb(error, result) {
      // execute callback
      callback(error, result);
      // replace callback with no-op to prevent calling it multiple times
      callback = function noOp() {
      };
    }

    // make sure we have either date or contactId
    if (
      !date &&
      !contactId
    ) {
      // return validation error: at least one of these two must be provided
      const error = new Error('Either date or contactId must be provided');
      res.req.logger.error(JSON.stringify(error));
      return cb(error);
    }

    // load language dictionary
    app.models.language.getLanguageDictionary(languageId, function (error, dictionary) {
      // handle errors
      if (error) {
        return cb(error);
      }

      // start the builder
      const dailyFollowUpListBuilder = fork(`${__dirname}../../../components/workers/buildDailyFollowUpList`,
        [], {
          execArgv: [],
          windowsHide: true
        }
      );

      /**
       * Event listener handler
       */
      function eventListener() {
        const error = new Error(`Processing failed. Worker stopped. Event Details: ${JSON.stringify(arguments)}`);
        res.req.logger.error(JSON.stringify(error));
        cb(error);
      }

      // listen to exit events
      ['error', 'exit'].forEach(function (event) {
        dailyFollowUpListBuilder.on(event, eventListener);
      });

      // listen to builder messages
      dailyFollowUpListBuilder.on('message', function (args) {
        // first argument is an error
        if (args[0]) {
          // handle it
          cb(args[0]);
        }
        // if the message is a chunk
        if (args[1] && args[1].chunk) {
          // write it on the response
          res.write(Buffer.from(args[1].chunk.data));
        }
        // if the worker finished
        if (args[1] && args[1].end) {
          // end the response
          res.end();
          // process will be closed gracefully, remove listeners
          ['error', 'exit'].forEach(function (event) {
            dailyFollowUpListBuilder.removeListener(event, eventListener);
          });
          // stop the builder
          dailyFollowUpListBuilder.kill();
        }
      });

      // set appropriate headers
      res.set('Content-type', 'application/pdf');
      res.set('Content-disposition', 'attachment;filename=Daily Contact Follow-up.pdf');

      // define start date, end date for follow-ups
      let startDate;
      let endDate;
      let dateCondition = {};
      // set them according to date
      if (date) {
        // determine start & end dates
        startDate = genericHelpers.getDate(date.startDate);
        endDate = genericHelpers.getDateEndOfDay(date.endDate);

        // determine date condition that will be added when retrieving follow-ups
        dateCondition = {
          date: {
            gte: new Date(startDate),
            lte: new Date(endDate)
          }
        };
      }

      // determine contact condition that will be added when retrieving follow-ups
      let contactCondition = {};
      let contactData;
      if (contactId) {
        contactCondition = {
          personId: contactId
        };
      }

      // keep a list of locations to resolve
      const locationsToResolve = [];
      // pre-filter using related data (case, contact)
      app.models.followUp
        .preFilterForOutbreak(self, filter)
        .then(function (filter) {
          // add geographical restriction to filter if needed
          return app.models.followUp
            .addGeographicalRestrictions(options.remotingContext, filter.where)
            .then(updatedFilter => {
              // update where if needed
              updatedFilter && (filter.where = updatedFilter);

              // finished
              return filter;
            });

        })
        .then(function (filter) {
          // find follow-ups using filter
          return app.models.followUp.rawFind({
            $and: [
              filter.where, Object.assign(
                {
                  outbreakId: self.id
                },
                dateCondition,
                contactCondition
              )
            ]
          }, {
            projection: {
              personId: 1,
              statusId: 1,
              date: 1,
              address: 1,
              index: 1,
              targeted: 1
            }
          });
        })
        .then(function (followUps) {
          // find contacts for the found follow-ups
          return app.models.person
            .rawFind({
              _id: contactId ? contactId : {
                inq: [...new Set(followUps.map(followUp => followUp.personId))]
              },
              outbreakId: self.id
            }, {
              projection: {
                followUp: 1,
                firstName: 1,
                middleName: 1,
                lastName: 1,
                gender: 1,
                age: 1,
                dateOfLastContact: 1,
                addresses: 1
              }
            })
            .then(function (contacts) {
              // map the contacts to easily reference them after
              const contactsMap = {};
              contacts.forEach(function (contact) {
                contactsMap[contact.id] = contact;
              });

              // keep contact data to use later when generating pdf
              contactData = contactsMap[contactId];

              // add contact information for each follow-up
              followUps.forEach(function (followUp) {
                followUp.contact = contactsMap[followUp.personId];

                // assume unknown location
                let locationId = 'LNG_REPORT_DAILY_FOLLOW_UP_LIST_UNKNOWN_LOCATION';

                // try to get location from the follow-up
                if (followUp.address && followUp.address.locationId) {
                  locationId = followUp.address.locationId;
                }

                // if location was not found
                if (locationId === 'LNG_REPORT_DAILY_FOLLOW_UP_LIST_UNKNOWN_LOCATION') {
                  // try to get location from the contact
                  let currentAddress = app.models.person.getCurrentAddress(followUp.contact || {});
                  // if location was found
                  if (currentAddress) {
                    // use it
                    currentAddress.locationId = currentAddress.locationId ?
                      currentAddress.locationId :
                      'LNG_REPORT_DAILY_FOLLOW_UP_LIST_UNKNOWN_LOCATION';

                    // update follow-up address
                    followUp.address = currentAddress;
                  }
                }

                // retrieve locations
                if (locationId !== 'LNG_REPORT_DAILY_FOLLOW_UP_LIST_UNKNOWN_LOCATION') {
                  locationsToResolve.push(locationId);
                }
              });

              // build groups (grouped by place/case)
              const groups = {};
              switch (groupBy) {
                case 'place':
                  // group follow-ups by place (location)
                  followUps.forEach(function (followUp) {
                    // assume unknown location
                    let locationId = 'LNG_REPORT_DAILY_FOLLOW_UP_LIST_UNKNOWN_LOCATION';

                    // try to get location from the follow-up
                    if (followUp.address && followUp.address.locationId) {
                      locationId = followUp.address.locationId;
                    }

                    // init group (if not present)
                    if (!groups[locationId]) {
                      groups[locationId] = {
                        records: []
                      };
                    }
                    // add follow-up  to the group
                    groups[locationId].records.push(followUp);
                  });

                  // no need to return locations grouped by outbreak admin level locations
                  // that is how it was the old logic, which was removed after discussing with WHO in WGD-2000
                  return groups;
                case 'case':
                  // group by case, first find relationships of a contact
                  return app.models.relationship
                    .rawFind({
                      outbreakId: self.id,
                      'persons.id': {
                        inq: Object.keys(contactsMap)
                      }
                    }, {
                      projection: {
                        persons: 1
                      },
                      order: {contactDate: 1}
                    })
                    .then(function (relationships) {
                      // map contacts to cases
                      const contactToCaseMap = {};
                      relationships.forEach(function (relationship) {
                        let contactId;
                        let caseId;
                        // find contact and case
                        // Note: need to also check for contact -> contact of contact relationship; will not take those relationships into account
                        Array.isArray(relationship.persons) && relationship.persons.forEach(function (person) {
                          if (person.type === 'LNG_REFERENCE_DATA_CATEGORY_PERSON_TYPE_CONTACT') {
                            contactId = person.id;
                          } else if (person.type !== 'LNG_REFERENCE_DATA_CATEGORY_PERSON_TYPE_CONTACT_OF_CONTACT') {
                            caseId = person.id;
                          }
                        });
                        // if found, add them to the map
                        if (contactId && caseId) {
                          contactToCaseMap[contactId] = caseId;
                        }
                      });
                      // find people (cases)
                      return app.models.person
                        .rawFind({
                          _id: {
                            inq: Object.values(contactToCaseMap)
                          },
                          outbreakId: self.id,
                        }, {
                          projection: {
                            type: 1,
                            firstName: 1,
                            middleName: 1,
                            lastName: 1,
                            name: 1
                          }
                        })
                        .then(function (people) {
                          // build people map to easily reference people by id
                          const peopleMap = {};
                          people.forEach(function (person) {
                            peopleMap[person.id] = person;
                          });
                          // go through all follow-ups
                          followUps.forEach(function (followUp) {
                            // init group if not already initialized
                            if (!groups[contactToCaseMap[followUp.personId]]) {
                              // get person information from the map
                              const person = peopleMap[contactToCaseMap[followUp.personId]] || {};
                              // add group information
                              groups[contactToCaseMap[followUp.personId]] = {
                                name: person.name ? person.name.trim() : `${person.firstName || ''} ${person.middleName || ''} ${person.lastName || ''}`.trim(),
                                records: []
                              };
                            }
                            // add follow-up to the group
                            groups[contactToCaseMap[followUp.personId]].records.push(followUp);
                          });
                          return groups;
                        });
                    });
              }
            })
            .then(function (groups) {
              // if the grouping is done by place
              if (groupBy === 'place') {
                // add group ids to the list of locations that need to be resolved
                locationsToResolve.push(...Object.keys(groups));
              }
              // find locations
              return app.models.location
                .rawFind({
                  id: {
                    inq: locationsToResolve,
                  }
                }, {
                  projection: {
                    name: 1
                  }
                })
                .then(function (locations) {
                  // build a map of locations to easily reference them by id
                  const locationsMap = {};
                  const data = {};
                  locations.forEach(function (location) {
                    locationsMap[location.id] = location;
                  });

                  // unknown translated name
                  const unknownLocationName = dictionary.getTranslation('LNG_REPORT_DAILY_FOLLOW_UP_LIST_UNKNOWN_LOCATION');
                  const yesLabel = dictionary.getTranslation('LNG_COMMON_LABEL_YES');
                  const noLabel = dictionary.getTranslation('LNG_COMMON_LABEL_NO');

                  // go through the groups
                  Object.keys(groups).forEach(function (groupId) {
                    // build data sets
                    data[groupId] = {
                      name: groups[groupId].name,
                      records: [],
                    };

                    // if the grouping is by place
                    if (groupBy === 'place') {
                      // and group id contains a location id
                      if (groupId !== 'LNG_REPORT_DAILY_FOLLOW_UP_LIST_UNKNOWN_LOCATION') {
                        // resolve group name
                        data[groupId].name = _.get(locationsMap, `${groupId}.name`);
                      } else {
                        // otherwise add Unknown Location label
                        data[groupId].name = unknownLocationName;
                      }
                    }

                    // go through all records
                    groups[groupId].records.forEach(function (record) {
                      // translate gender
                      record.gender = dictionary.getTranslation(_.get(record, 'contact.gender'));

                      // build record entry
                      const recordEntry = {
                        lastName: _.get(record, 'contact.lastName', ''),
                        firstName: _.get(record, 'contact.firstName', ''),
                        middleName: _.get(record, 'contact.middleName', ''),
                        age: pdfUtils.displayAge(record.contact, dictionary),
                        gender: record.gender,
                        location: record.address && record.address.locationId && record.address.locationId !== 'LNG_REPORT_DAILY_FOLLOW_UP_LIST_UNKNOWN_LOCATION' && locationsMap[record.address.locationId] ?
                          locationsMap[record.address.locationId].name :
                          unknownLocationName,
                        address: app.models.address.getHumanReadableAddress(record.address),
                        phoneNumber: _.get(record, 'address.phoneNumber', ''),
                        day: record.index,
                        from: moment(_.get(record, 'contact.followUp.startDate')).format('YYYY-MM-DD'),
                        to: moment(_.get(record, 'contact.followUp.endDate')).format('YYYY-MM-DD'),
                        date: record.date ? moment(record.date).format('YYYY-MM-DD') : undefined,
                        targeted: record.targeted ? yesLabel : noLabel
                      };

                      // mark appropriate status as done
                      recordEntry[record.statusId] = 'X';
                      // add record entry to dataset
                      data[groupId].records.push(recordEntry);
                    });
                  });
                  return data;
                });
            });
        })
        .then(function (data) {
          // get available follow-up statuses from reference data
          return app.models.referenceData
            .rawFind({
              categoryId: 'LNG_REFERENCE_DATA_CONTACT_DAILY_FOLLOW_UP_STATUS_TYPE',
              value: {
                neq: 'LNG_REFERENCE_DATA_CONTACT_DAILY_FOLLOW_UP_STATUS_TYPE_NOT_PERFORMED'
              }
            }, {
              projection: {
                value: 1
              }
            })
            .then(function (referenceData) {
              // build table headers
              const headers = [
                ...(contactData ? [{
                  id: 'date',
                  header: dictionary.getTranslation('LNG_REPORT_DAILY_FOLLOW_UP_LIST_DATE')
                }] : [{
                  id: 'firstName',
                  header: dictionary.getTranslation('LNG_REPORT_DAILY_FOLLOW_UP_LIST_FIRST_NAME')
                }, {
                  id: 'lastName',
                  header: dictionary.getTranslation('LNG_REPORT_DAILY_FOLLOW_UP_LIST_LAST_NAME')
                }, {
                  id: 'middleName',
                  header: dictionary.getTranslation('LNG_REPORT_DAILY_FOLLOW_UP_LIST_MIDDLE_NAME')
                }, {
                  id: 'age',
                  header: dictionary.getTranslation('LNG_REPORT_DAILY_FOLLOW_UP_LIST_AGE')
                }, {
                  id: 'gender',
                  header: dictionary.getTranslation('LNG_REPORT_DAILY_FOLLOW_UP_LIST_GENDER')
                }]),
                ...(groupBy === 'case' ? [{
                  id: 'location',
                  header: dictionary.getTranslation('LNG_REPORT_DAILY_FOLLOW_UP_LIST_LOCATION')
                }] : []),
                ...[{
                  id: 'address',
                  header: dictionary.getTranslation('LNG_REPORT_DAILY_FOLLOW_UP_LIST_ADDRESS')
                }, {
                  id: 'phoneNumber',
                  header: dictionary.getTranslation('LNG_REPORT_DAILY_FOLLOW_UP_LIST_PHONE_NUMBER')
                }, {
                  id: 'day',
                  header: dictionary.getTranslation('LNG_REPORT_DAILY_FOLLOW_UP_LIST_DAY')
                }, {
                  id: 'from',
                  header: dictionary.getTranslation('LNG_REPORT_DAILY_FOLLOW_UP_LIST_FROM')
                }, {
                  id: 'to',
                  header: dictionary.getTranslation('LNG_REPORT_DAILY_FOLLOW_UP_LIST_TO')
                }, {
                  id: 'targeted',
                  header: dictionary.getTranslation('LNG_REPORT_DAILY_FOLLOW_UP_LIST_TARGETED')
                }]
              ];

              // also add follow-up statuses to table headers
              referenceData.forEach(function (referenceDataItem) {
                headers.push({
                  id: referenceDataItem.value,
                  header: dictionary.getTranslation(referenceDataItem.value)
                });
              });
              // define a list of common labels
              const commonLabels = {
                title: `${dictionary.getTranslation('LNG_REPORT_DAILY_FOLLOW_UP_LIST_TITLE')}: ${contactData ? app.models.person.getDisplayName(contactData) : moment(startDate).format('YYYY-MM-DD')}`,
                groupTitle: dictionary.getTranslation(groupBy === 'place' ? 'LNG_REPORT_DAILY_FOLLOW_UP_LIST_GROUP_TITLE_LOCATION' : 'LNG_REPORT_DAILY_FOLLOW_UP_LIST_GROUP_TITLE_CASE'),
                total: dictionary.getTranslation('LNG_REPORT_DAILY_FOLLOW_UP_LIST_TOTAL')
              };

              // process groups in batches
              (function processInBatches(commonLabels, headers, dataSet) {
                // get the list of keys
                let setKeys = Object.keys(dataSet);

                // sort by location name ascending
                setKeys.sort((locationId1, locationId2) => {
                  return dataSet[locationId2].name.toLowerCase().localeCompare(dataSet[locationId1].name.toLowerCase());
                });

                // get max batch size
                let maxBatchSize = setKeys.length;
                // no records left to be processed
                if (maxBatchSize === 0) {
                  // all records processed, inform the worker that is time to finish
                  return dailyFollowUpListBuilder.send({fn: 'finish', args: []});
                } else if (maxBatchSize > 100) {
                  // too many records left, limit batch size to 100
                  maxBatchSize = 100;
                }
                // build a subset of data
                const dataSubSet = {};
                // add data to the subset until the sub-set is full
                for (let i = 0; i < maxBatchSize; i++) {
                  dataSubSet[setKeys[i]] = dataSet[setKeys[i]];
                  delete dataSet[setKeys[i]];
                }

                // worker communicates via messages, listen to them
                function listener(args) {
                  // first argument is an error
                  if (args[0]) {
                    // handle it
                    return cb(args[0]);
                  }
                  // if the worker is ready for the next batch
                  if (args[1] && args[1].readyForNextBatch) {
                    // remove current listener
                    dailyFollowUpListBuilder.removeListener('message', listener);
                    // send move to next step
                    processInBatches(commonLabels, headers, dataSet);
                  }
                }

                // listen to worker messages
                dailyFollowUpListBuilder.on('message', listener);
                // build follow-up list
                dailyFollowUpListBuilder.send({
                  fn: 'sendData',
                  args: [commonLabels, headers, dataSubSet, Object.keys(dataSet).length === 0]
                });
              })(commonLabels, headers, data);
            });
        })
        .catch(cb);
    });
  };

  /**
   * Before remote hook fot GET /contacts/daily-list/export
   */
  Outbreak.beforeRemote('prototype.exportDailyContactFollowUpList', function (context, modelInstance, next) {
    Outbreak.helpers.findAndFilteredCountContactsBackCompat(context, modelInstance, next);
  });

  /**
   * Export a daily contact follow-up form for every contact.
   * @param res
   * @param groupBy
   * @param filter
   * @param options
   * @param callback
   */
  Outbreak.prototype.exportDailyContactFollowUpList = function (res, groupBy, filter, options, callback) {
    let self = this;
    app.models.contact
      .preFilterForOutbreak(this, filter, options)
      .then(function (filter) {
        // get language id
        const languageId = options.remotingContext.req.authData.user.languageId;
        if (!['place', 'case'].includes(groupBy)) {
          groupBy = 'place';
        }

        /**
         * Flow control, make sure callback is not called multiple times
         * @param error
         * @param result
         */
        function cb(error, result) {
          // execute callback
          callback(error, result);
          // replace callback with no-op to prevent calling it multiple times
          callback = function noOp() {
          };
        }

        // load language dictionary
        app.models.language.getLanguageDictionary(languageId, function (error, dictionary) {
          // handle errors
          if (error) {
            return cb(error);
          }

          // start the builder
          const dailyFollowUpListBuilder = fork(`${__dirname}../../../components/workers/buildDailyContactList`,
            [], {
              execArgv: [],
              windowsHide: true
            }
          );

          /**
           * Event listener handler
           */
          function eventListener() {
            const error = new Error(`Processing failed. Worker stopped. Event Details: ${JSON.stringify(arguments)}`);
            res.req.logger.error(JSON.stringify(error));
            cb(error);
          }

          // listen to exit events
          ['error', 'exit'].forEach(function (event) {
            dailyFollowUpListBuilder.on(event, eventListener);
          });

          // listen to builder messages
          dailyFollowUpListBuilder.on('message', function (args) {
            // first argument is an error
            if (args[0]) {
              // handle it
              cb(args[0]);
            }
            // if the message is a chunk
            if (args[1] && args[1].chunk) {
              // write it on the response
              res.write(Buffer.from(args[1].chunk.data));
            }
            // if the worker finished
            if (args[1] && args[1].end) {
              // end the response
              res.end();
              // process will be closed gracefully, remove listeners
              ['error', 'exit'].forEach(function (event) {
                dailyFollowUpListBuilder.removeListener(event, eventListener);
              });
              // stop the builder
              dailyFollowUpListBuilder.kill();
            }
          });

          // set appropriate headers
          res.set('Content-type', 'application/pdf');
          res.set('Content-disposition', 'attachment;filename=Daily Contact List.pdf');

          // keep a list of locations to resolve
          const locationsToResolve = [];
          // find contacts for the found follow-ups
          return app.models.contact
            .rawFind(filter.where, {
              projection: {
                followUp: 1,
                firstName: 1,
                middleName: 1,
                lastName: 1,
                gender: 1,
                age: 1,
                dateOfLastContact: 1,
                addresses: 1
              }
            })
            .then(function (contacts) {
              // map the contacts to easily reference them after
              const contactsMap = {};
              contacts.forEach(function (contact) {
                contactsMap[contact.id] = contact;
              });

              // find all follow ups for all contacts and group them by contact
              return app.models.followUp
                .rawFind({
                  personId: {
                    $in: Object.keys(contactsMap)
                  }
                })
                .then((followUps) => {
                  const groupedFollowups = _.groupBy(followUps, (f) => f.personId);

                  contacts = contacts.map((contact) => {
                    // sort by index and remove duplicates from the same day
                    let contactFollowUps = groupedFollowups[contact.id] || [];
                    contactFollowUps = _.uniqBy(contactFollowUps, 'index').sort((a, b) => a.index - b.index);
                    contact.followUps = contactFollowUps;
                    return contact;
                  });

                  // build groups (grouped by place/case)
                  const groups = {};
                  if (groupBy === 'place') {
                    // group contacts by place (location)
                    contacts.forEach((contact) => {
                      // assume unknown location
                      let locationId = 'LNG_REPORT_DAILY_FOLLOW_UP_LIST_UNKNOWN_LOCATION';

                      // try to get location from the contact
                      let currentAddress = app.models.person.getCurrentAddress(contact);

                      // if location was found
                      if (currentAddress) {
                        // use it
                        currentAddress.locationId = currentAddress.locationId ?
                          currentAddress.locationId :
                          'LNG_REPORT_DAILY_FOLLOW_UP_LIST_UNKNOWN_LOCATION';
                        locationId = currentAddress.locationId;
                      }

                      // init group (if not present)
                      if (!groups[locationId]) {
                        groups[locationId] = {
                          records: []
                        };
                      }

                      // to easily resolve it
                      contact.currentAddress = currentAddress || {
                        locationId: locationId
                      };

                      // add contact to the group
                      groups[locationId].records.push(contact);
                    });

                    // no need to return locations grouped by outbreak admin level locations
                    // that is how it was the old logic, which was removed after discussing with WHO in WGD-2000
                    return groups;
                  } else {
                    // group by case, first find relationships
                    return app.models.relationship
                      .rawFind({
                        outbreakId: self.id,
                        'persons.id': {
                          inq: Object.keys(contactsMap)
                        }
                      }, {
                        projection: {
                          persons: 1
                        },
                        order: {contactDate: 1}
                      })
                      .then(function (relationships) {
                        // map contacts to cases
                        const contactToCaseMap = {};
                        relationships.forEach(function (relationship) {
                          let contactId;
                          let caseId;
                          // find contact and case
                          Array.isArray(relationship.persons) && relationship.persons.forEach(function (person) {
                            if (person.type === 'LNG_REFERENCE_DATA_CATEGORY_PERSON_TYPE_CONTACT') {
                              contactId = person.id;
                            } else {
                              caseId = person.id;
                            }
                          });
                          // if found, add them to the map
                          if (contactId && caseId) {
                            contactToCaseMap[contactId] = caseId;
                          }
                        });
                        // find people (cases)
                        return app.models.person
                          .rawFind({
                            _id: {
                              inq: Object.values(contactToCaseMap)
                            },
                            outbreakId: self.id,
                          }, {
                            projection: {
                              type: 1,
                              firstName: 1,
                              middleName: 1,
                              lastName: 1,
                              name: 1
                            }
                          })
                          .then(function (cases) {
                            // build people map to easily reference people by id
                            const casesMap = {};
                            cases.forEach(function (caseItem) {
                              casesMap[caseItem.id] = caseItem;
                            });

                            // go through all contacts
                            contacts.forEach((contact) => {
                              // init group if not already initiated
                              if (!groups[contactToCaseMap[contact.id]]) {
                                // get person information from the map
                                const person = casesMap[contactToCaseMap[contact.id]] || {};
                                // add group information
                                groups[contactToCaseMap[contact.id]] = {
                                  name: `${person.firstName || ''} ${person.middleName || ''} ${person.lastName || ''}`.trim(),
                                  records: []
                                };
                              }
                              // add follow-up to the group
                              groups[contactToCaseMap[contact.id]].records.push(contact);
                            });
                            return groups;
                          });
                      });
                  }
                })
                .then(function (groups) {
                  // if the grouping is done by place
                  if (groupBy === 'place') {
                    // add group ids to the list of locations that need to be resolved
                    locationsToResolve.push(...Object.keys(groups));
                  } else {
                    const locationsToRetrieve = {};
                    Object.keys(groups).forEach(function (groupId) {
                      groups[groupId].records.forEach(function (record) {
                        if (!record.currentAddress) {
                          record.currentAddress = app.models.person.getCurrentAddress(record);
                          if (
                            record.currentAddress &&
                            record.currentAddress.locationId &&
                            record.currentAddress.locationId !== 'LNG_REPORT_DAILY_FOLLOW_UP_LIST_UNKNOWN_LOCATION'
                          ) {
                            locationsToRetrieve[record.currentAddress.locationId] = true;
                          }
                        }
                      });
                    });
                    locationsToResolve.push(...Object.keys(locationsToRetrieve));
                  }

                  // find locations
                  return app.models.location
                    .rawFind({
                      id: {
                        inq: locationsToResolve,
                      }
                    }, {
                      projection: {
                        name: 1
                      }
                    })
                    .then(function (locations) {
                      // build a map of locations to easily reference them by id
                      const locationsMap = {};
                      const data = {};
                      locations.forEach(function (location) {
                        locationsMap[location.id] = location;
                      });

                      // store unknown location translation
                      const unknownLocationTranslation = dictionary.getTranslation('LNG_REPORT_DAILY_FOLLOW_UP_LIST_UNKNOWN_LOCATION');

                      // go through the groups
                      Object.keys(groups).forEach(function (groupId) {
                        // build data sets
                        data[groupId] = {
                          name: groups[groupId].name,
                          records: [],
                        };
                        // if the grouping is by place
                        if (groupBy === 'place') {
                          // and group id contains a location id
                          if (groupId !== 'LNG_REPORT_DAILY_FOLLOW_UP_LIST_UNKNOWN_LOCATION') {
                            // resolve group name
                            data[groupId].name = _.get(locationsMap, `${groupId}.name`);
                          } else {
                            // otherwise add Unknown Location label
                            data[groupId].name = unknownLocationTranslation;
                          }
                        }

                        // go through all records
                        groups[groupId].records.forEach(function (record) {
                          if (!record.currentAddress) {
                            record.currentAddress = app.models.person.getCurrentAddress(record) || {
                              locationId: 'LNG_REPORT_DAILY_FOLLOW_UP_LIST_UNKNOWN_LOCATION'
                            };
                          }

                          // build record entry
                          const recordEntry = {
                            lastName: _.get(record, 'lastName', ''),
                            firstName: _.get(record, 'firstName', ''),
                            middleName: _.get(record, 'middleName', ''),
                            age: pdfUtils.displayAge(record, dictionary),
                            gender: dictionary.getTranslation(_.get(record, 'gender')),
                            location: record.currentAddress && record.currentAddress.locationId && record.currentAddress.locationId !== 'LNG_REPORT_DAILY_FOLLOW_UP_LIST_UNKNOWN_LOCATION' && locationsMap[record.currentAddress.locationId] ?
                              locationsMap[record.currentAddress.locationId].name :
                              unknownLocationTranslation,
                            address: app.models.address.getHumanReadableAddress(record.currentAddress),
                            from: moment(_.get(record, 'followUp.startDate')).format('YYYY-MM-DD'),
                            to: moment(_.get(record, 'followUp.endDate')).format('YYYY-MM-DD'),
                            // needed for building tables
                            followUps: record.followUps,
                            followUp: record.followUp
                          };

                          // add record entry to dataset
                          data[groupId].records.push(recordEntry);
                        });
                      });
                      return data;
                    });
                })
                .then(function (groups) {
                  // translate follow ups status acronyms here
                  // to pass it to the worker
                  const followUpStatusAcronyms = app.models.followUp.statusAcronymMap;
                  const translatedFollowUpAcronyms = {};
                  const translatedFollowUpAcronymsAndIds = {};
                  for (let prop in followUpStatusAcronyms) {
                    const translatedProp = dictionary.getTranslation(prop);
                    const translatedValue = dictionary.getTranslation(followUpStatusAcronyms[prop]);
                    translatedFollowUpAcronyms[prop] = translatedValue;
                    translatedFollowUpAcronymsAndIds[translatedProp] = translatedValue;
                  }

                  // used to fit the table on one page
                  const standardHeaderSize = 40;

                  // build table headers
                  const headers = [
                    ...([{
                      id: 'firstName',
                      header: dictionary.getTranslation('LNG_REPORT_DAILY_FOLLOW_UP_LIST_FIRST_NAME'),
                      width: standardHeaderSize
                    }, {
                      id: 'lastName',
                      header: dictionary.getTranslation('LNG_REPORT_DAILY_FOLLOW_UP_LIST_LAST_NAME'),
                      width: standardHeaderSize
                    }, {
                      id: 'middleName',
                      header: dictionary.getTranslation('LNG_REPORT_DAILY_FOLLOW_UP_LIST_MIDDLE_NAME'),
                      width: standardHeaderSize + 10
                    }, {
                      id: 'age',
                      header: dictionary.getTranslation('LNG_REPORT_DAILY_FOLLOW_UP_LIST_AGE'),
                      width: standardHeaderSize
                    }, {
                      id: 'gender',
                      header: dictionary.getTranslation('LNG_REPORT_DAILY_FOLLOW_UP_LIST_GENDER'),
                      width: standardHeaderSize
                    }]),
                    ...(groupBy === 'case' ? [{
                      id: 'location',
                      header: dictionary.getTranslation('LNG_REPORT_DAILY_FOLLOW_UP_LIST_LOCATION'),
                      width: standardHeaderSize
                    }] : []),
                    ...([{
                      id: 'address',
                      header: dictionary.getTranslation('LNG_REPORT_DAILY_FOLLOW_UP_LIST_ADDRESS'),
                      width: standardHeaderSize
                    }, {
                      id: 'from',
                      header: dictionary.getTranslation('LNG_REPORT_DAILY_FOLLOW_UP_LIST_FROM'),
                      width: standardHeaderSize - 5
                    }, {
                      id: 'to',
                      header: dictionary.getTranslation('LNG_REPORT_DAILY_FOLLOW_UP_LIST_TO'),
                      width: standardHeaderSize - 5
                    }])
                  ];


                  // group by title translation
                  const groupTitle = dictionary.getTranslation(groupBy === 'place' ?
                    'LNG_REPORT_DAILY_FOLLOW_UP_LIST_GROUP_TITLE_LOCATION' :
                    'LNG_REPORT_DAILY_FOLLOW_UP_LIST_GROUP_TITLE_CASE');

                  // total title translation
                  const totalTitle = dictionary.getTranslation('LNG_LIST_HEADER_TOTAL');

                  // start document title
                  const pdfTitle = dictionary.getTranslation('LNG_PAGE_TITLE_DAILY_CONTACTS_LIST');
                  const legendTitle = dictionary.getTranslation('LNG_FOLLOW_UP_STATUS_LEGEND');

                  // flag that indicates that start document props were added
                  let startDocumentAdded = false;

                  // process groups in batches
                  (function processInBatches(defaultHeaders, groups) {
                    // we process the first group always
                    const groupsKeys = Object.keys(groups);
                    if (!groupsKeys.length) {
                      // all records processed, inform the worker that is time to finish
                      return dailyFollowUpListBuilder.send({fn: 'finish', args: []});
                    }

                    const targetGroup = groups[groupsKeys[0]];
                    delete groups[groupsKeys[0]];

                    const listener = function (args) {
                      // first argument is an error
                      if (args[0]) {
                        // handle it
                        return cb(args[0]);
                      }
                      // if the worker is ready for the next batch
                      if (args[1] && args[1].readyForNextBatch) {
                        // remove current listener
                        dailyFollowUpListBuilder.removeListener('message', listener);
                        // send move to next step
                        processInBatches(headers, groups);
                      }
                    };

                    // listen to worker messages
                    dailyFollowUpListBuilder.on('message', listener);

                    // custom options to be sent over to the worker
                    const customOpts = {
                      groupTitle: groupTitle,
                      totalTitle: totalTitle
                    };

                    if (!startDocumentAdded) {
                      customOpts.startDocument = {
                        title: pdfTitle,
                        legend: {
                          title: legendTitle,
                          values: translatedFollowUpAcronymsAndIds
                        }
                      };
                    }

                    // build the group
                    dailyFollowUpListBuilder.send({
                      fn: 'sendData',
                      args: [
                        customOpts,
                        defaultHeaders,
                        targetGroup,
                        translatedFollowUpAcronyms
                      ]
                    });

                    // do not add start document opts on next call
                    startDocumentAdded = true;

                  })(headers, groups);
                });
            })
            .catch(cb);
        });
      });
  };

  /**
   * Build and return a pdf containing a contact's information, relationships and follow ups (dossier)
   * @param contacts
   * @param anonymousFields
   * @param options
   * @param callback
   */
  Outbreak.prototype.contactDossier = function (contacts, anonymousFields, options, callback) {
    const models = app.models;
    const followUpQuestionnaire = this.contactFollowUpTemplate.toJSON();
    let questions = [];
    let tmpDir = tmp.dirSync({unsafeCleanup: true});
    let tmpDirName = tmpDir.name;

    let contactQuery = {
      id: {
        inq: contacts
      }
    };

    let that = this;

    // add geographical restriction to filter if needed
    app.models.contact
      .addGeographicalRestrictions(options.remotingContext, contactQuery)
      .then(updatedFilter => {
        updatedFilter && (contactQuery = updatedFilter);

        return new Promise((resolve, reject) => {
          // Get all requested contacts, including their relationships and followUps
          that.__get__contacts({
            where: contactQuery,
            include: [
              {
                relation: 'relationships',
                scope: {
                  include: [
                    {
                      relation: 'people'
                    },
                    {
                      relation: 'cluster'
                    }
                  ]
                }
              },
              {
                relation: 'followUps'
              }
            ]
          }, function (error, results) {
            if (error) {
              return reject(error);
            }

            return resolve(results);
          });
        });
      })
      .then(results => {
        const pdfUtils = app.utils.pdfDoc;
        const languageId = options.remotingContext.req.authData.user.languageId;
        let sanitizedContacts = [];

        genericHelpers.attachLocations(
          app.models.case,
          app.models.location,
          results,
          (err, result) => {
            if (!err) {
              result = result || {};
              results = result.records || results;
            }

            // Get the language dictionary
            app.models.language.getLanguageDictionary(languageId, function (error, dictionary) {
              // handle errors
              if (error) {
                return callback(error);
              }

              // Transform all DB models into JSONs for better handling
              results.forEach((contact, contactIndex) => {
                results[contactIndex] = contact.toJSON();

                // this is needed because loopback doesn't return hidden fields from definition into the toJSON call
                // might be removed later
                results[contactIndex].type = contact.type;

                // since relationships is a custom relation, the relationships collection is included differently in the case model,
                // and not converted by the initial toJSON method.
                contact.relationships.forEach((relationship, relationshipIndex) => {
                  contact.relationships[relationshipIndex] = relationship.toJSON();
                  contact.relationships[relationshipIndex].people.forEach((member, memberIndex) => {
                    contact.relationships[relationshipIndex].people[memberIndex] = member.toJSON();
                  });
                });
              });

              // Replace all foreign keys with readable data
              genericHelpers.resolveModelForeignKeys(app, app.models.contact, results, dictionary)
                .then((results) => {
                  results.forEach((contact, contactIndex) => {
                    // keep the initial data of the contact (we currently use it to generate the QR code only)
                    sanitizedContacts[contactIndex] = {
                      rawData: contact
                    };

                    // Anonymize the required fields and prepare the fields for print (currently, that means eliminating undefined values,
                    // and format date type fields
                    if (anonymousFields) {
                      app.utils.anonymizeDatasetFields.anonymize(contact, anonymousFields);
                    }
                    app.utils.helpers.formatDateFields(contact, app.models.person.dossierDateFields);
                    app.utils.helpers.formatUndefinedValues(contact);

                    // Prepare the contact's relationships for printing
                    contact.relationships.forEach((relationship, relationshipIndex) => {
                      sanitizedContacts[contactIndex].relationships = [];

                      // extract the person with which the contact has a relationship
                      let relationshipMember = _.find(relationship.people, (member) => {
                        return member.id !== contact.id;
                      });

                      // if relationship member was not found
                      if (!relationshipMember) {
                        // stop here (invalid relationship)
                        return;
                      }

                      // needed for checks below
                      const relationshipMemberType = relationshipMember.type;
                      const isEvent = relationshipMember.type === 'LNG_REFERENCE_DATA_CATEGORY_PERSON_TYPE_EVENT';

                      // for events, keep only the properties needed to be printed
                      // because we don't ever fill inherited person's properties for events
                      if (isEvent) {
                        let tmpObject = {};
                        for (let prop in relationshipMember) {
                          if (app.models.event.printFieldsinOrder.indexOf(prop) !== -1) {
                            tmpObject[prop] = relationshipMember[prop];
                          }
                        }
                        relationshipMember = tmpObject;
                      }

                      // translate the values of the fields marked as reference data fields on the case/contact/event model
                      app.utils.helpers.translateDataSetReferenceDataValues(
                        relationshipMember,
                        models[models.person.typeToModelMap[relationshipMemberType]].referenceDataFields,
                        dictionary
                      );

                      relationshipMember = app.utils.helpers.translateFieldLabels(
                        app,
                        relationshipMember,
                        models[models.person.typeToModelMap[relationshipMemberType]].modelName,
                        dictionary
                      );

                      // Translate the values of the fields marked as reference data fields on the relationship model
                      app.utils.helpers.translateDataSetReferenceDataValues(
                        relationship,
                        models.relationship.referenceDataFields,
                        dictionary
                      );

                      // Translate all remaining keys of the relationship model
                      relationship = app.utils.helpers.translateFieldLabels(
                        app,
                        relationship,
                        models.relationship.modelName,
                        dictionary
                      );

                      relationship[dictionary.getTranslation('LNG_RELATIONSHIP_PDF_FIELD_LABEL_PERSON')] = relationshipMember;

                      // Add the sanitized relationship to the object to be printed
                      sanitizedContacts[contactIndex].relationships[relationshipIndex] = relationship;
                    });

                    // Prepare the contact's followUps for printing
                    contact.followUps.forEach((followUp, followUpIndex) => {
                      sanitizedContacts[contactIndex].followUps = [];

                      // Translate the values of the fields marked as reference data fields on the lab result model
                      app.utils.helpers.translateDataSetReferenceDataValues(followUp, app.models.followUp.referenceDataFields, dictionary);

                      // Translate the questions and the answers from the follow up
                      questions = Outbreak.helpers.parseTemplateQuestions(followUpQuestionnaire, dictionary);

                      // translate follow up questionnaire answers to general format
                      let followUpAnswers = followUp.questionnaireAnswers || {};

                      // Since we are presenting all the answers, mark the one that was selected, for each question
                      questions = Outbreak.helpers.prepareQuestionsForPrint(followUpAnswers, questions);

                      // Translate the remaining fields on the follow up model
                      followUp = app.utils.helpers.translateFieldLabels(app, followUp, app.models.followUp.modelName, dictionary);

                      // Add the questionnaire separately (after field translations) because it will be displayed separately
                      followUp.questionnaire = questions;

                      // Add the sanitized follow ups to the object to be printed
                      sanitizedContacts[contactIndex].followUps[followUpIndex] = followUp;
                    });

                    // Translate all remaining keys
                    contact = app.utils.helpers.translateFieldLabels(
                      app,
                      contact,
                      app.models.contact.modelName,
                      dictionary,
                      true
                    );

                    // Add the sanitized contact to the object to be printed
                    sanitizedContacts[contactIndex].data = contact;
                  });

                  const relationshipsTitle = dictionary.getTranslation('LNG_PAGE_ACTION_RELATIONSHIPS');
                  const followUpsTitle = dictionary.getTranslation('LNG_PAGE_CONTACT_WITH_FOLLOWUPS_FOLLOWUPS_TITLE');
                  const followUpQuestionnaireTitle = dictionary.getTranslation('LNG_PAGE_CREATE_FOLLOW_UP_TAB_QUESTIONNAIRE_TITLE');

                  let pdfPromises = [];

                  // Print all the data
                  sanitizedContacts.forEach((sanitizedContact) => {
                    pdfPromises.push(
                      new Promise((resolve, reject) => {
                        // generate pdf document
                        let doc = pdfUtils.createPdfDoc({
                          fontSize: 7,
                          layout: 'portrait',
                          margin: 20,
                          lineGap: 0,
                          wordSpacing: 0,
                          characterSpacing: 0,
                          paragraphGap: 0
                        });

                        // add a top margin of 2 lines for each page
                        doc.on('pageAdded', () => {
                          doc.moveDown(2);
                        });

                        // set margin top for first page here, to not change the entire createPdfDoc functionality
                        doc.moveDown(2);
                        // write this as a separate function to easily remove it's listener
                        let addQrCode = function () {
                          app.utils.qrCode.addPersonQRCode(doc, sanitizedContact.rawData.outbreakId, 'contact', sanitizedContact.rawData);
                        };

                        // add the QR code to the first page (this page has already been added and will not be covered by the next line)
                        addQrCode();

                        // set a listener on pageAdded to add the QR code to every new page
                        doc.on('pageAdded', addQrCode);

                        pdfUtils.displayModelDetails(doc, sanitizedContact.data, true, dictionary.getTranslation('LNG_PAGE_TITLE_CONTACT_DETAILS'));
                        pdfUtils.displayPersonRelationships(doc, sanitizedContact.relationships, relationshipsTitle);
                        pdfUtils.displayPersonSectionsWithQuestionnaire(doc, sanitizedContact.followUps, followUpsTitle, followUpQuestionnaireTitle);

                        // add an additional empty page that contains only the QR code as per requirements
                        doc.addPage();

                        // stop adding this QR code. The next contact will need to have a different QR code
                        doc.removeListener('pageAdded', addQrCode);
                        doc.end();

                        // convert pdf stream to buffer and send it as response
                        genericHelpers.streamToBuffer(doc, (err, buffer) => {
                          if (err) {
                            callback(err);
                          } else {
                            const fileName = exportHelper.getNameForExportedDossierFile(sanitizedContact, anonymousFields);

                            fs.writeFile(`${tmpDirName}/${fileName}`, buffer, (err) => {
                              if (err) {
                                reject(err);
                              } else {
                                resolve();
                              }
                            });
                          }
                        });
                      })
                    );
                  });
                  return Promise.all(pdfPromises);
                })
                .then(() => {
                  let archiveName = `contactDossiers_${moment().format('YYYY-MM-DD_HH-mm-ss')}.zip`;
                  let archivePath = `${tmpDirName}/${archiveName}`;
                  let zip = new AdmZip();

                  zip.addLocalFolder(tmpDirName);
                  zip.writeZip(archivePath);

                  fs.readFile(archivePath, (err, data) => {
                    if (err) {
                      callback(apiError.getError('FILE_NOT_FOUND'));
                    } else {
                      tmpDir.removeCallback();
                      app.utils.remote.helpers.offerFileToDownload(data, 'application/zip', archiveName, callback);
                    }
                  });
                })
                .catch(callback);
            });
          });
      })
      .catch(callback);
  };

  /**
   * Before remote hook for GET /contacts/export
   */
  Outbreak.beforeRemote('prototype.exportFilteredContacts', function (context, modelInstance, next) {
    // remove custom filter options
    context.args = context.args || {};
    context.args.filter = context.args.filter || {};

    Outbreak.helpers.findAndFilteredCountContactsBackCompat(context, modelInstance, next);
  });

  /**
   * Export filtered contacts to file
   * @param filter
   * @param exportType json, csv, xls, xlsx, ods, pdf or csv. Default: json
   * @param encryptPassword
   * @param anonymizeFields
   * @param fieldsGroupList
   * @param options
   * @param callback
   */
  Outbreak.prototype.exportFilteredContacts = function (
    filter,
    exportType,
    encryptPassword,
    anonymizeFields,
    fieldsGroupList,
    options,
    callback
  ) {
    // set a default filter
    filter = filter || {};
    filter.where = filter.where || {};
    filter.where.outbreakId = this.id;

    // parse includeCaseFields query param
    let includeCaseFields = false;
    if (filter.where.hasOwnProperty('includeCaseFields')) {
      includeCaseFields = filter.where.includeCaseFields;
      delete filter.where.includeCaseFields;
    }

    // parse useQuestionVariable query param
    let useQuestionVariable = false;
    if (filter.where.hasOwnProperty('useQuestionVariable')) {
      useQuestionVariable = filter.where.useQuestionVariable;
      delete filter.where.useQuestionVariable;
    }

    // parse useDbColumns query param
    let useDbColumns = false;
    if (filter.where.hasOwnProperty('useDbColumns')) {
      useDbColumns = filter.where.useDbColumns;
      delete filter.where.useDbColumns;
    }

    // parse dontTranslateValues query param
    let dontTranslateValues = false;
    if (filter.where.hasOwnProperty('dontTranslateValues')) {
      dontTranslateValues = filter.where.dontTranslateValues;
      delete filter.where.dontTranslateValues;
    }

    // parse jsonReplaceUndefinedWithNull query param
    let jsonReplaceUndefinedWithNull = false;
    if (filter.where.hasOwnProperty('jsonReplaceUndefinedWithNull')) {
      jsonReplaceUndefinedWithNull = filter.where.jsonReplaceUndefinedWithNull;
      delete filter.where.jsonReplaceUndefinedWithNull;
    }

    // parse includePersonExposureFields query param
    let includePersonExposureFields = false;
    if (filter.where.hasOwnProperty('includePersonExposureFields')) {
      includePersonExposureFields = filter.where.includePersonExposureFields;
      delete filter.where.includePersonExposureFields;
    }

    // parse retrieveOldestExposure query param
    let retrieveOldestExposure = false;
    if (filter.where.hasOwnProperty('retrieveOldestExposure')) {
      retrieveOldestExposure = filter.where.retrieveOldestExposure;
      delete filter.where.retrieveOldestExposure;
    }

    // if encrypt password is not valid, remove it
    if (typeof encryptPassword !== 'string' || !encryptPassword.length) {
      encryptPassword = null;
    }

    // make sure anonymizeFields is valid
    if (!Array.isArray(anonymizeFields)) {
      anonymizeFields = [];
    }

    // prefilters
    const prefilters = exportHelper.generateAggregateFiltersFromNormalFilter(
      filter, {
        outbreakId: this.id
      }, {
        followUp: {
          collection: 'followUp',
          queryPath: 'where.followUp',
          localKey: '_id',
          foreignKey: 'personId'
        },
        case: {
          collection: 'person',
          queryPath: 'where.case',
          queryAppend: {
            type: 'LNG_REFERENCE_DATA_CATEGORY_PERSON_TYPE_CASE'
          },
          localKey: '_id',
          // #TODO
          // - must implement later
          ignore: true
          // foreignKey: '....ce vine din relationship'
          // prefilters: {
          //   relationship: {
          //     collection: 'relationship',
          //     queryPath: 'where.relationship',
          //     localKey: '_id',
          //     foreignKey: 'persons[].id',
          //     foreignKeyArraySize: 2
          //   }
          // }
        }
      }
    );

    // do we need to include case data in contact exported data if contact was a case ?
    let additionalFieldsToExport;
    if (includeCaseFields) {
      // initialize additional fields to export
      additionalFieldsToExport = {
        fields: {},
        arrayProps: {},
        locationFields: []
      };

      // determine contact fields
      const contactFields = {};
      _.each(
        app.models.contact.fieldLabelsMap,
        (contactFieldToken, contactField) => {
          // should exclude or include ?
          let shouldExclude = false;
          if (app.models.contact.definition.settings.excludeBaseProperties) {
            for (let index = 0; index < app.models.contact.definition.settings.excludeBaseProperties.length; index++) {
              let excludedField = app.models.contact.definition.settings.excludeBaseProperties[index];
              if (
                contactField === excludedField ||
                contactField.startsWith(`${excludedField}.`) ||
                contactField.startsWith(`${excludedField}[]`)
              ) {
                // must exclude field
                shouldExclude = true;

                // no need to check further
                break;
              }
            }
          }

          // should exclude or include field ?
          if (!shouldExclude) {
            contactFields[contactField] = contactFieldToken;
          }
        }
      );

      // determine case fields
      const caseFields = {};
      _.each(
        app.models.case.fieldLabelsMap,
        (caseFieldToken, caseField) => {
          // should exclude or include ?
          let shouldExclude = false;
          if (app.models.case.definition.settings.excludeBaseProperties) {
            for (let index = 0; index < app.models.case.definition.settings.excludeBaseProperties.length; index++) {
              let excludedField = app.models.case.definition.settings.excludeBaseProperties[index];
              if (
                caseField === excludedField ||
                caseField.startsWith(`${excludedField}.`) ||
                caseField.startsWith(`${excludedField}[]`)
              ) {
                // must exclude field
                shouldExclude = true;

                // no need to check further
                break;
              }
            }
          }

          // should exclude or include field ?
          if (!shouldExclude) {
            caseFields[caseField] = caseFieldToken;
          }
        }
      );

      // determine what fields from case are missing from contact
      _.each(
        caseFields,
        (caseFieldToken, caseField) => {
          if (!contactFields[caseField]) {
            // add field
            additionalFieldsToExport.fields[caseField] = caseFieldToken;

            // is array property ?
            if (app.models.case.arrayProps[caseField]) {
              additionalFieldsToExport.arrayProps[caseField] = app.models.case.arrayProps[caseField];
            }

            // is location property ?
            if (app.models.case.locationFields.indexOf(caseField) > -1) {
              additionalFieldsToExport.locationFields.push(caseField);
            }
          }
        }
      );
    }

    // prefilter
    app.models.contact
      .addGeographicalRestrictions(
        options.remotingContext,
        filter.where
      )
      .then((updatedFilter) => {
        // update casesQuery if needed
        updatedFilter && (filter.where = updatedFilter);

        // determine fields that should be used at export
        let fieldLabelsMapOptions = app.models.contact.helpers.sanitizeFieldLabelsMapForExport();
        if (!includePersonExposureFields) {
          fieldLabelsMapOptions = _.transform(
            fieldLabelsMapOptions,
            (acc, token, field) => {
              // nothing to do ?
              if (
                field === 'relationship.relatedPersonData' ||
                field.startsWith('relationship.relatedPersonData.')
              ) {
                return;
              }

              // add to list
              acc[field] = token;
            },
            {}
          );
        }

        // export
        return WorkerRunner.helpers.exportFilteredModelsList(
          {
            collectionName: 'person',
            modelName: app.models.contact.modelName,
            scopeQuery: app.models.contact.definition.settings.scope,
            excludeBaseProperties: app.models.contact.definition.settings.excludeBaseProperties,
            arrayProps: app.models.contact.arrayProps,
            fieldLabelsMap: fieldLabelsMapOptions,
            exportFieldsGroup: app.models.contact.exportFieldsGroup,
            exportFieldsOrder: app.models.contact.exportFieldsOrder,
            locationFields: app.models.contact.locationFields,
            additionalFieldsToExport,

            // fields that we need to bring from db, but we don't want to include in the export
            projection: [
              'responsibleUserId'
            ]
          },
          filter,
          exportType,
          encryptPassword,
          anonymizeFields,
          fieldsGroupList,
          {
            userId: _.get(options, 'accessToken.userId'),
            outbreakId: this.id,
            questionnaire: this.contactInvestigationTemplate ?
              this.contactInvestigationTemplate.toJSON() :
              undefined,
            useQuestionVariable,
            useDbColumns,
            dontTranslateValues,
            jsonReplaceUndefinedWithNull,
            contextUserLanguageId: app.utils.remote.getUserFromOptions(options).languageId
          },
          prefilters, {
            followUpTeam: {
              type: exportHelper.RELATION_TYPE.HAS_ONE,
              collection: 'team',
              project: [
                '_id',
                'name'
              ],
              key: '_id',
              keyValue: `(contact) => {
                return contact && contact.followUpTeamId ?
                  contact.followUpTeamId :
                  undefined;
              }`,
              replace: {
                'followUpTeamId': {
                  value: 'followUpTeam.name'
                }
              }
            },
            relationship: {
              type: exportHelper.RELATION_TYPE.GET_ONE,
              collection: 'relationship',
              project: [
                '_id',
                'contactDate',
                'contactDateEstimated',
                'certaintyLevelId',
                'exposureTypeId',
                'exposureFrequencyId',
                'exposureDurationId',
                'socialRelationshipTypeId',
                'socialRelationshipDetail',
                'clusterId',
                'comment',
                'createdAt',
                'createdBy',
                'updatedAt',
                'updatedBy',
                'deleted',
                'deletedAt',
                'createdOn',
                'persons'
              ],
              query: `(person) => {
                return person ?
                  {
                    outbreakId: '${this.id}',
                    deleted: false,
                    $or: [
                      {
                        'persons.0.id': person._id,
                        'persons.0.target': true,
                        'persons.1.type': {
                            $in: [
                                'LNG_REFERENCE_DATA_CATEGORY_PERSON_TYPE_CASE',
                                'LNG_REFERENCE_DATA_CATEGORY_PERSON_TYPE_EVENT'
                            ]
                        }
                      }, {
                          'persons.1.id': person._id,
                          'persons.1.target': true,
                          'persons.0.type': {
                              $in: [
                                  'LNG_REFERENCE_DATA_CATEGORY_PERSON_TYPE_CASE',
                                  'LNG_REFERENCE_DATA_CATEGORY_PERSON_TYPE_EVENT'
                              ]
                          }
                      }
                    ]
                  } :
                  undefined;
              }`,
              sort: {
                createdAt: retrieveOldestExposure ?
                  1 :
                  -1
              },
              after: `(person) => {
                // nothing to do ?
                if (
                  !person.relationship ||
                  !person.relationship.persons ||
                  person.relationship.persons.length !== 2
                ) {
                  return;
                }

                // determine related person
                person.relationship.relatedId = person.relationship.persons[0].id === person._id ?
                  person.relationship.persons[1].id :
                  person.relationship.persons[0].id;

                // cleanup
                delete person.relationship.persons;
                person.relationship.id = person.relationship._id;
                delete person.relationship._id;
              }`,
              relations: includePersonExposureFields ? {
                relatedPersonData: {
                  type: exportHelper.RELATION_TYPE.HAS_ONE,
                  collection: 'person',
                  project: [
                    '_id',
                    // event
                    'name',
                    // case
                    'firstName',
                    'lastName',
                    'visualId'
                  ],
                  key: '_id',
                  keyValue: `(person) => {
                    return person && person.relationship && person.relationship.relatedId ?
                      person.relationship.relatedId :
                      undefined;
                  }`,
                  after: `(person) => {
                    // nothing to do ?
                    if (!person.relatedPersonData) {
                      // then we shouldn't have relationship either because probably person was deleted
                      // - for now we shouldn't delete it because we will have no relationship to use on import
                      // - the correct way would be to retrieve the relationship if person not deleted, but now that isn't easily possible
                      // delete person.relationship;

                      // not found
                      return;
                    }

                    // move from root level to relationship
                    person.relationship.relatedPersonData = person.relatedPersonData;
                    delete person.relatedPersonData;
                  }`
                }
              } : undefined
            },
            responsibleUser: {
              type: exportHelper.RELATION_TYPE.HAS_ONE,
              collection: 'user',
              project: [
                '_id',
                'firstName',
                'lastName'
              ],
              key: '_id',
              keyValue: `(item) => {
                return item && item.responsibleUserId ?
                  item.responsibleUserId :
                  undefined;
              }`
            }
          }
        );
      })
      .then((exportData) => {
        // send export id further
        callback(
          null,
          exportData
        );
      })
      .catch(callback);
  };

  /**
   * Export list of contacts where each contact has a page with follow up questionnaire and answers
   * @param response
   * @param filter
   * @param reqOptions
   * @param callback
   */
  Outbreak.prototype.exportDailyContactFollowUpForm = function (response, filter, reqOptions, callback) {
    // selected outbreak data
    const outbreak = this;

    /**
     * Flow control, make sure callback is not called multiple times
     * @param error
     * @param result
     */
    const responseCallback = function (error, result) {
      // execute callback
      callback(error, result);
      // replace callback with no-op to prevent calling it multiple times
      callback = () => {
      };
    };

    // construct contacts query
    let contactQuery = app.utils.remote.mergeFilters({
      where: {
        outbreakId: outbreak.id,
      }
    }, filter || {}).where;

    // add geographical restriction to filter if needed
    app.models.contact
      .addGeographicalRestrictions(reqOptions.remotingContext, contactQuery)
      .then(updatedFilter => {
        // update contactQuery if needed
        updatedFilter && (contactQuery = updatedFilter);

        // get list of contacts based on the filter passed on request
        return app.models.contact
          .rawFind(contactQuery, {
            projection: {
              id: 1,
              firstName: 1,
              middleName: 1,
              lastName: 1,
              gender: 1,
              age: 1,
              addresses: 1
            }
          });
      })
      .then((contacts) => {
        // map contacts
        const contactsMap = {};
        (contacts || []).forEach((contact) => {
          contactsMap[contact.id] = contact;
        });

        // finished
        return contactsMap;
      })
      .then((contactsMap) => {
        // construct relationship filter
        // retrieve relationships for specific contacts
        // and retrieve only the last contact date
        const matchFilter = app.utils.remote.convertLoopbackFilterToMongo({
          $and: [
            // make sure we're only retrieving relationships from the current outbreak
            // retrieve only non-deleted records
            {
              outbreakId: outbreak.id,
              active: true,
              deleted: false
            },
            // and for the contacts desired
            {
              'persons.id': {
                $in: Object.keys(contactsMap)
              },
              'persons.type': 'LNG_REFERENCE_DATA_CATEGORY_PERSON_TYPE_CONTACT'
            }
          ]
        });

        // get the latest date of contact for the each contact
        return app.dataSources.mongoDb.connector
          .collection('relationship')
          .aggregate([
            {
              // filter
              $match: matchFilter
            }, {
              // split persons into two records since we need to determine contact date for each one of teh involved persons al long as they both are conatcts
              $unwind: '$persons'
            }, {
              // keep only records that are contacts
              $match: {
                'persons.type': 'LNG_REFERENCE_DATA_CATEGORY_PERSON_TYPE_CONTACT'
              }
            }, {
              // determine max contact ate for each contact
              $group: {
                _id: '$persons.id',
                lastContactDate: {
                  $max: '$contactDate'
                }
              }
            }
          ], {
            allowDiskUse: true
          })
          .toArray()
          .then((relationshipData) => {
            // map relationship data
            (relationshipData || []).forEach((data) => {
              if (contactsMap[data._id]) {
                contactsMap[data._id].lastContactDate = genericHelpers.getDate(data.lastContactDate);
              }
            });

            // finished
            return contactsMap;
          });
      })
      .then((contactsMap) => {
        // get all follow ups belonging to any of the contacts that matched the filter
        const followUpsFilter = app.utils.remote.convertLoopbackFilterToMongo(
          {
            $and: [
              // make sure we're only retrieving follow ups from the current outbreak
              // and for the contacts desired
              // retrieve only non-deleted records
              {
                outbreakId: this.id,
                personId: {
                  $in: Object.keys(contactsMap)
                },
                deleted: false
              }
            ]
          });

        // run the aggregation against database
        return app.dataSources.mongoDb.connector
          .collection('followUp')
          .aggregate([
            {
              $match: followUpsFilter
            }, {
              $sort: {
                date: -1
              }
            },
            // group follow ups by person id
            // structure after grouping (_id -> personId, followUps -> list of follow ups)
            {
              $group: {
                _id: '$personId',
                followUps: {
                  $push: '$$ROOT'
                }
              }
            }
          ], {
            allowDiskUse: true
          })
          .toArray()
          .then((followUpData) => {
            // go though each group of follow-ups and assighn it to the proper contact
            (followUpData || []).forEach((groupData) => {
              if (
                !contactsMap[groupData._id] ||
                !contactsMap[groupData._id].lastContactDate
              ) {
                return;
              }

              // we start follow up period from next day after last contact date
              const firstFollowUpDay = contactsMap[groupData._id].lastContactDate.clone().add(1, 'days');

              // calculate end day of follow up by taking the last contact day and adding the outbreak period of follow up to it
              const lastFollowUpDay = genericHelpers.getDateEndOfDay(firstFollowUpDay.clone().add(outbreak.periodOfFollowup, 'days'));

              // determine relevant follow-ups
              // those that are in our period of interest
              contactsMap[groupData._id].followUps = _.filter(groupData.followUps, (followUpData) => {
                return followUpData.date && moment(followUpData.date).isBetween(firstFollowUpDay, lastFollowUpDay, undefined, '[]');
              });
            });

            // finished
            return contactsMap;
          });
      })
      .then((contactsMap) => {
        // generate pdf
        return new Promise((resolve, reject) => {
          const languageId = reqOptions.remotingContext.req.authData.user.languageId;
          app.models.language.getLanguageDictionary(languageId, (err, dictionary) => {
            // error ?
            if (err) {
              return reject(err);
            }

            // build common labels (page title, comments title, contact details title)
            const commonLabels = {
              pageTitle: dictionary.getTranslation('LNG_PAGE_LIST_CONTACTS_EXPORT_DAILY_FOLLOW_UP_LIST_TITLE'),
              contactTitle: dictionary.getTranslation('LNG_PAGE_TITLE_CONTACT_DETAILS'),
              commentsTitle: dictionary.getTranslation('LNG_DATE_FIELD_LABEL_COMMENTS')
            };

            // build table data and contact details section properties
            const entries = [];
            _.each(contactsMap, (contactData) => {
              // table headers, first header has no name (it contains the questions)
              const tableHeaders = [
                {
                  id: 'description',
                  header: ''
                }
              ];

              // do we have last contact date ?
              if (contactData.lastContactDate) {
                // we start follow up period from next day after last contact date
                const firstFollowUpDay = contactData.lastContactDate.clone().add(1, 'days');

                // calculate end day of follow up by taking the last contact day and adding the outbreak period of follow up to it
                const lastFollowUpDay = genericHelpers.getDateEndOfDay(
                  firstFollowUpDay.clone().add(
                    // last contact date is inclusive
                    outbreak.periodOfFollowup > 0 ? outbreak.periodOfFollowup - 1 : 0, 'days'
                  )
                );

                // dates headers
                let dayIndex = 1;
                for (let date = firstFollowUpDay.clone(); date.isSameOrBefore(lastFollowUpDay); date.add(1, 'day')) {
                  tableHeaders.push({
                    id: date.format('YYYY-MM-DD'),
                    header: dayIndex
                  });
                  dayIndex++;
                }
              }

              // table data, each index is a row
              const tableData = [];

              // build the contact name, doing this to avoid unnecessary spaces, where a name is not defined
              const names = [
                contactData.firstName,
                contactData.middleName,
                contactData.lastName
              ];

              // final construct name structure that is displayed
              let displayedName = '';
              names.forEach((name) => {
                if (name) {
                  displayedName = displayedName + ' ' + pdfUtils.displayValue(name);
                }
              });

              // contact details section
              // will be displayed in the order they are defined
              const contactDetails = [
                {
                  label: dictionary.getTranslation('LNG_CONTACT_FIELD_LABEL_NAME'),
                  value: displayedName
                },
                {
                  label: dictionary.getTranslation('LNG_REFERENCE_DATA_CATEGORY_GENDER'),
                  value: dictionary.getTranslation(contactData.gender)
                },
                {
                  label: dictionary.getTranslation('LNG_CONTACT_FIELD_LABEL_AGE'),
                  value: pdfUtils.displayAge(contactData, dictionary)
                },
                {
                  label: dictionary.getTranslation('LNG_RELATIONSHIP_FIELD_LABEL_CONTACT_DATE'),
                  value: contactData.lastContactDate ?
                    moment(contactData.lastContactDate).format('YYYY-MM-DD') :
                    ''
                },
                {
                  label: dictionary.getTranslation('LNG_CONTACT_FIELD_LABEL_ADDRESSES'),
                  value: app.models.address.getHumanReadableAddress(app.models.person.getCurrentAddress(contactData))
                },
                {
                  label: dictionary.getTranslation('LNG_CONTACT_FIELD_LABEL_PHONE_NUMBER'),
                  value: app.models.person.getCurrentAddress(contactData) ? app.models.person.getCurrentAddress(contactData).phoneNumber : ''
                }
              ];

              // add question to pdf form
              const addQuestionToForm = (question) => {
                // ignore irrelevant questions
                if (
                  [
                    'LNG_REFERENCE_DATA_CATEGORY_QUESTION_ANSWER_TYPE_FILE_UPLOAD'
                  ].indexOf(question.answerType) >= 0
                ) {
                  return;
                }

                // add question texts as first row
                tableData.push({
                  description: dictionary.getTranslation(question.text)
                });

                // add answers for each follow up day
                (contactData.followUps || []).forEach((followUp) => {
                  // add follow-up only if there isn't already one on that date
                  // if there is, it means that that one is newer since follow-ups are sorted by date DESC and we don't need to set this one
                  const dateFormated = moment(followUp.date).format('YYYY-MM-DD');
                  if (!tableData[tableData.length - 1][dateFormated]) {
                    // format questionnaire answers to old format so we can use the old functionality & also use the latest value
                    followUp.questionnaireAnswers = followUp.questionnaireAnswers || {};
                    followUp.questionnaireAnswers = genericHelpers.convertQuestionnaireAnswersToOldFormat(followUp.questionnaireAnswers);

                    // add cell data
                    tableData[tableData.length - 1][dateFormated] = genericHelpers.translateQuestionAnswers(
                      question,
                      question.answerType === 'LNG_REFERENCE_DATA_CATEGORY_QUESTION_ANSWER_TYPE_DATE_TIME' ?
                        (followUp.questionnaireAnswers[question.variable] ? moment(followUp.questionnaireAnswers[question.variable]).format('YYYY-MM-DD') : '') :
                        followUp.questionnaireAnswers[question.variable],
                      dictionary
                    );
                  }
                });

                // add aditional questions
                (question.answers || []).forEach((answer) => {
                  (answer.additionalQuestions || []).forEach((childQuestion) => {
                    // add child question
                    addQuestionToForm(childQuestion);
                  });
                });
              };

              // add all questions as rows
              outbreak.contactFollowUpTemplate.forEach((question) => {
                // add main question
                addQuestionToForm(question);
              });

              // add to list of pages
              entries.push({
                contactDetails: contactDetails,
                tableHeaders: tableHeaders,
                tableData: tableData
              });
            });

            // finished
            resolve({
              commonLabels: commonLabels,
              entries: entries
            });
          });
        });
      })
      .then((data) => {
        const pdfBuilder = fork(`${__dirname}../../../components/workers/buildDailyFollowUpForm`,
          [], {
            execArgv: [],
            windowsHide: true
          }
        );

        // error event listener, stop the whole request cycle
        const eventListener = function () {
          const error = new Error(`Processing failed. Worker stopped. Event Details: ${JSON.stringify(arguments)}`);
          response.req.logger.error(JSON.stringify(error));
          return responseCallback(error);
        };

        // listen to exit/error events
        ['error', 'exit'].forEach((event) => {
          pdfBuilder.on(event, eventListener);
        });

        // listen to builder messages
        pdfBuilder.on('message', (args) => {
          // first argument is an error
          if (args[0]) {
            return responseCallback(args[0]);
          }
          // if the message is a chunk
          if (args[1] && args[1].chunk) {
            // write it on the response
            response.write(Buffer.from(args[1].chunk.data));
          }
          // if the worker finished, end the response as well
          if (args[1] && args[1].end) {
            // end the response
            response.end();

            // process will be closed gracefully, remove listeners
            ['error', 'exit'].forEach(function (event) {
              pdfBuilder.removeListener(event, eventListener);
            });

            // kill the builder process
            pdfBuilder.kill();
          }
        });

        // set headers related to files download
        response.set('Content-type', 'application/pdf');
        response.set('Content-disposition', `attachment;filename=${data.commonLabels.pageTitle}.pdf`);

        // process contacts in batches
        (function nextBatch(commonLabels, data) {
          // get current set size
          let currentSetSize = data.length;
          // no records left to be processed
          if (currentSetSize === 0) {
            // all records processed, inform the worker that is time to finish
            return pdfBuilder.send({fn: 'finish', args: []});
          } else if (currentSetSize > 100) {
            // too many records left, limit batch size to 100
            currentSetSize = 100;
          }
          // build a subset of data
          const dataSubset = data.splice(0, currentSetSize);

          // worker communicates via messages, listen to them
          const messageListener = function (args) {
            // first argument is an error
            if (args[0]) {
              return responseCallback(args[0]);
            }
            // if the worker is ready for the next batch
            if (args[1] && args[1].readyForNextBatch) {
              // remove current listener
              pdfBuilder.removeListener('message', messageListener);
              // send move to next step
              nextBatch(commonLabels, data);
            }
          };

          // listen to worker messages
          pdfBuilder.on('message', messageListener);

          // build pdf
          pdfBuilder.send({
            fn: 'sendData',
            args: [commonLabels, dataSubset, !data.length]
          });
        })(data.commonLabels, data.entries);
      })
      .catch(responseCallback);
  };

  /**
   * Before remote hook for GET /contacts/filtered-count
   */
  Outbreak.beforeRemote('prototype.filteredCountContacts', function (context, modelInstance, next) {
    // remove custom filter options
    context.args = context.args || {};
    context.args.filter = context.args.filter || {};

    Outbreak.helpers.findAndFilteredCountContactsBackCompat(context, modelInstance, next);
  });

  /**
   * Count outbreak contacts
   * @param filter Supports 'where.case', 'where.followUp' MongoDB compatible queries
   * @param options
   * @param callback
   */
  Outbreak.prototype.filteredCountContacts = function (filter, options, callback) {
    // pre-filter using related data (case, followUps)
    app.models.contact
      .preFilterForOutbreak(this, filter, options)
      .then(function (filter) {
        // replace nested geo points filters
        filter.where = app.utils.remote.convertNestedGeoPointsFilterToMongo(
          app.models.contact,
          filter.where || {},
          true,
          undefined,
          true,
          true
        );

        // count using query
        return app.models.contact.rawCountDocuments(filter);
      })
      .then(function (contacts) {
        callback(null, contacts);
      })
      .catch(callback);
  };

  /**
   * Get contacts follow up report per date range
   * @param dateRange
   * @param callback
   */
  Outbreak.prototype.getContactFollowUpReport = function (filter, dateRange, options, callback) {
    // endData can be received from filter or body
    // body has priority
    let endDate = dateRange.endDate || _.get(filter, 'where.endDate', null);
    if (_.get(filter, 'where.endDate')) {
      delete filter.where.endDate;
    }

    // add geographical restriction to filter if needed
    app.models.followUp
      .addGeographicalRestrictions(options.remotingContext, filter.where)
      .then(updatedFilter => {
        // update where if needed
        updatedFilter && (filter.where = updatedFilter);

        WorkerRunner
          .getContactFollowUpReport(
            this.id,
            dateRange.startDate,
            endDate,
            _.get(filter, 'where')
          )
          .then(result => callback(null, result))
          .catch(callback);
      });
  };

  /**
   * Count contacts that are on the follow up list when generating
   * Also custom filtered
   * @param filter
   * @param options
   * @param callback
   */
  Outbreak.prototype.filteredCountContactsOnFollowUpList = function (filter = {}, options, callback) {
    // defensive checks
    filter.where = filter.where || {};
    let startDate = genericHelpers.getDate().toDate();
    let endDate = genericHelpers.getDateEndOfDay().toDate();
    if (filter.where.startDate) {
      startDate = genericHelpers.getDate(filter.where.startDate).toDate();
      delete filter.where.startDate;
    }
    if (filter.where.endDate) {
      endDate = genericHelpers.getDateEndOfDay(filter.where.endDate).toDate();
      delete filter.where.endDate;
    }

    // filter by classification ?
    const classification = _.get(filter, 'where.classification');
    if (classification) {
      delete filter.where.classification;
    }

    // merge filter props from request with the built-in filter
    // there is no way to reuse the filter from follow up generation filter
    // this is slightly modified to accustom the needs and also inconclusive/valid contacts are merged in one op here
    const mergedFilter = app.utils.remote.mergeFilters({
      where: {
        outbreakId: this.id,
        followUp: {
          $ne: null
        },
        // only contacts that are under follow up
        'followUp.status': 'LNG_REFERENCE_DATA_CONTACT_FINAL_FOLLOW_UP_STATUS_TYPE_UNDER_FOLLOW_UP',
        $or: [
          {
            // eligible for follow ups
            $and: [
              {
                $or: [
                  {
                    // follow up period is inside contact's follow up period
                    $and: [
                      {
                        'followUp.startDate': {
                          $lte: startDate
                        }
                      },
                      {
                        'followUp.endDate': {
                          $gte: endDate
                        }
                      }
                    ]
                  },
                  {
                    // period starts before contact's start date but ends before contact's end date
                    $and: [
                      {
                        'followUp.startDate': {
                          $gte: startDate
                        }
                      },
                      {
                        'followUp.startDate': {
                          $lte: endDate
                        }
                      },
                      {
                        'followUp.endDate': {
                          $gte: endDate
                        }
                      }
                    ]
                  },
                  {
                    // period starts before contact's end date and after contact's start date
                    // but stops after contact's end date
                    $and: [
                      {
                        'followUp.startDate': {
                          $lte: startDate
                        }
                      },
                      {
                        'followUp.endDate': {
                          $gte: startDate
                        }
                      },
                      {
                        'followUp.endDate': {
                          $lte: endDate
                        }
                      }
                    ]
                  },
                  {
                    // contact's period is inside follow up period
                    $and: [
                      {
                        'followUp.startDate': {
                          $gte: startDate
                        }
                      },
                      {
                        'followUp.endDate': {
                          $gte: startDate
                        }
                      },
                      {
                        'followUp.endDate': {
                          $lte: endDate
                        }
                      }
                    ]
                  }
                ]
              }
            ]
          }
        ]
      }
    }, filter);

    // add geographical restriction to filter if needed
    let promise = app.models.contact
      .addGeographicalRestrictions(options.remotingContext, mergedFilter.where)
      .then(updatedFilter => {
        updatedFilter && (mergedFilter.where = updatedFilter);
      });

    // do we need to filter contacts by case classification ?
    if (classification) {
      // retrieve cases
      promise = promise
        .then(() => {
          return app.models.case
            .rawFind({
              outbreakId: this.id,
              deleted: false,
              classification: app.utils.remote.convertLoopbackFilterToMongo(classification)
            }, {projection: {'_id': 1}});
        })
        .then((caseData) => {
          // no case data, so there is no need to retrieve relationships
          if (_.isEmpty(caseData)) {
            return [];
          }

          // retrieve list of cases for which we need to retrieve contacts relationships
          const caseIds = caseData.map((caseModel) => caseModel.id);

          // retrieve relationships
          return app.models.relationship
            .rawFind({
              outbreakId: this.id,
              deleted: false,
              $or: [
                {
                  'persons.0.source': true,
                  'persons.0.type': 'LNG_REFERENCE_DATA_CATEGORY_PERSON_TYPE_CASE',
                  'persons.1.type': 'LNG_REFERENCE_DATA_CATEGORY_PERSON_TYPE_CONTACT',
                  'persons.0.id': {
                    $in: caseIds
                  }
                }, {
                  'persons.1.source': true,
                  'persons.1.type': 'LNG_REFERENCE_DATA_CATEGORY_PERSON_TYPE_CASE',
                  'persons.0.type': 'LNG_REFERENCE_DATA_CATEGORY_PERSON_TYPE_CONTACT',
                  'persons.1.id': {
                    $in: caseIds
                  }
                }
              ]
            }, {projection: {persons: 1}});
        })
        .then((relationshipData) => {
          // determine contacts which can be retrieved
          let contactIds = {};
          (relationshipData || []).forEach((contact) => {
            const id = contact.persons[0].target ?
              contact.persons[0].id :
              contact.persons[1].id;
            contactIds[id] = true;
          });
          contactIds = Object.keys(contactIds);

          // filter contacts
          mergedFilter.where = {
            $and: [
              mergedFilter.where, {
                _id: {
                  $in: contactIds
                }
              }
            ]
          };
        });
    }

    // get contacts that are available for follow up generation
    promise
      .then(() => {
        return app.models.contact
          .rawFind(mergedFilter.where, {projection: {'_id': 1}})
          .then((ids) => callback(null, ids.length, ids.map(obj => obj.id)))
          .catch(callback);
      });
  };

  /**
   * Returns a pdf list, containing the outbreak's contacts, distributed by location and follow-up status
   * @param filter -> accepts custom parameter <dateOfFollowUp>. It mentions the date for which we are checking if the contact has been seen or not
   * @param options
   * @param callback
   */
  Outbreak.prototype.downloadContactTracingPerLocationLevelReport = function (filter, options, callback) {
    const self = this;
    const languageId = options.remotingContext.req.authData.user.languageId;

    // set default filter values
    filter = filter || {};
    filter.where = filter.where || {};

    // set default dateOfFollowUp
    if (
      !filter.dateOfFollowUp &&
      !filter.where.dateOfFollowUp
    ) {
      filter.dateOfFollowUp = new Date();
    }

    // got dateOfFollowUp in where as it should be and not under filter ?
    if (filter.where.dateOfFollowUp) {
      filter.dateOfFollowUp = filter.where.dateOfFollowUp;
      delete filter.where.dateOfFollowUp;
    }

    // Get the date of the selected day for report to add to the pdf title (by default, current day)
    let selectedDayForReport = moment(filter.dateOfFollowUp).format('ll');

    // Get the dictionary so we can translate the case classifications and other neccessary fields
    app.models.language.getLanguageDictionary(languageId, function (error, dictionary) {
      app.models.person.getPeoplePerLocation('contact', filter, self, options)
        .then((result) => {
          // Initiate the headers for the contact tracing per location pdf list
          let headers = [
            {
              id: 'location',
              header: dictionary.getTranslation(self.reportingGeographicalLevelId)
            },
            {
              id: 'underFollowUp',
              header: dictionary.getTranslation('LNG_LIST_HEADER_UNDER_FOLLOWUP')
            },
            {
              id: 'seenOnDay',
              header: dictionary.getTranslation('LNG_LIST_HEADER_SEEN_ON_DAY')
            },
            {
              id: 'coverage',
              header: '%'
            },
            {
              id: 'registered',
              header: dictionary.getTranslation('LNG_LIST_HEADER_REGISTERED')
            },
            {
              id: 'released',
              header: dictionary.getTranslation('LNG_LIST_HEADER_RELEASED')
            },
            {
              id: 'expectedRelease',
              header: dictionary.getTranslation('LNG_LIST_HEADER_EXPECTED_RELEASE')
            }
          ];

          let data = [];
          result.peopleDistribution.forEach((dataObj) => {
            // Define the base form of the data for one row of the pdf list
            // Keep the values as strings so that 0 actually gets displayed in the table
            let row = {
              location: dataObj.location.name,
              underFollowUp: '0',
              seenOnDay: '0',
              coverage: '0',
              registered: '0',
              released: '0',
              expectedRelease: dataObj.people.length && dataObj.people[0].followUp ? moment(dataObj.people[0].followUp.endDate).format('ll') : '-'
            };

            // Update the row's values according to each contact's details
            dataObj.people.forEach((contact) => {
              row.registered = +row.registered + 1;

              // Any status other than under follow-up will make the contact be considered as released.
              if (contact.followUp && contact.followUp.status === 'LNG_REFERENCE_DATA_CONTACT_FINAL_FOLLOW_UP_STATUS_TYPE_UNDER_FOLLOW_UP') {
                row.underFollowUp = +row.underFollowUp + 1;

                // The contact can be seen only if he is under follow
                if (contact.followUps.length) {
                  let completedFollowUp = _.find(contact.followUps, function (followUp) {
                    return ['LNG_REFERENCE_DATA_CONTACT_DAILY_FOLLOW_UP_STATUS_TYPE_SEEN_OK',
                      'LNG_REFERENCE_DATA_CONTACT_DAILY_FOLLOW_UP_STATUS_TYPE_SEEN_NOT_OK'].includes(followUp.statusId);
                  });
                  if (completedFollowUp) {
                    row.seenOnDay = +row.seenOnDay + 1;
                  }

                  // What percentage of the contacts under followUp have been seen on the specified date.
                  row.coverage = +row.seenOnDay / +row.underFollowUp * 100;
                }

              } else {
                row.released = +row.released + 1;
              }
            });
            data.push(row);
          });

          // Create the pdf list file
          return app.utils.helpers.exportListFile(headers, data, 'pdf', `Contact tracing ${selectedDayForReport}`);
        })
        .then(function (file) {
          // and offer it for download
          app.utils.remote.helpers.offerFileToDownload(file.data, file.mimeType, `Contact tracing report.${file.extension}`, callback);
        })
        .catch((error) => {
          callback(error);
        });
    });
  };

  /**
   * Before remote hook for GET /contacts/per-risk-level/count
   */
  Outbreak.beforeRemote('prototype.countContactsPerRiskLevel', function (context, modelInstance, next) {
    Outbreak.helpers.findAndFilteredCountContactsBackCompat(context, modelInstance, next);
  });

  /**
   * Count contacts by case risk level
   * @param filter
   * @param options
   * @param callback
   */
  Outbreak.prototype.countContactsPerRiskLevel = function (filter, options, callback) {
    app.models.person
      .groupCount(
        options,
        this.id,
        'LNG_REFERENCE_DATA_CATEGORY_PERSON_TYPE_CONTACT',
        filter,
        'riskLevel',
        'LNG_REFERENCE_DATA_CATEGORY_RISK_LEVEL_UNCLASSIFIED'
      )
      .then((result) => {
        callback(
          null,
          result
        );
      })
      .catch(callback);
  };

  /**
   * Export range list of contacts and follow ups
   * Grouped by case/place
   * @param body
   * @param options
   * @param callback
   */
  Outbreak.prototype.exportRangeListOfContacts = function (body, options, callback) {
    // shortcut for safe display a value in the document
    const display = pdfUtils.displayValue;

    // application model's reference
    const models = app.models;

    let standardFormat = 'YYYY-MM-DD';
    let startDate = genericHelpers.getDate(body.startDate);
    let endDate = genericHelpers.getDate(body.endDate);

    // make sure range dates are valid or single date
    if (!startDate.isValid() || !endDate.isValid()) {
      return callback(app.utils.apiError.getError('INVALID_DATES'));
    }

    // follow up statuses map
    let followUpStatusMap = app.models.followUp.statusAcronymMap;

    // case id value maps
    // mainly used to know which value should be set into document for each case id
    let caseIdValueMap = {};

    // get list of contacts
    models.contact
      .getGroupedByDate(
        this, {
          startDate: body.startDate,
          endDate: body.endDate
        },
        body.groupBy,
        options
      )
      .then((contactGroups) => {
        // create a map of group id and corresponding value that should be displayed
        if (body.groupBy === 'case') {
          let groupNameResolvePromise = [];
          for (let groupId in contactGroups) {
            if (contactGroups.hasOwnProperty(groupId)) {
              groupNameResolvePromise.push(
                new Promise((resolve, reject) => {
                  return app.models.person
                    .findById(groupId)
                    .then((caseModel) => {
                      // if case is somehow deleted, to not display the contacts in the group altogether
                      if (!caseModel) {
                        delete contactGroups[groupId];
                      } else {
                        caseIdValueMap[groupId] = `${display(caseModel.firstName)} ${display(caseModel.middleName)} ${display(caseModel.lastName)}`;
                      }
                      return resolve();
                    })
                    .catch(reject);
                })
              );
            }
          }
          return Promise
            .all(groupNameResolvePromise)
            .then(() => contactGroups);
        }
        return contactGroups;
      })
      .then((contactGroups) => {
        return new Promise((resolve, reject) => {
          // resolve location names if contacts are being grouped by case
          if (body.groupBy === 'case') {
            let groupContactLocationMap = {};
            let allLocationsIds = [];

            for (let group in contactGroups) {
              if (contactGroups.hasOwnProperty(group)) {
                groupContactLocationMap[group] = contactGroups[group].map((contact, index) => {
                  let address = models.person.getCurrentAddress(contact);

                  if (address) {
                    allLocationsIds.push(address.locationId);

                    return {
                      locationId: address.locationId,
                      arrayIndex: index
                    };
                  }

                  return {
                    locationId: null,
                    arrayIndex: index
                  };
                });
              }
            }

            // retrieve locations
            return models.location
              .rawFind({
                id: {
                  $in: allLocationsIds
                }
              })
              .then((locations) => {
                // map locations
                const locationsMap = _.transform(
                  locations,
                  (accumulator, value) => {
                    accumulator[value.id] = value;
                  },
                  {}
                );

                // add locations to each group
                for (let group in groupContactLocationMap) {
                  groupContactLocationMap[group].map((groupItem) => {
                    if (
                      groupItem.locationId &&
                      locationsMap[groupItem.locationId]
                    ) {
                      contactGroups[group][groupItem.arrayIndex].locationName = locationsMap[groupItem.locationId].name;
                    }
                  });
                }

                // finished
                resolve(contactGroups);
              })
              .catch(reject);
          }
          return resolve(contactGroups);
        });
      })
      .then((contactGroups) => {
        const languageId = options.remotingContext.req.authData.user.languageId;
        app.models.language
          .getLanguageDictionary(
            languageId,
            (err, dictionary) => {
              if (err) {
                return callback(err);
              }

              // generate pdf document
              let doc = pdfUtils.createPdfDoc();
              pdfUtils.addTitle(doc, dictionary.getTranslation('LNG_PAGE_TITLE_RANGE_CONTACTS_LIST'));
              doc.moveDown();


              // follow up status legend
              pdfUtils.addTitle(doc, dictionary.getTranslation('LNG_FOLLOW_UP_STATUS_LEGEND'), 12);
              for (let statusId in followUpStatusMap) {
                if (followUpStatusMap.hasOwnProperty(statusId)) {
                  pdfUtils.addTitle(doc, `${dictionary.getTranslation(statusId)} = ${dictionary.getTranslation(followUpStatusMap[statusId])}`, 8);
                }
              }
              doc.moveDown();
              let groupIndex = 0;
              // build tables for each group item
              for (let groupName in contactGroups) {
                if (contactGroups.hasOwnProperty(groupName)) {
                  // if contacts are grouped by case search the group name in the configured map
                  // otherwise use group id as title
                  let groupTitle = groupName;
                  if (body.groupBy === 'case') {
                    groupTitle = caseIdValueMap[groupName];
                  }
                  // risk level title is a token, should be translated
                  if (body.groupBy === 'riskLevel') {
                    groupTitle = dictionary.getTranslation(groupName);
                  }

                  // after first group, each group goes on different page
                  if (groupIndex > 0) {
                    doc.addPage();
                    doc.moveDown(2);
                  }

                  pdfUtils.addTitle(doc, groupTitle, 12);

                  // common headers
                  let headers = [
                    {
                      id: 'contact',
                      header: dictionary.getTranslation('LNG_FOLLOW_UP_FIELD_LABEL_CONTACT')
                    },
                    {
                      id: 'age',
                      header: dictionary.getTranslation('LNG_CONTACT_FIELD_LABEL_AGE')
                    },
                    {
                      id: 'gender',
                      header: dictionary.getTranslation('LNG_CONTACT_FIELD_LABEL_GENDER')
                    },
                    {
                      id: 'place',
                      header: dictionary.getTranslation('LNG_ENTITY_FIELD_LABEL_PLACE')
                    },
                    {
                      id: 'city',
                      header: dictionary.getTranslation('LNG_ADDRESS_FIELD_LABEL_CITY')
                    },
                    {
                      id: 'address',
                      header: dictionary.getTranslation('LNG_ENTITY_FIELD_LABEL_ADDRESS')
                    },
                    {
                      id: 'followUpStartDate',
                      header: dictionary.getTranslation('LNG_RANGE_CONTACTS_LIST_HEADER_START_DATE')
                    },
                    {
                      id: 'followUpEndDate',
                      header: dictionary.getTranslation('LNG_RANGE_CONTACTS_LIST_HEADER_END_DATE')
                    }
                  ];

                  // additional tables for many days
                  let additionalTables = [];
                  // allow only 10 days be displayed on the same table with contact information
                  let mainTableMaxCount = 10;
                  // check to know that main table count threshold is overcome
                  let isMainTableFull = false;
                  // allow only 20 days per additional table to be displayed
                  let additionalTableMaxCount = 39;
                  let counter = 1;
                  let insertAdditionalTable = function () {
                    additionalTables.push({
                      headers: [],
                      values: []
                    });
                  };
                  for (let date = startDate.clone(); date.isSameOrBefore(endDate); date.add(1, 'day')) {
                    if (counter <= mainTableMaxCount && !isMainTableFull) {
                      headers.push({
                        id: date.format(standardFormat),
                        header: date.format('YY/MM/DD'),
                        width: 20,
                        isDate: true
                      });

                      if (counter === mainTableMaxCount) {
                        isMainTableFull = true;
                        counter = 1;
                        continue;
                      }
                    }

                    if (counter <= additionalTableMaxCount && isMainTableFull) {
                      if (!additionalTables.length) {
                        insertAdditionalTable();
                      }

                      let lastAdditionalTable = additionalTables[additionalTables.length - 1];
                      lastAdditionalTable.headers.push({
                        id: date.format(standardFormat),
                        header: date.format('YY/MM/DD'),
                        width: 20
                      });

                      if (counter === additionalTableMaxCount) {
                        insertAdditionalTable();
                        counter = 1;
                        continue;
                      }
                    }

                    counter++;
                  }

                  // start building table data
                  let tableData = [];

                  let rowIndex = 0;
                  contactGroups[groupName].forEach((contact) => {
                    let contactInfo = `${display(contact.firstName)} ${display(contact.middleName)} ${display(contact.lastName)}`;

                    let row = {
                      contact: contactInfo,
                      gender: display(dictionary.getTranslation(contact.gender))
                    };

                    let age = '';
                    if (contact.age) {
                      if (contact.age.months > 0) {
                        age = `${display(contact.age.months)} ${dictionary.getTranslation('LNG_AGE_FIELD_LABEL_MONTHS')}`;
                      } else {
                        age = `${display(contact.age.years)} ${dictionary.getTranslation('LNG_AGE_FIELD_LABEL_YEARS')}`;
                      }
                    }
                    row.age = age;

                    if (contact.followUp) {
                      let followUpStartDate = genericHelpers.getDate(contact.followUp.startDate);
                      let followUpEndDate = genericHelpers.getDate(contact.followUp.endDate);

                      row.followUpStartDate = followUpStartDate.format(standardFormat);
                      row.followUpEndDate = followUpEndDate.format(standardFormat);

                      // mark them unusable from startDate to followup start date
                      // and from follow up end date to document end date
                      for (let date = startDate.clone(); date.isBefore(followUpStartDate); date.add(1, 'day')) {
                        row[date.format(standardFormat)] = {
                          value: 'X',
                          isDate: true
                        };
                      }
                      for (let date = followUpEndDate.clone().add(1, 'day'); date.isSameOrBefore(endDate); date.add(1, 'day')) {
                        row[date.format(standardFormat)] = {
                          value: 'X',
                          isDate: true
                        };
                      }
                    }

                    // if contacts are grouped per location
                    // then use the group name which is location name as place for each contact under the group
                    if (body.groupBy === 'place') {
                      row.place = groupName;
                    } else {
                      row.place = display(contact.locationName);
                    }

                    // get contact's current address
                    let contactAddress = models.person.getCurrentAddress(contact);
                    if (contactAddress) {
                      row.city = display(contactAddress.city);
                      row.address = display(contactAddress.addressLine1);
                    }

                    // only the latest follow up will be shown
                    // they are ordered by descending by date prior to this
                    if (contact.followUps.length) {
                      contact.followUps.forEach((followUp) => {
                        let rowId = moment(followUp.date).format(standardFormat);
                        row[rowId] = {
                          value: dictionary.getTranslation(followUpStatusMap[followUp.statusId]) || '',
                          isDate: true
                        };
                      });
                    }

                    // move days that don't belong to main table to additional day tables
                    let mainTableDateHeaders = headers.filter((header) => header.hasOwnProperty('isDate'));
                    let lastDayInMainTable = genericHelpers.convertToDate(mainTableDateHeaders[mainTableDateHeaders.length - 1].id);

                    // get all date values from row, keep only until last day in the table
                    // rest split among additional tables
                    for (let prop in row) {
                      if (
                        row.hasOwnProperty(prop) &&
                        row[prop] !== null &&
                        row[prop] !== undefined &&
                        row[prop].isDate
                      ) {
                        let parsedDate = genericHelpers.convertToDate(prop);
                        if (parsedDate.isAfter(lastDayInMainTable)) {
                          // find the suitable additional table
                          let suitableAdditionalTable = additionalTables.filter((tableDef) => {
                            if (tableDef.headers.length) {
                              let lastDay = tableDef.headers[tableDef.headers.length - 1].id;
                              return parsedDate.isSameOrBefore(genericHelpers.convertToDate(lastDay));
                            }
                            return false;
                          });
                          if (suitableAdditionalTable.length) {
                            suitableAdditionalTable[0].values[rowIndex] = suitableAdditionalTable[0].values[rowIndex] || {};
                            suitableAdditionalTable[0].values[rowIndex][prop] = row[prop].value;
                          }
                          delete row[prop];
                        } else {
                          row[prop] = row[prop].value;
                        }
                      }
                    }

                    tableData.push(row);
                    rowIndex++;
                  });

                  // insert table into the document
                  pdfUtils.createTableInPDFDocument(headers, tableData, doc, null, true);

                  additionalTables.forEach((tableDef) => {
                    pdfUtils.createTableInPDFDocument(tableDef.headers, tableDef.values, doc, null, true);
                  });

                  groupIndex++;
                }
              }

              // end the document stream
              // to convert it into a buffer
              doc.end();

              // send pdf doc as response
              pdfUtils.downloadPdfDoc(doc, dictionary.getTranslation('LNG_FILE_NAME_RANGE_CONTACTS_LIST'), callback);
            }
          );
      });
  };

  /**
   * Retrieve available people for a contact
   * @param contactId
   * @param filter
   * @param options
   * @param callback
   */
  Outbreak.prototype.getContactRelationshipsAvailablePeople = function (contactId, filter, options, callback) {
    // retrieve available people
    app.models.person
      .getAvailablePeople(
        this.id,
        contactId,
        filter,
        options
      )
      .then((records) => {
        callback(null, records);
      })
      .catch(callback);
  };

  /**
   * Count available people for a contact
   * @param contactId
   * @param filter
   * @param options
   * @param callback
   */
  Outbreak.prototype.countContactRelationshipsAvailablePeople = function (contactId, filter, options, callback) {
    // count available people
    app.models.person
      .getAvailablePeopleCount(
        this.id,
        contactId,
        filter,
        options
      )
      .then((counted) => {
        callback(null, counted);
      })
      .catch(callback);
  };

  /**
   * Get all duplicates based on hardcoded rules against a model props
   * @param model
   * @param options
   * @param callback
   */
  Outbreak.prototype.getContactPossibleDuplicates = function (model = {}, options, callback) {
    if (
      Config.duplicate &&
      Config.duplicate.disableContactDuplicateCheck
    ) {
      callback(null, []);
    } else {
      app.models.person
        .findDuplicatesByType(this.id, 'LNG_REFERENCE_DATA_CATEGORY_PERSON_TYPE_CONTACT', model, options)
        .then(duplicates => callback(null, duplicates))
        .catch(callback);
    }
  };

  /**
   * Import an importable contacts file using file ID and a map to remap parameters & reference data values
   * @param body
   * @param options
   * @param callback
   */
  Outbreak.prototype.importImportableContactsFileUsingMap = function (body, options, callback) {
    const self = this;

    // create a transaction logger as the one on the req will be destroyed once the response is sent
    const logger = app.logger.getTransactionLogger(options.remotingContext.req.transactionId);

    // treat the sync as a regular operation, not really a sync
    options._sync = false;
    // inject platform identifier
    options.platform = Platform.IMPORT;

    /**
     * Create array of actions that will be executed in series for each batch
     * Note: Failed items need to have success: false and any other data that needs to be saved on error needs to be added in a error container
     * @param {Array} batchData - Batch data
     * @returns {[]}
     */
    const createBatchActions = function (batchData) {
      return genericHelpers.fillGeoLocationInformation(batchData, 'save.contact.addresses', app)
        .then(() => {
          // build a list of create operations for this batch
          const createContacts = [];
          // go through all entries
          batchData.forEach(function (recordData) {
            const dataToSave = recordData.save;
            createContacts.push(function (asyncCallback) {
              // sync the contact
              return app.utils.dbSync.syncRecord(logger, app.models.contact, dataToSave.contact, options)
                .then(function (syncResult) {
                  const contactRecord = syncResult.record;
                  // promisify next step
                  return new Promise(function (resolve, reject) {
                    // normalize people
                    Outbreak.helpers.validateAndNormalizePeople(self.id, contactRecord.id, 'LNG_REFERENCE_DATA_CATEGORY_PERSON_TYPE_CONTACT', dataToSave.relationship, true, function (error) {
                      if (error) {
                        // delete contact since contact was created without an error while relationship failed
                        return app.models.contact.destroyById(
                          contactRecord.id,
                          () => {
                            // return error
                            return reject(error);
                          }
                        );
                      }

                      // sync relationship
                      return app.utils.dbSync.syncRecord(logger, app.models.relationship, dataToSave.relationship, options)
                        .then(function () {
                          // relationship successfully created, move to tne next one
                          resolve();
                        })
                        .catch(function (error) {
                          // failed to create relationship, remove the contact if it was created during sync
                          if (syncResult.flag === app.utils.dbSync.syncRecordFlags.CREATED) {
                            contactRecord.destroy(options);
                          }
                          reject(error);
                        });
                    });
                  });
                })
                .then(function () {
                  asyncCallback();
                })
                .catch(function (error) {
                  // on error, store the error, but don't stop, continue with other items
                  asyncCallback(null, {
                    success: false,
                    error: {
                      error: error,
                      data: {
                        file: recordData.raw,
                        save: recordData.save
                      }
                    }
                  });
                });
            });
          });

          return createContacts;
        });
    };

    // construct options needed by the formatter worker
    // model boolean properties
    const modelBooleanProperties = genericHelpers.getModelPropertiesByDataType(
      app.models.contact,
      genericHelpers.DATA_TYPE.BOOLEAN
    );

    // relationship model boolean properties
    const relationshipModelBooleanProperties = genericHelpers.getModelPropertiesByDataType(
      app.models.relationship,
      genericHelpers.DATA_TYPE.BOOLEAN
    );

    // model date properties
    let modelDateProperties = genericHelpers.getModelPropertiesByDataType(
      app.models.contact,
      genericHelpers.DATA_TYPE.DATE
    );

    // add the "date" properties of the questionnaire
    const questionnaireDateProperties = [];
    genericHelpers.getQuestionnaireDateProperties(
      questionnaireDateProperties,
      self.contactInvestigationTemplate ?
        self.contactInvestigationTemplate.toJSON() :
        undefined
    );
<<<<<<< HEAD
    app.models.contact._dateProperties = app.models.contact._dateProperties.concat(questionnaireDateProperties);

    if (!app.models.relationship._dateProperties) {
      app.models.relationship._dateProperties = genericHelpers.getModelPropertiesByDataType(
        app.models.relationship,
        genericHelpers.DATA_TYPE.DATE
      );
    }
=======
    modelDateProperties = modelDateProperties.concat(questionnaireDateProperties);

    // relationship model date properties
    const relationshipModelDateProperties = genericHelpers.getModelPropertiesByDataType(
      app.models.relationship,
      genericHelpers.DATA_TYPE.DATE
    );
>>>>>>> f1c29c5e

    // options for the formatting method
    const formatterOptions = Object.assign({
      dataType: 'contact',
      batchSize: contactImportBatchSize,
      outbreakId: self.id,
      contactModelBooleanProperties: modelBooleanProperties,
      relationshipModelBooleanProperties: relationshipModelBooleanProperties,
      contactModelDateProperties: modelDateProperties,
      relationshipModelDateProperties: relationshipModelDateProperties,
      contactImportableTopLevelProperties: app.models.contact._importableTopLevelProperties,
      relationshipImportableTopLevelProperties: app.models.relationship._importableTopLevelProperties
    }, body);

    // start import
    importableFile.processImportableFileData(app, {
      modelName: app.models.contact.modelName,
      outbreakId: self.id,
      logger: logger
    }, formatterOptions, createBatchActions, callback);
  };
};<|MERGE_RESOLUTION|>--- conflicted
+++ resolved
@@ -3365,16 +3365,6 @@
         self.contactInvestigationTemplate.toJSON() :
         undefined
     );
-<<<<<<< HEAD
-    app.models.contact._dateProperties = app.models.contact._dateProperties.concat(questionnaireDateProperties);
-
-    if (!app.models.relationship._dateProperties) {
-      app.models.relationship._dateProperties = genericHelpers.getModelPropertiesByDataType(
-        app.models.relationship,
-        genericHelpers.DATA_TYPE.DATE
-      );
-    }
-=======
     modelDateProperties = modelDateProperties.concat(questionnaireDateProperties);
 
     // relationship model date properties
@@ -3382,7 +3372,6 @@
       app.models.relationship,
       genericHelpers.DATA_TYPE.DATE
     );
->>>>>>> f1c29c5e
 
     // options for the formatting method
     const formatterOptions = Object.assign({
