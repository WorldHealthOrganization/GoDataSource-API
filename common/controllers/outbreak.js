'use strict';

const moment = require('moment');
const app = require('../../server/server');
const uuid = require('uuid');
const _ = require('lodash');
const rr = require('rr');
const templateParser = require('./../../components/templateParser');
const referenceDataParser = require('./../../components/referenceDataParser');
const genericHelpers = require('../../components/helpers');

module.exports = function (Outbreak) {

  // get model helpers
  const helpers = Outbreak.helpers;

  // disable bulk delete for related models
  app.utils.remote.disableRemoteMethods(Outbreak, [
    'prototype.__delete__cases',
    'prototype.__delete__cases__labResults',
    'prototype.__delete__cases__relationships',
    'prototype.__delete__clusters',
    'prototype.__delete__contacts',
    'prototype.__delete__contacts__followUps',
    'prototype.__delete__contacts__relationships',
    'prototype.__create__clusters__relationships',
    'prototype.__delete__clusters__relationships',
    'prototype.__findById__clusters__relationships',
    'prototype.__updateById__clusters__relationships',
    'prototype.__destroyById__clusters__relationships',
    'prototype.__delete__contacts__relationships',
    'prototype.__get__referenceData',
    'prototype.__delete__referenceData',
    'prototype.__count__referenceData',
    'prototype.__create__followUps',
    'prototype.__delete__followUps',
    'prototype.__updateById__followUps',
    'prototype.__destroyById__followUps'
  ]);

  // attach search by relation property behavior on get contacts
  app.utils.remote.searchByRelationProperty.attachOnRemotes(Outbreak, [
    'prototype.__get__contacts',
    'prototype.__get__cases'
  ]);

  /**
   * Allows count requests with advanced filters (like the ones we can use on GET requests)
   * to be made on outbreak/{id}/cases.
   */
  Outbreak.prototype.filteredCountCases = function (filter, callback) {
    this.__get__cases(filter, function (err, res) {
      if (err) {
        return callback(err);
      }
      callback(null, app.utils.remote.searchByRelationProperty.deepSearchByRelationProperty(res, filter).length);
    })
  };

  /**
   * Do not allow deletion of a active Outbreak
   */
  Outbreak.beforeRemote('deleteById', function (context, modelInstance, next) {
    Outbreak.findById(context.args.id)
      .then(function (outbreak) {
        if (outbreak) {
          return app.models.User.count({
            activeOutbreakId: outbreak.id
          })
        } else {
          return 0;
        }
      })
      .then(function (userCount) {
        if (userCount) {
          throw app.utils.apiError.getError('DELETE_ACTIVE_OUTBREAK', {id: context.args.id}, 422);
        }
        return next();
      })
      .catch(next);
  });

  /**
   * Attach before remote (GET outbreaks/{id}/cases) hooks
   */
  Outbreak.beforeRemote('prototype.__get__cases', function (context, modelInstance, next) {
    // filter information based on available permissions
    Outbreak.helpers.filterPersonInformationBasedOnAccessPermissions('case', context);
    // Enhance events list request to support optional filtering of events that don't have any relations
    Outbreak.helpers.attachFilterPeopleWithoutRelation('case', context, modelInstance, next);
  });

  /**
   * Attach before remote (GET outbreaks/{id}/events) hooks
   */
  Outbreak.beforeRemote('prototype.__get__events', function (context, modelInstance, next) {
    // filter information based on available permissions
    Outbreak.helpers.filterPersonInformationBasedOnAccessPermissions('event', context);
    // Enhance events list request to support optional filtering of events that don't have any relations
    Outbreak.helpers.attachFilterPeopleWithoutRelation('event', context, modelInstance, next);
  });

  /**
   * Attach before remote (GET outbreaks/{id}/contacts) hooks
   */
  Outbreak.beforeRemote('prototype.__get__contacts', function (context, modelInstance, next) {
    // filter information based on available permissions
    Outbreak.helpers.filterPersonInformationBasedOnAccessPermissions('contact', context);
    next();
  });

  /**
   * Parsing the properties that are of type '["date"]' as Loopback doesn't save them correctly
   * Also set visual id
   */
  Outbreak.beforeRemote('prototype.__create__cases', function (context, modelInstance, next) {
    // parse array of dates properties
    helpers.parseArrayOfDates(context.args.data);
    // if the visual id was not passed
    if (context.args.data.visualId === undefined) {
      // set it automatically
      Outbreak.helpers.getAvailableVisualId(context.instance, function (error, visualId) {
        context.args.data.visualId = visualId;
        return next(error);
      });
    } else {
      next();
    }
  });

  /**
   * Parsing the properties that are of type '["date"]' as Loopback doesn't save them correctly
   */
  Outbreak.beforeRemote('prototype.__updateById__cases', function (context, modelInstance, next) {
    // parse array of dates properties
    helpers.parseArrayOfDates(context.args.data);

    next();
  });

  /**
   * Restrict the list of outbreaks only to what's accessible to current logged in user
   */
  Outbreak.beforeRemote('find', function (context, modelInstance, next) {
    // get logged in user outbreak restrictions
    const restrictedOutbreakIds = _.get(context, 'req.authData.user.outbreakIds', []);
    // if there are any restrictions set
    if (restrictedOutbreakIds.length) {
      // update filters to search only in the outbreaks accessible to the user
      context.args.filter = app.utils.remote
        .mergeFilters({
          where: {
            id: {
              in: restrictedOutbreakIds
            }
          }
        }, context.args.filter || {});
    }
    next();
  });

  /**
   * Find relations for a case
   * @param caseId
   * @param filter
   * @param callback
   */
  Outbreak.prototype.findCaseRelationships = function (caseId, filter, callback) {
    helpers.findPersonRelationships(caseId, filter, callback);
  };

  /**
   * Find relations for a contact
   * @param contactId
   * @param filter
   * @param callback
   */
  Outbreak.prototype.findContactRelationships = function (contactId, filter, callback) {
    helpers.findPersonRelationships(contactId, filter, callback);
  };

  /**
   * Find relations for a event
   * @param eventId
   * @param filter
   * @param callback
   */
  Outbreak.prototype.findEventRelationships = function (eventId, filter, callback) {
    helpers.findPersonRelationships(eventId, filter, callback);
  };

  /**
   * Create relation for a case
   * @param caseId
   * @param data
   * @param callback
   */
  Outbreak.prototype.createCaseRelationship = function (caseId, data, callback) {
    // make sure case is valid, before trying to create any relations
    app.models.case
      .findById(caseId)
      .then((caseModel) => {
        if (!caseModel) {
          return callback(app.utils.apiError.getError('MODEL_NOT_FOUND', {
            model: app.models.case.modelName,
            id: caseId
          }));
        }
        helpers.createPersonRelationship(this.id, caseId, 'case', data, callback);
      })
      .catch(callback);
  };

  /**
   * Create relation for a contact
   * @param contactId
   * @param data
   * @param callback
   */
  Outbreak.prototype.createContactRelationship = function (contactId, data, callback) {
    // make sure contact is valid, before trying to create any relations
    app.models.contact
      .findById(contactId)
      .then((contact) => {
        if (!contact) {
          return callback(app.utils.apiError.getError('MODEL_NOT_FOUND', {
            model: app.models.contact.modelName,
            id: contactId
          }));
        }
        helpers.createPersonRelationship(this.id, contactId, 'contact', data, callback);
      })
      .catch(callback);
  };

  /**
   * Create relation for a event
   * @param eventId
   * @param data
   * @param callback
   */
  Outbreak.prototype.createEventRelationship = function (eventId, data, callback) {
    // make sure event is valid, before trying to create any relations
    app.models.event
      .findById(eventId)
      .then((event) => {
        if (!event) {
          return callback(app.utils.apiError.getError('MODEL_NOT_FOUND', {
            model: app.models.event.modelName,
            id: eventId
          }));
        }
        helpers.createPersonRelationship(this.id, eventId, 'event', data, callback);
      })
      .catch(callback);
  };

  /**
   * Retrieve a relation for a case
   * @param caseId
   * @param relationshipId
   * @param filter
   * @param callback
   */
  Outbreak.prototype.getCaseRelationship = function (caseId, relationshipId, filter, callback) {
    helpers.getPersonRelationship(caseId, relationshipId, 'case', filter, callback);
  };

  /**
   * Retrieve a relation for a contact
   * @param contactId
   * @param relationshipId
   * @param filter
   * @param callback
   */
  Outbreak.prototype.getContactRelationship = function (contactId, relationshipId, filter, callback) {
    helpers.getPersonRelationship(contactId, relationshipId, 'contact', filter, callback);
  };

  /**
   * Retrieve a relation for a event
   * @param eventId
   * @param relationshipId
   * @param filter
   * @param callback
   */
  Outbreak.prototype.getEventRelationship = function (eventId, relationshipId, filter, callback) {
    helpers.getPersonRelationship(eventId, relationshipId, 'event', filter, callback);
  };

  /**
   * Update a relation for a case
   * @param caseId
   * @param relationshipId
   * @param data
   * @param callback
   */
  Outbreak.prototype.updateCaseRelationship = function (caseId, relationshipId, data, callback) {
    helpers.updatePersonRelationship(caseId, relationshipId, 'case', data, callback);
  };

  /**
   * Update a relation for a contact
   * @param contactId
   * @param relationshipId
   * @param data
   * @param callback
   */
  Outbreak.prototype.updateContactRelationship = function (contactId, relationshipId, data, callback) {
    helpers.updatePersonRelationship(contactId, relationshipId, 'contact', data, callback);
  };

  /**
   * Update a relation for a event
   * @param eventId
   * @param relationshipId
   * @param data
   * @param callback
   */
  Outbreak.prototype.updateEventRelationship = function (eventId, relationshipId, data, callback) {
    helpers.updatePersonRelationship(eventId, relationshipId, 'event', data, callback);
  };

  /**
   * Delete a relation for a case
   * @param caseId
   * @param relationshipId
   * @param callback
   */
  Outbreak.prototype.deleteCaseRelationship = function (caseId, relationshipId, callback) {
    helpers.deletePersonRelationship(caseId, relationshipId, callback);
  };

  /**
   * Delete a relation for a contact
   * @param contactId
   * @param relationshipId
   * @param callback
   */
  Outbreak.prototype.deleteContactRelationship = function (contactId, relationshipId, callback) {
    helpers.deletePersonRelationship(contactId, relationshipId, callback);
  };

  /**
   * Delete a relation for a event
   * @param eventId
   * @param relationshipId
   * @param callback
   */
  Outbreak.prototype.deleteEventRelationship = function (eventId, relationshipId, callback) {
    helpers.deletePersonRelationship(eventId, relationshipId, callback);
  };

  /**
   * Count relations for a case
   * @param caseId
   * @param where
   * @param callback
   */
  Outbreak.prototype.countCaseRelationships = function (caseId, where, callback) {
    // make sure case is valid
    app.models.case
      .findById(caseId)
      .then((caseModel) => {
        if (!caseModel) {
          return callback(app.utils.apiError.getError('MODEL_NOT_FOUND', {
            model: app.models.case.modelName,
            id: caseId
          }));
        }
        helpers.countPersonRelationships(caseId, where, callback);
      })
      .catch(callback);
  };

  /**
   * Count relations for a contact
   * @param contactId
   * @param where
   * @param callback
   */
  Outbreak.prototype.countContactRelationships = function (contactId, where, callback) {
    // make sure contact is valid
    app.models.contact
      .findById(contactId)
      .then((contact) => {
        if (!contact) {
          return callback(app.utils.apiError.getError('MODEL_NOT_FOUND', {
            model: app.models.contact.modelName,
            id: contactId
          }));
        }
        helpers.countPersonRelationships(contactId, where, callback);
      })
      .catch(callback);
  };

  /**
   * Count relations for a event
   * @param eventId
   * @param where
   * @param callback
   */
  Outbreak.prototype.countEventRelationships = function (eventId, where, callback) {
    // make sure event is valid
    app.models.event
      .findById(eventId)
      .then((event) => {
        if (!event) {
          return callback(app.utils.apiError.getError('MODEL_NOT_FOUND', {
            model: app.models.event.modelName,
            id: eventId
          }));
        }
        helpers.countPersonRelationships(eventId, where, callback);
      })
      .catch(callback);
  };

  /**
   * Convert a contact to a case
   * @param contactId
   * @param callback
   */
  Outbreak.prototype.convertContactToCase = function (contactId, callback) {
    let updateRelations = [];
    let convertedCase;

    // override default scope to allow switching the type
    const defaultScope = app.models.contact.defaultScope;
    app.models.contact.defaultScope = function () {
    };

    app.models.contact
      .findOne({
        where: {
          type: 'contact',
          id: contactId
        }
      })
      .then(function (contact) {
        if (!contact) {
          throw app.utils.apiError.getError('MODEL_NOT_FOUND', {model: app.models.contact.modelName, id: contactId});
        }
        return contact.updateAttributes({
          type: "case",
          dateBecomeCase: new Date()
        });
      })
      .then(function (_case) {
        convertedCase = _case;
        // after updating the contact, find it's relations
        return app.models.relationship
          .find({
            where: {
              "persons.id": contactId
            }
          });
      })
      .then(function (relations) {
        // update relations
        relations.forEach(function (relation) {
          let persons = [];
          relation.persons.forEach(function (person) {
            // for every occurrence of current contact
            if (person.id === contactId) {
              // update type to match the new one
              person.type = 'case';
            }
            persons.push(person);
          });
          updateRelations.push(relation.updateAttributes({persons: persons}));
        });
        return Promise.all(updateRelations);
      })
      .then(function () {
        callback(null, convertedCase);
      })
      .catch(callback)
      .finally(function () {
        // restore default scope
        app.models.contact.defaultScope = defaultScope;
      });
  };

  /**
   * Convert a case to a contact
   * @param caseId
   * @param callback
   */
  Outbreak.prototype.convertCaseToContact = function (caseId, callback) {
    let updateRelations = [];
    let convertedContact;
    let caseInstance;

    // override default scope to allow switching the type
    const defaultScope = app.models.case.defaultScope;
    app.models.case.defaultScope = function () {
    };

    app.models.case
      .findOne({
        where: {
          type: 'case',
          id: caseId
        }
      })
      .then(function (caseModel) {
        if (!caseModel) {
          throw app.utils.apiError.getError('MODEL_NOT_FOUND', {model: app.models.case.modelName, id: caseId});
        }

        // keep the caseModel as we will do actions on it
        caseInstance = caseModel;

        // in order for a case to be converted to a contact it must be related to at least another case
        // check relations
        return app.models.relationship
          .count({
            'and': [
              {
                'persons.id': caseId
              },
              {
                'persons': {
                  'elemMatch': {
                    'type': 'case',
                    'id': {
                      '$ne': caseId
                    }
                  }
                }
              }
            ]
          });
      })
      .then(function (relationsNumber) {
        if (!relationsNumber) {
          // the case doesn't have relations with other cases; stop conversion
          throw app.utils.apiError.getError('INVALID_CASE_RELATIONSHIP', {id: caseId});
        }

        // the case has relations with other cases; proceed with the conversion
        return caseInstance.updateAttribute('type', 'contact');
      })
      .then(function (contact) {
        convertedContact = contact;
        // after updating the case, find it's relations
        return app.models.relationship
          .find({
            where: {
              "persons.id": caseId
            }
          });
      })
      .then(function (relations) {
        // update relations
        relations.forEach(function (relation) {
          let persons = [];
          relation.persons.forEach(function (person) {
            // for every occurrence of current contact
            if (person.id === caseId) {
              // update type to match the new one
              person.type = 'contact';
            }
            persons.push(person);
          });
          updateRelations.push(relation.updateAttributes({persons: persons}));
        });
        return Promise.all(updateRelations);
      })
      .then(function () {
        callback(null, convertedContact);
      })
      .catch(callback)
      .finally(function () {
        // restore default scope
        app.models.case.defaultScope = defaultScope;
      });
  };

  /**
   * Retrieve the list of location + sublocations for the Outbreak
   * @param callback
   */
  Outbreak.prototype.getLocations = function (callback) {
    app.models.location.getSubLocationsWithDetails([this.locationId], [], callback);
  };

  /**
   * Restore a deleted case
   * @param caseId
   * @param callback
   */
  Outbreak.prototype.restoreCase = function (caseId, callback) {
    app.models.case
      .findOne({
        deleted: true,
        where: {
          id: caseId,
          deleted: true
        }
      })
      .then(function (instance) {
        if (!instance) {
          throw app.utils.apiError.getError('MODEL_NOT_FOUND', {model: app.models.case.modelName, id: caseId});
        }

        // undo case delete
        instance.undoDelete(callback);
      })
      .catch(callback);
  };

  /**
   * Retrieve system and own reference data
   * @param filter
   * @param callback
   */
  Outbreak.prototype.getReferenceData = function (filter, callback) {
    helpers.getSystemAndOwnReferenceData(this.id, filter)
      .then((data) => callback(null, data))
      .catch(callback);
  };

  /**
   * Restore a deleted follow up
   * @param contactId
   * @param followUpId
   * @param callback
   */
  Outbreak.prototype.restoreContactFollowUp = function (contactId, followUpId, callback) {
    app.models.followUp
      .findOne({
        deleted: true,
        where: {
          id: followUpId,
          personId: contactId,
          deleted: true
        }
      })
      .then(function (instance) {
        if (!instance) {
          throw app.utils.apiError.getError('MODEL_NOT_FOUND', {model: app.models.followUp.modelName, id: followUpId});
        }
        instance.undoDelete(callback);
      })
      .catch(callback);
  };

  /**
   * Generate list of follow ups
   * @param data Contains number of days used to perform the generation
   * @param callback
   */
  Outbreak.prototype.generateFollowups = function (data, callback) {
    // if no followup period was sent in request, assume its just for one day
    data = data || {};
    data.followUpPeriod = data.followUpPeriod || 1;

    // cache outbreak's follow up options
    let outbreakFollowUpPeriod = ++this.periodOfFollowup;
    let outbreakFollowUpFreq = this.frequencyOfFollowUp;
    let outbreakFollowUpPerDay = this.frequencyOfFollowUpPerDay;

    // list of generated follow ups to be returned in the response
    // grouped per contact
    let generateResponse = [];

    // make sure follow up period given in the request does not exceed outbreak's follow up period
    if (data.followUpPeriod > outbreakFollowUpPeriod) {
      data.followUpPeriod = outbreakFollowUpPeriod;
    }

    // retrieve list of contacts that has a relationship with events/cases and is eligible for generation
    app.models.contact
      .find({
        include: {
          relation: 'relationships',
          scope: {
            where: {
              or: [
                {
                  'persons.type': 'case'
                },
                {
                  'persons.type': 'event'
                }
              ]
            },
            order: 'contactDate DESC'
          }
        }
      })
      .then((contacts) => {
        // follow up add statements
        let followsUpsToAdd = [];

        // filter contacts that have no relationships
        contacts = contacts.filter((item) => item.relationships.length);

        // retrieve the last follow up that is brand new for contacts
        return Promise
          .all(contacts.map((contact) => {
            return app.models.followUp
              .find({
                where: {
                  personId: contact.id
                },
                order: 'createdAt DESC'
              })
              .then((followUps) => {
                contact.followUpsLists = followUps;
                return contact;
              });
          }))
          .then((contacts) => {
            if (contacts.length) {
              // retrieve all teams and their locations/sublocations
              return app.models.team.find()
                .then((teams) => Promise.all(teams.map((team) => {
                  return new Promise((resolve, reject) => {
                    return app.models.location
                      .getSubLocations(team.locationIds, [], (err, locations) => {
                        if (err) {
                          return reject(err);
                        }
                        return resolve(locations);
                      })
                  })
                    .then((locations) => {
                      team.locations = locations;
                      return team;
                    });
                })))
                .then((teams) => {
                  contacts.forEach((contact) => {
                    // generate response entry for the given contact
                    generateResponse.push({
                      contactId: contact.id,
                      followUps: []
                    });

                    // store index of the contact entry in response, to easily reference it down below
                    let genResponseIndex = generateResponse.length - 1;

                    // find all the teams that are matching the contact's location ids from addresses
                    // stop at first address that has a matching team
                    let eligibleTeams = [];
                    for (let i = 0; i < contact.addresses.length; i++) {
                      // try to find index of the address location in teams locations
                      let filteredTeams = teams.filter((team) => team.locations.indexOf(contact.addresses[i].locationId) !== -1);
                      if (filteredTeams.length) {
                        eligibleTeams = eligibleTeams.concat(filteredTeams.map((team) => team.id));
                        break;
                      }
                    }

                    // follow ups to be generated for the given contact
                    // each one contains a specific date
                    let contactFollowUpsToAdd = [];

                    // follow ups to be added for the given contact
                    // choose contact date from the latest relationship with a case/event
                    let lastSickDate = genericHelpers.getUTCDate(contact.relationships[0].contactDate);

                    // build the contact's last date of follow up, based on the days count given in the request
                    let incubationLastDay = genericHelpers.getUTCDate(lastSickDate).add(data.followUpPeriod, 'd');

                    // check a weird case when the last follow up was yesterday and not performed
                    // but today is the last day of incubation
                    // it should generate a follow up for today, no matter the follow up period sent in request
                    if (contact.followUpsLists.length) {
                      let lastFollowUp = contact.followUpsLists[0];

                      // build the contact's last date of follow up, no matter the period given in the request
                      let incubationLastDay = genericHelpers.getUTCDate(lastSickDate).add(outbreakFollowUpPeriod, 'd');

                      // check if last follow up is generated and not performed
                      // also checks that, the scheduled date is the same last day of incubation
                      if (helpers.isNewGeneratedFollowup(lastFollowUp)
                        && genericHelpers.getUTCDate(lastFollowUp.date).isSame(incubationLastDay, 'd')) {

                        contactFollowUpsToAdd.push(
                          app.models.followUp
                            .create({
                              // used to easily trace all follow ups for a given outbreak
                              outbreakId: contact.outbreakId,
                              personId: contact.id,
                              // schedule for today
                              date: genericHelpers.getUTCDate().toDate(),
                              performed: false,
                              // choose first team, it will be only this follow up generated
                              // so no randomness is required
                              teamId: eligibleTeams[0],
                              isGenerated: true
                            })
                            .then((createdFollowUp) => {
                              generateResponse[genResponseIndex].followUps.push(createdFollowUp);
                            })
                        );

                        // skip to next contact
                        return;
                      }
                    }

                    // generate follow up, starting from today
                    for (let now = genericHelpers.getUTCDate(); now <= incubationLastDay; now.add(outbreakFollowUpFreq, 'day')) {
                      let generatedFollowUps = [];
                      for (let i = 0; i < outbreakFollowUpPerDay; i++) {
                        generatedFollowUps.push(
                          app.models.followUp
                            .create({
                              // used to easily trace all follow ups for a given outbreak
                              outbreakId: contact.outbreakId,
                              personId: contact.id,
                              date: now.toDate(),
                              performed: false,
                              // split the follow ups work equally across teams
                              teamId: rr(eligibleTeams),
                              isGenerated: true
                            })
                            .then((createdFollowUp) => {
                              generateResponse[genResponseIndex].followUps.push(createdFollowUp);
                            })
                        );
                      }

                      // if there is generated follow ups on that day, delete it and re-create
                      let existingFollowups = contact.followUpsLists.filter((followUp) => {
                        return moment(followUp.date).isSame(now, 'd') && helpers.isNewGeneratedFollowup(followUp);
                      });

                      if (existingFollowups.length) {
                        // schedule the generated follow up for database add op
                        contactFollowUpsToAdd.push(Promise.all(
                          [
                            app.models.followUp.destroyAll({
                              id: {
                                inq: existingFollowups.map((f) => f.id)
                              }
                            }),
                            Promise.all(generatedFollowUps)
                          ])
                        );
                      } else {
                        contactFollowUpsToAdd.push(...generatedFollowUps);
                      }
                    }

                    if (contactFollowUpsToAdd.length) {
                      followsUpsToAdd.push(Promise.all(contactFollowUpsToAdd));
                    }
                  });

                  return Promise.all(followsUpsToAdd).then(() => generateResponse);
                });
            }
          })
          .then((response) => callback(null, response))
          .catch((err) => callback(err));
      });
  };

  /**
   * Generate (next available) visual id
   * @param callback
   */
  Outbreak.prototype.generateVisualId = function (callback) {
    Outbreak.helpers.getAvailableVisualId(this, callback);
  };

  /**
   * Generate a globally unique id
   * @param callback
   */
  Outbreak.generateUniqueId = function (callback) {
    callback(null, uuid.v4())
  };

  /**
   * Get a resource link embedded in a QR Code Image (png) for a case
   * @param caseId
   * @param callback
   */
  Outbreak.prototype.getCaseQRResourceLink = function (caseId, callback) {
    Outbreak.helpers.getPersonQRResourceLink(this, 'case', caseId, function (error, qrCode) {
      callback(null, qrCode, `image/png`, `attachment;filename=case-${caseId}.png`);
    });
  };

  /**
   * Get a resource link embedded in a QR Code Image (png) for a contact
   * @param contactId
   * @param callback
   */
  Outbreak.prototype.getContactQRResourceLink = function (contactId, callback) {
    Outbreak.helpers.getPersonQRResourceLink(this, 'contact', contactId, function (error, qrCode) {
      callback(null, qrCode, `image/png`, `attachment;filename=contact-${contactId}.png`);
    });
  };

  /**
   * Get a resource link embedded in a QR Code Image (png) for a event
   * @param eventId
   * @param callback
   */
  Outbreak.prototype.getEventQRResourceLink = function (eventId, callback) {
    Outbreak.helpers.getPersonQRResourceLink(this, 'event', eventId, function (error, qrCode) {
      callback(null, qrCode, `image/png`, `attachment;filename=event-${eventId}.png`);
    });
  };

  /**
   * Before create hook
   */
  Outbreak.beforeRemote('create', function (context, modelInstance, next) {
    // in order to translate dynamic data, don't store values in the database, but translatable language tokens
    // parse outbreak
    templateParser.beforeHook(context, modelInstance, next);
  });

  /**
   * After create hook
   */
  Outbreak.afterRemote('create', function (context, modelInstance, next) {
    // after successfully creating outbreak, also create translations for it.
    templateParser.afterHook(context, modelInstance, next);
  });

  /**
   * Before update hook
   */
  Outbreak.beforeRemote('prototype.patchAttributes', function (context, modelInstance, next) {
    // in order to translate dynamic data, don't store values in the database, but translatable language tokens
    // parse outbreak
    templateParser.beforeHook(context, modelInstance, next);
  });

  /**
   * After update hook
   */
  Outbreak.afterRemote('prototype.patchAttributes', function (context, modelInstance, next) {
    // after successfully creating outbreak, also create translations for it.
    templateParser.afterHook(context, modelInstance, next);
  });

  /**
   * Before create reference data hook
   */
  Outbreak.beforeRemote('prototype.__create__referenceData', function (context, modelInstance, next) {
    // parse referenceData to create language tokens
    referenceDataParser.beforeCreateHook(context, modelInstance, next);
  });

  /**
   * After create reference data hook
   */
  Outbreak.afterRemote('prototype.__create__referenceData', function (context, modelInstance, next) {
    // after successfully creating reference data, also create translations for it.
    referenceDataParser.afterCreateHook(context, modelInstance, next);
  });

  /**
   * Before update reference data hook
   */
  Outbreak.beforeRemote('prototype.__updateById__referenceData', function (context, modelInstance, next) {
    // parse referenceData to update language tokens
    referenceDataParser.beforeUpdateHook(context, modelInstance, next);
  });

  /**
   * After update reference data hook
   */
  Outbreak.afterRemote('prototype.__updateById__referenceData', function (context, modelInstance, next) {
    // after successfully updating reference data, also update translations for it.
    referenceDataParser.afterUpdateHook(context, modelInstance, next);
  });

  /**
   * Count the new contacts and groups them by exposure type
   * @param callback
   */
  Outbreak.prototype.countNewContactsByExposure = function (callback) {
    // get outbreak
    let outbreak = this;
    // initialize noDaysNewContacts
    let noDaysNewContacts = outbreak.noDaysNewContacts;
    // initialize result
    let result = {};

    // get exposureTypes from reference data
    helpers.getSystemAndOwnReferenceData(outbreak.id, {
      where: {
        categoryId: 'LNG_REFERENCE_DATA_CATEGORY_EXPOSURE_TYPE'
      }
    })
      .then(function (exposureTypes) {
        // loop through exposure types and initialize the counters in the result
        exposureTypes.forEach(function (exposureType) {
          result[exposureType.value] = 0;
        });

        // get now date
        let now = new Date();

        // get the new contacts in the outbreak
        return app.models.contact.find({
          include: ['relationships'],
          where: {
            createdAt: {
              gte: now.setDate(now.getDate() - noDaysNewContacts)
            }
          }
        });
      })
      .then(function (contacts) {
        // loop through the contacts and check relationships exposure types to increase the counters in the result
        contacts.forEach(function (contact) {
          contact.relationships.forEach(function (relationship) {
            // increasing counter for all the contact relationships
            // Note: The result counters total will not equal number of contacts as contacts may have multiple relationships
            result[relationship.exposureTypeId]++;
          });
        });

        // send response
        callback(null, result);
      })
      .catch(callback);
  };

  /**
   * Count independent transmission chains
   * @param filter
   * @param callback
   */
  Outbreak.prototype.countIndependentTransmissionChains = function (filter, callback) {
    const self = this;
    // count transmission chains
    app.models.relationship
      .countTransmissionChains(this.id, this.periodOfFollowup, filter, function (error, noOfChains) {
        if (error) {
          return callback(error);
        }
        // get node IDs
        const nodeIds = Object.keys(noOfChains.nodes);
        // count isolated nodes
        const isolatedNodesNo = Object.keys(noOfChains.isolatedNodes).reduce(function (accumulator, currentValue) {
          if (noOfChains.isolatedNodes[currentValue]) {
            accumulator++;
          }
          return accumulator;
        }, 0);
        // find other isolated nodes (nodes that were never in a relationship)
        app.models.person
          .count({
            outbreakId: self.id,
            or: [
              {
                type: 'case',
                classification: {
                  inq: app.models.case.nonDiscardedCaseClassifications
                }
              },
              {
                type: 'event'
              }
            ],
            id: {
              nin: nodeIds
            }
          })
          .then(function (isolatedNodesCount) {
            // total list of isolated nodes is composed by the nodes that were never in a relationship + the ones that
            // come from relationships that were invalidated as part of the chain
            noOfChains.isolatedNodesCount = isolatedNodesCount + isolatedNodesNo;
            delete noOfChains.isolatedNodes;
            delete noOfChains.nodes;
            callback(null, noOfChains);
          })
          .catch(callback)
      });
  };

  /**
   * Get independent transmission chains
   * @param filter
   * @param callback
   */
  Outbreak.prototype.getIndependentTransmissionChains = function (filter, callback) {
    const self = this;
    // get transmission chains
    app.models.relationship
      .getTransmissionChains(this.id, this.periodOfFollowup, filter, function (error, transmissionChains) {
        if (error) {
          return callback(error);
        }
        // get isolated nodes as well (nodes that were never part of a relationship)
        app.models.person
          .find({
            where: {
              outbreakId: self.id,
              or: [
                {
                  type: 'case',
                  classification: {
                    inq: app.models.case.nonDiscardedCaseClassifications
                  }
                },
                {
                  type: 'event'
                }
              ],
              id: {
                nin: Object.keys(transmissionChains.nodes)
              }
            }
          })
          .then(function (isolatedNodes) {
            // add all the isolated nodes to the complete list of nodes
            isolatedNodes.forEach(function (isolatedNode) {
              transmissionChains.nodes[isolatedNode.id] = isolatedNode;
            });
            callback(null, transmissionChains);
          })
          .catch(callback);
      });
  };

  /**
   * Set outbreakId for created follow-ups
   */
  Outbreak.beforeRemote('prototype.__create__contacts__followUps', function (context, modelInstance, next) {
    // set outbreakId
    context.args.data.outbreakId = context.instance.id;
    next();
  });

  /**
   * Count the seen contacts
   * Note: The contacts are counted in total and per team. If a contact is seen by 2 teams it will be counted once in total and once per each team.
   * @param filter
   * @param callback
   */
  Outbreak.prototype.countContactsSeen = function (filter, callback) {
    helpers.countContactsByFollowUpFlag({
      outbreakId: this.id,
      followUpFlag: 'performed',
      resultProperty: 'contactsSeen'
    }, filter, callback);
  };

  /**
   * Count the contacts that are lost to follow-up
   * Note: The contacts are counted in total and per team. If a contact is lost to follow-up by 2 teams it will be counted once in total and once per each team.
   * @param filter
   * @param callback
   */
  Outbreak.prototype.countContactsLostToFollowup = function (filter, callback) {
    helpers.countContactsByFollowUpFlag({
      outbreakId: this.id,
      followUpFlag: 'lostToFollowUp',
      resultProperty: 'contactsLostToFollowup'
    }, filter, callback);
  };

  /**
   * Count new cases in known transmission chains
   * @param filter Besides the default filter properties this request also accepts 'noDaysDaysInChains': number on the first level in 'where'
   * @param callback
   */
  Outbreak.prototype.countNewCasesInKnownTransmissionChains = function (filter, callback) {
    // default number of day used to determine new cases
    let noDaysDaysInChains = this.noDaysDaysInChains;
    // check if a different number was sent in the filter
    if (filter && filter.where && filter.where.noDaysDaysInChains) {
      noDaysDaysInChains = filter.where.noDaysDaysInChains;
      delete filter.where.noDaysDaysInChains;
    }
    // start building a result
    const result = {
      newCases: 0,
      total: 0
    };

    // use a cases index to make sure we don't count a case multiple times
    const casesIndex = {};
    // calculate date used to compare contact date of onset with
    const newCasesFromDate = new Date();
    newCasesFromDate.setDate(newCasesFromDate.getDate() - noDaysDaysInChains);

    // get known transmission chains (case-case relationships)
    app.models.relationship
      .filterKnownTransmissionChains(this.id, filter)
      .then(function (relationships) {
        // go trough all relations
        relationships.forEach(function (relation) {
          // go trough all the people
          if (Array.isArray(relation.people)) {
            relation.people.forEach(function (person) {
              // count each case only once
              if (!casesIndex[person.id]) {
                casesIndex[person.id] = true;
                result.total++;
                // check if the case is new (date of symptoms is later than the threshold date)
                if ((new Date(person.dateOfOnset)) >= newCasesFromDate) {
                  result.newCases++;
                }
              }
            })
          }
        });
        callback(null, result);
      })
      .catch(callback);
  };

  /**
   * Count the cases with less than X contacts
   * Note: Besides the count the response also contains a list with the counted cases IDs
   * @param filter Besides the default filter properties this request also accepts 'noLessContacts': number on the first level in 'where'
   * @param callback
   */
  Outbreak.prototype.countCasesWithLessThanXContacts = function (filter, callback) {
    // initialize noLessContacts filter
    let noLessContacts;
    // check if the noLessContacts filter was sent; accepting it only on the first level
    noLessContacts = _.get(filter, 'where.noLessContacts');
    if (typeof noLessContacts !== "undefined") {
      // noLessContacts was sent; remove it from the filter as it shouldn't reach DB
      delete filter.where.noLessContacts;
    } else {
      // get the outbreak noLessContacts as the default noLessContacts value
      noLessContacts = this.noLessContacts;
    }

    // get outbreakId
    let outbreakId = this.id;

    // get cases with contacts
    app.models.relationship
      .getCasesWithContacts(outbreakId, filter)
      .then(function (casesWithContacts) {
        // initialize result
        let result = {
          cases: Object.values(casesWithContacts.cases)
        };

        // get all the found cases IDs
        let allCasesIDs = Object.keys(casesWithContacts.cases);
        let allCasesInfo = Object.values(casesWithContacts.cases);

        // get the caseIDs with less than noLessContacts contacts
        result.caseIDs = allCasesIDs.filter(caseId => casesWithContacts.cases[caseId].contactsCount < noLessContacts);
        result.cases = allCasesInfo.filter(item => result.caseIDs.indexOf(item.id) !== -1);
        result.casesCount = result.caseIDs.length;

        // send response
        callback(null, result);
      })
      .catch(callback);
  };

  /**
   * Count the new contacts for each event
   * @param filter Besides the default filter properties this request also accepts 'noDaysNewContacts': number on the first level in 'where'
   * @param callback
   */
  Outbreak.prototype.countEventNewContacts = function (filter, callback) {
    // initialize noDaysNewContacts filter
    let noDaysNewContacts;
    // check if the noDaysNewContacts filter was sent; accepting it only on the first level
    noDaysNewContacts = _.get(filter, 'where.noDaysNewContacts');
    if (typeof noDaysNewContacts !== "undefined") {
      // noDaysNewContacts was sent; remove it from the filter as it shouldn't reach DB
      delete filter.where.noDaysNewContacts;
    } else {
      // get the outbreak noDaysNewContacts as the default noDaysNewContacts value
      noDaysNewContacts = this.noDaysNewContacts;
    }

    // get now date
    let now = new Date();

    // initialize results
    let results = {
      newContactsCount: 0,
      events: {}
    };

    // get outbreakId
    let outbreakId = this.id;

    // get all relationships between events and contacts which were created sooner than 'noDaysNewContacts' ago
    app.models.relationship.find(app.utils.remote
      .mergeFilters({
        where: {
          outbreakId: outbreakId,
          and: [
            {'persons.type': 'contact'},
            {'persons.type': 'event'}
          ],
          contactDate: {
            gte: now.setDate(now.getDate() - noDaysNewContacts)
          }
        }
      }, filter || {})
    )
      .then(function (relationships) {
        // initialize events map and contacts map
        let eventsMap = {};
        let contactsMap = {};
        // helper property to keep the contacts already counted
        let eventContactsMap = {};

        // loop through the relationships and populate the eventsMap;
        // Note: This loop will only add the events that have relationships. Will need to do another query to get the events without relationships
        relationships.forEach(function (relationship) {
          // get event index from persons
          let eventIndex = relationship.persons.findIndex(elem => elem.type === 'event');
          // get eventId, contactId
          // there are only 2 persons so the indexes are 0 or 1
          let eventId = relationship.persons[eventIndex].id;
          let contactId = relationship.persons[eventIndex ? 0 : 1].id;

          // create entry for the event in the eventsMap if not already created
          if (!eventsMap[eventId]) {
            eventsMap[eventId] = {
              id: eventId,
              newContactsCount: 0,
              contactIDs: []
            };

            // also create entry for the eventContactsMap
            eventContactsMap[eventId] = {};
          }

          // count the contact only if not already counted
          if (!eventContactsMap[eventId][contactId]) {
            // get contactId flag in order to not count it twice for the event
            eventContactsMap[eventId][contactId] = true;
            // increase counter
            eventsMap[eventId].newContactsCount++;
            // add contactId
            eventsMap[eventId].contactIDs.push(contactId);
          }

          if (!contactsMap[contactId]) {
            // get contactId flag in order to not count it twice in total
            contactsMap[contactId] = true;
            // increase total counter
            results.newContactsCount++;
          }
        });

        // update results.events; sending array with events information
        results.events = _.values(eventsMap);

        // get events without relationships
        return app.models.event.find({
          where: {
            outbreakId: outbreakId,
            id: {
              nin: Object.keys(eventContactsMap)
            }
          },
          fields: {
            id: true
          }
        });
      })
      .then(function (events) {
        // parse the events to create entries for the result
        let parsedEvents = events.map(event => {
          return {
            id: event.id,
            newContactsCount: 0,
            contactIDs: []
          }
        });

        // add the parsed events in the result
        results.events = results.events.concat(parsedEvents);

        // send response
        callback(null, results);
      })
      .catch(callback);
  };

  /**
   * Get a list of relationships that links cases with long periods between the dates of onset
   * @param filter
   * @param callback
   */
  Outbreak.prototype.longPeriodsBetweenDatesOfOnsetInTransmissionChains = function (filter, callback) {
    // get longPeriodsBetweenCaseOnset
    const longPeriodsBetweenCaseOnset = this.longPeriodsBetweenCaseOnset;
    // keep a list of relations that match the criteria
    const relationshipsWithLongPeriodsBetweenDatesOfOnset = [];
    // get known transmission chains
    app.models.relationship
      .filterKnownTransmissionChains(this.id, app.utils.remote
      // were only interested in cases
        .mergeFilters({
          where: {
            'persons.0.type': {
              inq: ['case']
            },
            'persons.1.type': {
              inq: ['case']
            }
          },
          // we're only interested in the cases that have dateOfOnset set
          include: {
            relation: 'people',
            scope: {
              where: {
                dateOfOnset: {
                  neq: null
                }
              },
              filterParent: true
            }
          }
        }, filter || {}))
      .then(function (relationships) {
        // go trough all relations
        relationships.forEach(function (relation) {
          // we're only interested in the cases that have dateOfOnset set (this should be already done by the query, but double-check)
          if (relation.people[0].dateOfOnset && relation.people[1].dateOfOnset) {
            const case1Date = new Date(relation.people[0].dateOfOnset);
            const case2Date = new Date(relation.people[1].dateOfOnset);
            // get time difference in days
            const timeDifferenceInDays = Math.ceil(Math.abs(case1Date.getTime() - case2Date.getTime()) / (1000 * 3600 * 24));
            // if the time difference is bigger then the threshold
            if (timeDifferenceInDays > longPeriodsBetweenCaseOnset) {
              // add time difference information
              relation.differenceBetweenDatesOfOnset = timeDifferenceInDays;
              // and save the relation
              relationshipsWithLongPeriodsBetweenDatesOfOnset.push(relation);
            }
          }
        });
        callback(null, relationshipsWithLongPeriodsBetweenDatesOfOnset);
      })
      .catch(callback);
  };

  /**
   * Build new transmission chains from registered contacts who became cases
   * @param filter
   * @param callback
   */
  Outbreak.prototype.buildNewChainsFromRegisteredContactsWhoBecameCases = function (filter, callback) {
    Outbreak.helpers.buildOrCountNewChainsFromRegisteredContactsWhoBecameCases(this, filter, false, callback);
  };

  /**
   * Count new transmission chains from registered contacts who became cases
   * @param filter
   * @param callback
   */
  Outbreak.prototype.countNewChainsFromRegisteredContactsWhoBecameCases = function (filter, callback) {
    Outbreak.helpers.buildOrCountNewChainsFromRegisteredContactsWhoBecameCases(this, filter, true, function (error, result) {
      if (error) {
        return callback(error);
      }
      // there is no need for the nodes, it's just a count
      delete result.nodes;
      // count isolated nodes
      result.isolatedNodesCount = Object.keys(result.isolatedNodes).reduce(function (accumulator, currentValue) {
        if (result.isolatedNodes[currentValue]) {
          accumulator++;
        }
        return accumulator;
      }, 0);
      delete result.isolatedNodes;
      callback(null, result);
    });
  };

<<<<<<< HEAD
  /**
   * Get a list of secondary cases that have date of onset before the date of onset of primary cases
   * @param filter
   * @param callback
   */
  Outbreak.prototype.findSecondaryCasesWithDateOfOnsetBeforePrimaryCase = function (filter, callback) {
    const results = [];
    // get known transmission chains
    app.models.relationship
      .filterKnownTransmissionChains(this.id, app.utils.remote
      // were only interested in cases
        .mergeFilters({
          where: {
            'persons.0.type': {
              inq: ['case']
            },
            'persons.1.type': {
              inq: ['case']
            }
          },
          // we're only interested in the cases that have dateOfOnset set
          include: {
            relation: 'people',
            scope: {
              where: {
                dateOfOnset: {
                  neq: null
                }
              },
              filterParent: true
            }
          }
        }, filter || {}))
      .then(function (relationships) {
        // go trough all relations
        relationships.forEach(function (relationship) {
          // we're only interested in the cases that have dateOfOnset set (this should be already done by the query, but double-check)
          if (relationship.people[0].dateOfOnset && relationship.people[1].dateOfOnset) {
            // find source person index (in persons)
            const _sourceIndex = relationship.persons.findIndex(person => person.source);
            // only continue if found (source/target are new relationship properties)
            if (_sourceIndex !== -1) {
              // find source person index
              const sourceIndex = relationship.people.findIndex(person => person.id === relationship.persons[_sourceIndex].id);
              // find source person
              const sourcePerson = relationship.people[sourceIndex];
              // get target person (the other person from people list)
              const targetPerson = relationship.people[sourceIndex ? 0 : 1];
              // if target person's date of onset is earlier than the source's person
              if ((new Date(targetPerson.dateOfOnset)) < (new Date(sourcePerson.dateOfOnset))) {
                //store info about both people and their relationship
                const result = {
                  primaryCase: sourcePerson,
                  secondaryCase: targetPerson,
                  relationship: Object.assign({}, relationship)
                };
                // remove extra info
                delete result.relationship.people;
                results.push(result);
              }
            }
          }
        });
        callback(null, results);
      })
      .catch(callback);
  };

=======

  /**
   * Count the contacts for each case; Also calculate average/mean/median
   * @param filter
   * @param callback
   */
  Outbreak.prototype.countCasesContacts = function (filter, callback) {
    // get outbreakId
    let outbreakId = this.id;

    // get cases with contacts
    app.models.relationship
      .getCasesWithContacts(outbreakId, filter)
      .then(function (casesWithContacts) {
        // initialize result
        let result = {
          casesCount: casesWithContacts.casesCount,
          contactsCount: casesWithContacts.contactsCount,
          cases: Object.values(casesWithContacts.cases)
        };

        // calculate average/mean/median
        // get an array with sorted contact numbers; sort is needed for median
        let contactCountList = result.cases.map(item => item.contactsCount).sort((a, b) => a - b);
        let contactCountListLength = contactCountList.length;

        // calculate average number of contacts per case; sum the number of contacts per case and split to number of cases
        result.averageNoContactsPerCase = contactCountList.reduce((totalNo, noContactsPerCase) => totalNo + noContactsPerCase, 0) / contactCountListLength;

        // calculate mean; currently is the same as average
        // TODO: Find out how mean is calculated
        result.meanNoContactsPerCase = result.averageNoContactsPerCase;

        // calculate median; it's either the middle element of the array in case the length is uneven or the average of the two middle elements for even length
        result.medianNoContactsPerCase = contactCountListLength % 2 === 0 ?
          (contactCountList[contactCountListLength / 2 - 1] + contactCountList[contactCountListLength / 2]) / 2 :
          contactCountList[Math.floor(contactCountListLength / 2)];

        // send response
        callback(null, result);
      })
      .catch(callback);
  };
>>>>>>> 8f3a84c3
};<|MERGE_RESOLUTION|>--- conflicted
+++ resolved
@@ -1482,7 +1482,49 @@
     });
   };
 
-<<<<<<< HEAD
+
+  /**
+   * Count the contacts for each case; Also calculate average/mean/median
+   * @param filter
+   * @param callback
+   */
+  Outbreak.prototype.countCasesContacts = function (filter, callback) {
+    // get outbreakId
+    let outbreakId = this.id;
+
+    // get cases with contacts
+    app.models.relationship
+      .getCasesWithContacts(outbreakId, filter)
+      .then(function (casesWithContacts) {
+        // initialize result
+        let result = {
+          casesCount: casesWithContacts.casesCount,
+          contactsCount: casesWithContacts.contactsCount,
+          cases: Object.values(casesWithContacts.cases)
+        };
+
+        // calculate average/mean/median
+        // get an array with sorted contact numbers; sort is needed for median
+        let contactCountList = result.cases.map(item => item.contactsCount).sort((a, b) => a - b);
+        let contactCountListLength = contactCountList.length;
+
+        // calculate average number of contacts per case; sum the number of contacts per case and split to number of cases
+        result.averageNoContactsPerCase = contactCountList.reduce((totalNo, noContactsPerCase) => totalNo + noContactsPerCase, 0) / contactCountListLength;
+
+        // calculate mean; currently is the same as average
+        // TODO: Find out how mean is calculated
+        result.meanNoContactsPerCase = result.averageNoContactsPerCase;
+
+        // calculate median; it's either the middle element of the array in case the length is uneven or the average of the two middle elements for even length
+        result.medianNoContactsPerCase = contactCountListLength % 2 === 0 ?
+          (contactCountList[contactCountListLength / 2 - 1] + contactCountList[contactCountListLength / 2]) / 2 :
+          contactCountList[Math.floor(contactCountListLength / 2)];
+
+        // send response
+        callback(null, result);
+      })
+      .catch(callback);
+  };
   /**
    * Get a list of secondary cases that have date of onset before the date of onset of primary cases
    * @param filter
@@ -1550,50 +1592,4 @@
       })
       .catch(callback);
   };
-
-=======
-
-  /**
-   * Count the contacts for each case; Also calculate average/mean/median
-   * @param filter
-   * @param callback
-   */
-  Outbreak.prototype.countCasesContacts = function (filter, callback) {
-    // get outbreakId
-    let outbreakId = this.id;
-
-    // get cases with contacts
-    app.models.relationship
-      .getCasesWithContacts(outbreakId, filter)
-      .then(function (casesWithContacts) {
-        // initialize result
-        let result = {
-          casesCount: casesWithContacts.casesCount,
-          contactsCount: casesWithContacts.contactsCount,
-          cases: Object.values(casesWithContacts.cases)
-        };
-
-        // calculate average/mean/median
-        // get an array with sorted contact numbers; sort is needed for median
-        let contactCountList = result.cases.map(item => item.contactsCount).sort((a, b) => a - b);
-        let contactCountListLength = contactCountList.length;
-
-        // calculate average number of contacts per case; sum the number of contacts per case and split to number of cases
-        result.averageNoContactsPerCase = contactCountList.reduce((totalNo, noContactsPerCase) => totalNo + noContactsPerCase, 0) / contactCountListLength;
-
-        // calculate mean; currently is the same as average
-        // TODO: Find out how mean is calculated
-        result.meanNoContactsPerCase = result.averageNoContactsPerCase;
-
-        // calculate median; it's either the middle element of the array in case the length is uneven or the average of the two middle elements for even length
-        result.medianNoContactsPerCase = contactCountListLength % 2 === 0 ?
-          (contactCountList[contactCountListLength / 2 - 1] + contactCountList[contactCountListLength / 2]) / 2 :
-          contactCountList[Math.floor(contactCountListLength / 2)];
-
-        // send response
-        callback(null, result);
-      })
-      .catch(callback);
-  };
->>>>>>> 8f3a84c3
 };