--- conflicted
+++ resolved
@@ -6136,7 +6136,81 @@
   };
 
   /**
-<<<<<<< HEAD
+   * Create (upload) a new file
+   * @param req
+   * @param name
+   * @param file
+   * @param options
+   * @param callback
+   */
+  Outbreak.prototype.attachmentUpload = function (req, name, file, options, callback) {
+    app.models.fileAttachment
+      .upload(this.id, req, name, file, options, callback);
+  };
+
+  /**
+   * Download an attachment
+   * @param attachmentId
+   * @param callback
+   */
+  Outbreak.prototype.attachmentDownload = function (attachmentId, callback) {
+    // try and find the attachment
+    app.models.fileAttachment
+      .findOne({
+        where: {
+          id: attachmentId,
+          outbreakId: this.id,
+        }
+      })
+      .then(function (attachment) {
+        // if not found, stop with error
+        if (!attachment) {
+          throw app.utils.apiError.getError('MODEL_NOT_FOUND', {
+            model: app.models.fileAttachment.modelName,
+            id: attachmentId
+          });
+        }
+        // download the attachment
+        attachment.download(callback);
+      })
+      .catch(callback);
+  };
+
+  /**
+   * Bulk create relationships
+   * @param sources Source person Ids
+   * @param targets Target person Ids
+   * @param relationshipData Common relationship data
+   * @param options
+   * @param callback
+   */
+  Outbreak.prototype.bulkCreateRelationships = function (sources, targets, relationshipData, options, callback) {
+    // bulk create relationships
+    app.models.relationship.bulkCreate(this.id, sources, targets, relationshipData, options)
+      .then(function (result) {
+        // if at least one relationship failed to be created
+        if (result.failed.length) {
+          // stop with error
+          return callback(
+            app.utils.apiError.getError('BULK_CREATE_RELATIONSHIP_ERRORS', {
+              created: {
+                records: result.created,
+                count: result.created.length
+              },
+              failed: {
+                errors: result.failed,
+                count: result.failed.length
+              }
+            })
+          );
+        }
+        // everything went fine
+        return callback(null, result.created);
+      })
+      .catch(callback);
+  };
+
+  /**
    * Returns a pdf list, containing the outbreak's cases, distributed by location and classification
    * @param filter
    * @param options
@@ -6251,50 +6325,11 @@
         });
         response.count = allCasesCount;
         callback(null, response);
-=======
-   * Create (upload) a new file
-   * @param req
-   * @param name
-   * @param file
-   * @param options
-   * @param callback
-   */
-  Outbreak.prototype.attachmentUpload = function (req, name, file, options, callback) {
-    app.models.fileAttachment
-      .upload(this.id, req, name, file, options, callback);
-  };
-
-  /**
-   * Download an attachment
-   * @param attachmentId
-   * @param callback
-   */
-  Outbreak.prototype.attachmentDownload = function (attachmentId, callback) {
-    // try and find the attachment
-    app.models.fileAttachment
-      .findOne({
-        where: {
-          id: attachmentId,
-          outbreakId: this.id,
-        }
-      })
-      .then(function (attachment) {
-        // if not found, stop with error
-        if (!attachment) {
-          throw app.utils.apiError.getError('MODEL_NOT_FOUND', {
-            model: app.models.fileAttachment.modelName,
-            id: attachmentId
-          });
-        }
-        // download the attachment
-        attachment.download(callback);
->>>>>>> e3b50da3
       })
       .catch(callback);
   };
 
   /**
-<<<<<<< HEAD
    * Returns a pdf list, containing the outbreak's contacts, distributed by location and follow-up status
    * @param filter -> accepts custom parameter <dateOfFollowUp>. It mentions the date for which we are checking if the contact has been seen or not
    * @param options
@@ -6420,37 +6455,6 @@
         });
         response.count = allContactsCount;
         callback(null, response);
-=======
-   * Bulk create relationships
-   * @param sources Source person Ids
-   * @param targets Target person Ids
-   * @param relationshipData Common relationship data
-   * @param options
-   * @param callback
-   */
-  Outbreak.prototype.bulkCreateRelationships = function (sources, targets, relationshipData, options, callback) {
-    // bulk create relationships
-    app.models.relationship.bulkCreate(this.id, sources, targets, relationshipData, options)
-      .then(function (result) {
-        // if at least one relationship failed to be created
-        if (result.failed.length) {
-          // stop with error
-          return callback(
-            app.utils.apiError.getError('BULK_CREATE_RELATIONSHIP_ERRORS', {
-              created: {
-                records: result.created,
-                count: result.created.length
-              },
-              failed: {
-                errors: result.failed,
-                count: result.failed.length
-              }
-            })
-          );
-        }
-        // everything went fine
-        return callback(null, result.created);
->>>>>>> e3b50da3
       })
       .catch(callback);
   };
