--- conflicted
+++ resolved
@@ -3083,7 +3083,36 @@
   };
 
   /**
-<<<<<<< HEAD
+   * Restore a deleted reference data
+   * @param caseId
+   * @param options
+   * @param callback
+   */
+  Outbreak.prototype.restoreReferenceData = function (referenceDataId, options, callback) {
+    app.models.referenceData
+      .findOne({
+        deleted: true,
+        where: {
+          id: referenceDataId,
+          outbreakId: this.id,
+          deleted: true
+        }
+      })
+      .then(function (instance) {
+        if (!instance) {
+          throw app.utils.apiError.getError('MODEL_NOT_FOUND', {
+            model: app.models.referenceData.modelName,
+            id: referenceDataId
+          });
+        }
+
+        // undo reference data delete
+        instance.undoDelete(options, callback);
+      })
+      .catch(callback);
+  };
+
+  /**
    * Upload an importable file
    * @param req
    * @param file
@@ -3196,34 +3225,5 @@
           }));
         }
       });
-=======
-   * Restore a deleted reference data
-   * @param caseId
-   * @param options
-   * @param callback
-   */
-  Outbreak.prototype.restoreReferenceData = function (referenceDataId, options, callback) {
-    app.models.referenceData
-      .findOne({
-        deleted: true,
-        where: {
-          id: referenceDataId,
-          outbreakId: this.id,
-          deleted: true
-        }
-      })
-      .then(function (instance) {
-        if (!instance) {
-          throw app.utils.apiError.getError('MODEL_NOT_FOUND', {
-            model: app.models.referenceData.modelName,
-            id: referenceDataId
-          });
-        }
-
-        // undo reference data delete
-        instance.undoDelete(options, callback);
-      })
-      .catch(callback);
->>>>>>> ca0e15af
   };
 };