--- conflicted
+++ resolved
@@ -2795,174 +2795,6 @@
     return next();
   });
 
-<<<<<<< HEAD
-  Outbreak.prototype.caseDossier = function(cases, anonymousFields, options, callback) {
-    // Get all requested cases, including their relationships and labResults
-    this.__get__cases({
-      where: {
-        id: {
-          inq: cases
-        }
-      },
-      include: [
-        {
-          relation: "relationships",
-          scope: {
-            include: {
-              relation: "people"
-            }
-          }
-        },
-        {
-          relation: "labResults"
-        }
-      ]
-    }, function(error, results) {
-      if (error) {
-        return callback(error);
-      }
-
-      const pdfUtils = app.utils.pdfDoc;
-      const contextUser = options.remotingContext.req.authData.user;
-      let sanitizedCases = [];
-
-      //an array with all the expected dateType fields found in an extended case model (including relationships and labResults)
-      const caseDossierDateFields = ['dob', 'isolationDates.startDate', 'isolationDates.endDate', 'hospitalizationDates.startDate', 'hospitalizationDates.endDate',
-      'incubationDates.startDate', 'incubationDates.endDate', 'addresses.date', 'dateBecomeCase', 'dateDeceased', 'dateOfInfection', 'dateOfOnset', 'dateOfOutcome',
-      'relationships.contactDate', 'relationships.people.dob', 'relationships.people.addresses.date', 'labResults.dateSampleTaken', 'labResults.dateSampleDelivered', 'labResults.dateTesting', 'labResults.dateOfResult'];
-
-      //get the language dictionary
-      app.models.language.getLanguageDictionary(contextUser.languageId, function (error, dictionary) {
-        // handle errors
-        if (error) {
-          return callback(error);
-        }
-        // transform the model into a simple JSON
-        results.forEach((person, caseIndex) => {
-          if(typeof person.toJSON === 'function') {
-            person = person.toJSON();
-
-            // since relationships is a custom relation, the relationships collection is included differently in the case model,
-            // and not converted by the initial toJSON method.
-            person.relationships.forEach((relationship, index) => {
-              if(typeof relationship.toJSON === 'function') {
-                person.relationships[index] = relationship.toJSON();
-              }
-              relationship.people.forEach((member, index) => {
-                if (typeof member.toJSON === 'function') {
-                  relationship.people[index] = member.toJSON();
-                }
-              })
-            })
-          }
-          sanitizedCases[caseIndex] = {};
-
-          // Anonymize the required fields and prepare the fields for print (currently, that means eliminating undefined values,
-          // and format date type fields
-          app.utils.anonymizeDatasetFields.anonymize(person, anonymousFields, '***', (err, result) => {
-            person = app.utils.helpers.prepareFieldsForPrint(result, caseDossierDateFields);
-          });
-
-          person.relationships.forEach((relationship, relationshipIndex) => {
-            sanitizedCases[caseIndex].relationships = [];
-
-            // extract the person with which the case has a relationship
-            let relationshipMember = _.find(relationship.people, (member) => {
-              return member.id !== person.id
-            });
-
-            let personType = relationshipMember.type;
-
-            if(typeof relationshipMember.toJSON === 'function') {
-              relationshipMember = relationshipMember.toJSON();
-            }
-
-            // Translate the values of the fields marked as reference data fields
-            Outbreak.helpers.translateDataSetReferenceDataValues(relationshipMember, app.models[personType].modelName, contextUser, dictionary);
-
-            // Keep only the fields that we want displayed (ex. no createdAt, updatedAt fields will be displayed
-            relationshipMember = _.pick(relationshipMember, Object.keys(app.models[personType].fieldLabelsMap));
-
-            // Translate the remaining field labels
-            relationshipMember = Outbreak.helpers.translateFieldLabels(relationshipMember, app.models[personType].modelName, contextUser.languageId, dictionary);
-
-            relationship.person = relationshipMember;
-
-            Outbreak.helpers.translateDataSetReferenceDataValues(relationship, app.models.relationship.modelName, contextUser, dictionary);
-
-            // Remove all fields that are of no interest
-            relationship = _.pick(relationship, Object.keys(app.models.relationship.fieldLabelsMap));
-
-            // Translate all remaining keys
-            relationship = Outbreak.helpers.translateFieldLabels(relationship, app.models.relationship.modelName, contextUser.languageId, dictionary);
-
-            sanitizedCases[caseIndex].relationships[relationshipIndex] = relationship;
-          });
-
-          person.labResults.forEach((labResult, labIndex) => {
-            sanitizedCases[caseIndex].labResults = [];
-            Outbreak.helpers.translateDataSetReferenceDataValues(labResult, app.models.labResult.modelName, contextUser.languageId, dictionary);
-
-            labResult = _.pick(labResult, Object.keys(app.models.labResult.fieldLabelsMap));
-
-            labResult = Outbreak.helpers.translateFieldLabels(labResult, app.models.labResult.modelName, contextUser.languageId, dictionary);
-
-            sanitizedCases[caseIndex].labResults[labIndex] = labResult;
-          });
-
-          Outbreak.helpers.translateDataSetReferenceDataValues(person, app.models.case.modelName, contextUser, dictionary);
-
-          // Remove all fields that are of no interest
-          person =  _.pick(person, app.models.case.printFieldsinOrder);
-
-          // Translate all remaining keys
-          person  = Outbreak.helpers.translateFieldLabels(person, app.models.case.modelName, contextUser.languageId, dictionary);
-
-          sanitizedCases[caseIndex].data = person;
-        });
-
-        // generate pdf document
-        let doc = pdfUtils.createPdfDoc({
-          fontSize: 11,
-          layout: 'portrait',
-          margin: 20
-        });
-
-        // add a top margin of 2 lines for each page
-        doc.on('pageAdded', () => {
-          doc.moveDown(2);
-        });
-
-        // set margin top for first page here, to not change the entire createPdfDoc functionality
-        doc.moveDown(2);
-
-        const relationshipsTitle = app.models.language.getFieldTranslationFromDictionary("LNG_PAGE_ACTION_RELATIONSHIPS", contextUser.languageId, dictionary);
-        const labResultsTitle = app.models.language.getFieldTranslationFromDictionary("LNG_PAGE_LIST_CASE_LAB_RESULTS_TITLE", contextUser.languageId, dictionary);
-
-        // add case profile fields (empty)
-        sanitizedCases.forEach((sanitizedCase, index) => {
-          pdfUtils.displayModelDetails(doc, sanitizedCase.data, true, 'Case Information');
-          pdfUtils.displayPersonRelationships(doc, sanitizedCase.relationships, relationshipsTitle);
-          pdfUtils.displayCaseLabResults(doc, sanitizedCase.labResults, labResultsTitle);
-          if (index < sanitizedCases.length - 1) {
-            doc.addPage();
-          }
-        });
-
-        doc.end();
-
-        // convert pdf stream to buffer and send it as response
-        genericHelpers.streamToBuffer(doc, (err, buffer) => {
-          if (err) {
-            callback(err);
-          } else {
-            app.utils.remote.helpers.offerFileToDownload(buffer, 'application/pdf', `case_dossier.pdf`, callback);
-          }
-        });
-      });
-    })
-  }
-=======
   /**
    * List of contacts/cases where inconsistencies were found between dates.
    * Besides the contact/case properties each entry will also contain an 'inconsistencies' property (array of inconsistencies)
@@ -3485,5 +3317,171 @@
       });
     });
   };
->>>>>>> ee31376b
+
+  Outbreak.prototype.caseDossier = function(cases, anonymousFields, options, callback) {
+    // Get all requested cases, including their relationships and labResults
+    this.__get__cases({
+      where: {
+        id: {
+          inq: cases
+        }
+      },
+      include: [
+        {
+          relation: "relationships",
+          scope: {
+            include: {
+              relation: "people"
+            }
+          }
+        },
+        {
+          relation: "labResults"
+        }
+      ]
+    }, function(error, results) {
+      if (error) {
+        return callback(error);
+      }
+
+      const pdfUtils = app.utils.pdfDoc;
+      const contextUser = options.remotingContext.req.authData.user;
+      let sanitizedCases = [];
+
+      //an array with all the expected dateType fields found in an extended case model (including relationships and labResults)
+      const caseDossierDateFields = ['dob', 'isolationDates.startDate', 'isolationDates.endDate', 'hospitalizationDates.startDate', 'hospitalizationDates.endDate',
+      'incubationDates.startDate', 'incubationDates.endDate', 'addresses.date', 'dateBecomeCase', 'dateDeceased', 'dateOfInfection', 'dateOfOnset', 'dateOfOutcome',
+      'relationships.contactDate', 'relationships.people.dob', 'relationships.people.addresses.date', 'labResults.dateSampleTaken', 'labResults.dateSampleDelivered', 'labResults.dateTesting', 'labResults.dateOfResult'];
+
+      //get the language dictionary
+      app.models.language.getLanguageDictionary(contextUser.languageId, function (error, dictionary) {
+        // handle errors
+        if (error) {
+          return callback(error);
+        }
+        // transform the model into a simple JSON
+        results.forEach((person, caseIndex) => {
+          if(typeof person.toJSON === 'function') {
+            person = person.toJSON();
+
+            // since relationships is a custom relation, the relationships collection is included differently in the case model,
+            // and not converted by the initial toJSON method.
+            person.relationships.forEach((relationship, index) => {
+              if(typeof relationship.toJSON === 'function') {
+                person.relationships[index] = relationship.toJSON();
+              }
+              relationship.people.forEach((member, index) => {
+                if (typeof member.toJSON === 'function') {
+                  relationship.people[index] = member.toJSON();
+                }
+              })
+            })
+          }
+          sanitizedCases[caseIndex] = {};
+
+          // Anonymize the required fields and prepare the fields for print (currently, that means eliminating undefined values,
+          // and format date type fields
+          app.utils.anonymizeDatasetFields.anonymize(person, anonymousFields, '***', (err, result) => {
+            person = app.utils.helpers.prepareFieldsForPrint(result, caseDossierDateFields);
+          });
+
+          person.relationships.forEach((relationship, relationshipIndex) => {
+            sanitizedCases[caseIndex].relationships = [];
+
+            // extract the person with which the case has a relationship
+            let relationshipMember = _.find(relationship.people, (member) => {
+              return member.id !== person.id
+            });
+
+            let personType = relationshipMember.type;
+
+            if(typeof relationshipMember.toJSON === 'function') {
+              relationshipMember = relationshipMember.toJSON();
+            }
+
+            // Translate the values of the fields marked as reference data fields
+            Outbreak.helpers.translateDataSetReferenceDataValues(relationshipMember, app.models[personType].modelName, contextUser, dictionary);
+
+            // Keep only the fields that we want displayed (ex. no createdAt, updatedAt fields will be displayed
+            relationshipMember = _.pick(relationshipMember, Object.keys(app.models[personType].fieldLabelsMap));
+
+            // Translate the remaining field labels
+            relationshipMember = Outbreak.helpers.translateFieldLabels(relationshipMember, app.models[personType].modelName, contextUser.languageId, dictionary);
+
+            relationship.person = relationshipMember;
+
+            Outbreak.helpers.translateDataSetReferenceDataValues(relationship, app.models.relationship.modelName, contextUser, dictionary);
+
+            // Remove all fields that are of no interest
+            relationship = _.pick(relationship, Object.keys(app.models.relationship.fieldLabelsMap));
+
+            // Translate all remaining keys
+            relationship = Outbreak.helpers.translateFieldLabels(relationship, app.models.relationship.modelName, contextUser.languageId, dictionary);
+
+            sanitizedCases[caseIndex].relationships[relationshipIndex] = relationship;
+          });
+
+          person.labResults.forEach((labResult, labIndex) => {
+            sanitizedCases[caseIndex].labResults = [];
+            Outbreak.helpers.translateDataSetReferenceDataValues(labResult, app.models.labResult.modelName, contextUser.languageId, dictionary);
+
+            labResult = _.pick(labResult, Object.keys(app.models.labResult.fieldLabelsMap));
+
+            labResult = Outbreak.helpers.translateFieldLabels(labResult, app.models.labResult.modelName, contextUser.languageId, dictionary);
+
+            sanitizedCases[caseIndex].labResults[labIndex] = labResult;
+          });
+
+          Outbreak.helpers.translateDataSetReferenceDataValues(person, app.models.case.modelName, contextUser, dictionary);
+
+          // Remove all fields that are of no interest
+          person =  _.pick(person, app.models.case.printFieldsinOrder);
+
+          // Translate all remaining keys
+          person  = Outbreak.helpers.translateFieldLabels(person, app.models.case.modelName, contextUser.languageId, dictionary);
+
+          sanitizedCases[caseIndex].data = person;
+        });
+
+        // generate pdf document
+        let doc = pdfUtils.createPdfDoc({
+          fontSize: 11,
+          layout: 'portrait',
+          margin: 20
+        });
+
+        // add a top margin of 2 lines for each page
+        doc.on('pageAdded', () => {
+          doc.moveDown(2);
+        });
+
+        // set margin top for first page here, to not change the entire createPdfDoc functionality
+        doc.moveDown(2);
+
+        const relationshipsTitle = app.models.language.getFieldTranslationFromDictionary("LNG_PAGE_ACTION_RELATIONSHIPS", contextUser.languageId, dictionary);
+        const labResultsTitle = app.models.language.getFieldTranslationFromDictionary("LNG_PAGE_LIST_CASE_LAB_RESULTS_TITLE", contextUser.languageId, dictionary);
+
+        // add case profile fields (empty)
+        sanitizedCases.forEach((sanitizedCase, index) => {
+          pdfUtils.displayModelDetails(doc, sanitizedCase.data, true, 'Case Information');
+          pdfUtils.displayPersonRelationships(doc, sanitizedCase.relationships, relationshipsTitle);
+          pdfUtils.displayCaseLabResults(doc, sanitizedCase.labResults, labResultsTitle);
+          if (index < sanitizedCases.length - 1) {
+            doc.addPage();
+          }
+        });
+
+        doc.end();
+
+        // convert pdf stream to buffer and send it as response
+        genericHelpers.streamToBuffer(doc, (err, buffer) => {
+          if (err) {
+            callback(err);
+          } else {
+            app.utils.remote.helpers.offerFileToDownload(buffer, 'application/pdf', `case_dossier.pdf`, callback);
+          }
+        });
+      });
+    })
+  }
 };