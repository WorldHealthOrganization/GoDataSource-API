--- conflicted
+++ resolved
@@ -3758,11 +3758,7 @@
               $where: 'this.dateBecomeCase > this.dateOfOutcome',
             }]
           }, {
-<<<<<<< HEAD
-            // for case: compare isolationDates, hospitalizationDates, incubationDates startDate/endDate for each item in them and against the date of birth
-=======
-            // for case: compare dateRanges startDate/endDate for each item in them and against the date of birth and dateDeceased
->>>>>>> 12ca51dd
+            // for case: compare dateRanges startDate/endDate for each item in them and against the date of birth
             type: 'LNG_REFERENCE_DATA_CATEGORY_PERSON_TYPE_CASE',
             $where: `function () {
               // initialize check result
@@ -3976,15 +3972,9 @@
               });
             }
 
-<<<<<<< HEAD
-            // compare isolationDates, hospitalizationDates, incubationDates startDate/endDate for each item in them and against the date of birth
-            // loop through the isolationDates, hospitalizationDates, incubationDates and make comparisons
-            var datesContainers = ['isolationDates', 'hospitalizationDates', 'incubationDates'];
-=======
-            // compare dateRanges startDate/endDate for each item in them and against the date of birth and dateDeceased
+            // compare dateRanges startDate/endDate for each item in them and against the date of birth
             // loop through the dateRanges and make comparisons
             var datesContainers = ['dateRanges'];
->>>>>>> 12ca51dd
             datesContainers.forEach(function (datesContainer) {
               if (person[datesContainer] && person[datesContainer].length) {
                 // loop through the dates to find inconsistencies
@@ -4039,40 +4029,7 @@
                       });
                     }
                   }
-<<<<<<< HEAD
-=======
-
-                  // check for dateDeceased; both startDate and endDate must be before dob
-                  if (dateDeceased) {
-                    if (startDate.isAfter(dateDeceased)) {
-                      inconsistencies.push({
-                        dates: [{
-                          field: 'dateDeceased',
-                          label: caseFieldsLabelMap.dateDeceased
-                        }, {
-                          field: `${datesContainer}.${dateEntryIndex}.startDate`,
-                          label: caseFieldsLabelMap[`${datesContainer}[].startDate`],
-                          dateRangeType: dateEntry.typeId
-                        }],
-                        issue: inconsistenciesOperators.lessThan
-                      });
-                    }
-
-                    if (endDate.isAfter(dateDeceased)) {
-                      inconsistencies.push({
-                        dates: [{
-                          field: 'dateDeceased',
-                          label: caseFieldsLabelMap.dateDeceased
-                        }, {
-                          field: `${datesContainer}.${dateEntryIndex}.endDate`,
-                          label: caseFieldsLabelMap[`${datesContainer}[].endDate`],
-                          dateRangeType: dateEntry.typeId
-                        }],
-                        issue: inconsistenciesOperators.lessThan
-                      });
-                    }
-                  }
->>>>>>> 12ca51dd
+
                 });
               }
             });
@@ -4517,15 +4474,9 @@
       let sanitizedCases = [];
 
       // An array with all the expected date type fields found in an extended case model (including relationships and labResults)
-<<<<<<< HEAD
-      const caseDossierDateFields = ['dob', 'isolationDates[].startDate', 'isolationDates[].endDate', 'hospitalizationDates[].startDate', 'hospitalizationDates[].endDate',
-        'incubationDates[].startDate', 'incubationDates[].endDate', 'addresses[].date', 'dateBecomeCase', 'dateOfInfection', 'dateOfOnset', 'outcomeId',
-        'dateOfOutcome', 'safeBurial', 'dateOfBurial', 'relationships[].contactDate', 'relationships[].people[].dob', 'relationships[].people[].addresses[].date', 'labResults[].dateSampleTaken',
-=======
       const caseDossierDateFields = ['dob', 'dateRanges[].typeId', 'dateRanges[].startDate', 'dateRanges[].endDate', 'dateRanges[].centerName',
-        'addresses[].date', 'dateBecomeCase', 'dateDeceased', 'dateOfInfection', 'dateOfOnset', 'dateOfOutcome', 'relationships[].contactDate',
-        'relationships[].people[].dob', 'relationships[].people[].addresses[].date', 'labResults[].dateSampleTaken',
->>>>>>> 12ca51dd
+        'addresses[].date', 'dateBecomeCase', 'dateOfInfection', 'dateOfOnset', 'outcomeId', 'dateOfOutcome', 'safeBurial', 'dateOfBurial',
+        'relationships[].contactDate', 'relationships[].people[].dob', 'relationships[].people[].addresses[].date', 'labResults[].dateSampleTaken',
         'labResults[].dateSampleDelivered', 'labResults[].dateTesting', 'labResults[].dateOfResult'
       ];
 
@@ -4762,16 +4713,9 @@
       // An array with all the expected date type fields found in an extended contact model (including relationships and followUps)
       const contactDossierDateFields = ['dob', 'addresses[].date', 'relationships[].contactDate', 'relationships[].people[].dob',
         'relationships[].people[].dateBecomeCase', 'relationships[].people[].dateOfInfection', 'relationships[].people[].dateOfOnset',
-<<<<<<< HEAD
-        'relationships[].people[].outcomeId','relationships[].people[].dateOfOutcome', 'relationships[].people[].isolationDates[].startDate', 'relationships[].people[].isolationDates[].endDate',
-        'relationships[].people[].hospitalizationDates[].startDate', 'relationships[].people[].hospitalizationDates[].endDate',
-        'relationships[].people[].incubationDates[].startDate', 'relationships[].people[].incubationDates[].endDate', 'relationships[].people[].addresses[].date',
+        'relationships[].people[].outcomeId', 'relationships[].people[].dateOfOutcome', 'relationships[].people[].dateRanges[].typeId', 'relationships[].people[].dateRanges[].startDate',
+        'relationships[].people[].dateRanges[].endDate', 'relationships[].people[].dateRanges[].centerName', 'relationships[].people[].addresses[].date',
         'relationships[].people[].dateOfBurial','relationships[].people[].safeBurial', 'followUps[].date', 'followUps[].address.date'
-=======
-        'relationships[].people[].dateOfOutcome', 'relationships[].people[].dateRanges[].typeId', 'relationships[].people[].dateRanges[].startDate',
-        'relationships[].people[].dateRanges[].endDate', 'relationships[].people[].dateRanges[].centerName', 'relationships[].people[].addresses[].date',
-        'followUps[].date', 'followUps[].address.date'
->>>>>>> 12ca51dd
       ];
 
       // Get the language dictionary
