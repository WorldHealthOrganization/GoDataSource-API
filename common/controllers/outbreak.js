--- conflicted
+++ resolved
@@ -5430,25 +5430,6 @@
   };
 
   /**
-<<<<<<< HEAD
-   * Execute additional custom filter before generic GET LIST filter
-   * The additional accepted where clauses are whereCase, whereRelationship and whereContact
-   * The base filter's where property also accepts two additional properties: weekNumber and timeLastSeen
-   */
-  Outbreak.beforeRemote('prototype.__get__followUps', function (context, modelInstance, next) {
-    helpers.buildFollowUpCustomFilter(context.args.filter, context.ctorArgs.id)
-      .then((customFilter) => {
-        if (customFilter && Object.keys(customFilter).length !== 0) {
-
-          // Merge submitted filter with custom filter
-          context.args.filter = app.utils.remote.mergeFilters(
-            customFilter,
-            context.args.filter || {});
-        }
-        next();
-      });
-  });
-=======
    * Create multiple contacts for cases
    * @param caseId
    * @param data
@@ -5587,5 +5568,23 @@
       callback(null, app.utils.remote.searchByRelationProperty.deepSearchByRelationProperty(res, filter).length);
     });
   };
->>>>>>> aff8026b
+
+  /**
+   * Execute additional custom filter before generic GET LIST filter
+   * The additional accepted where clauses are whereCase, whereRelationship and whereContact
+   * The base filter's where property also accepts two additional properties: weekNumber and timeLastSeen
+   */
+  Outbreak.beforeRemote('prototype.__get__followUps', function (context, modelInstance, next) {
+    helpers.buildFollowUpCustomFilter(context.args.filter, context.ctorArgs.id)
+      .then((customFilter) => {
+        if (customFilter && Object.keys(customFilter).length !== 0) {
+
+          // Merge submitted filter with custom filter
+          context.args.filter = app.utils.remote.mergeFilters(
+            customFilter,
+            context.args.filter || {});
+        }
+        next();
+      });
+  });
 };