'use strict';

const moment = require('moment');
const app = require('../../server/server');
const _ = require('lodash');
const rr = require('rr');
const templateParser = require('./../../components/templateParser');
const referenceDataParser = require('./../../components/referenceDataParser');
const genericHelpers = require('../../components/helpers');
const async = require('async');

module.exports = function (Outbreak) {

  // get model helpers
  const helpers = Outbreak.helpers;

  // disable bulk delete for related models
  app.utils.remote.disableRemoteMethods(Outbreak, [
    'prototype.__delete__cases',
    'prototype.__delete__cases__labResults',
    'prototype.__delete__cases__relationships',
    'prototype.__delete__clusters',
    'prototype.__delete__contacts',
    'prototype.__delete__contacts__followUps',
    'prototype.__delete__contacts__relationships',
    'prototype.__delete__events',
    'prototype.__create__clusters__relationships',
    'prototype.__delete__clusters__relationships',
    'prototype.__findById__clusters__relationships',
    'prototype.__updateById__clusters__relationships',
    'prototype.__destroyById__clusters__relationships',
    'prototype.__delete__contacts__relationships',
    'prototype.__get__referenceData',
    'prototype.__delete__referenceData',
    'prototype.__count__referenceData',
    'prototype.__create__followUps',
    'prototype.__delete__followUps',
    'prototype.__updateById__followUps',
    'prototype.__destroyById__followUps',
    'prototype.__create__people',
    'prototype.__delete__people',
    'prototype.__findById__people',
    'prototype.__updateById__people',
    'prototype.__destroyById__people'
  ]);

  // attach search by relation property behavior on get contacts
  app.utils.remote.searchByRelationProperty.attachOnRemotes(Outbreak, [
    'prototype.__get__contacts',
    'prototype.__get__cases',
    'prototype.__get__events',
    'prototype.findCaseRelationships',
    'prototype.findContactRelationships',
    'prototype.findEventRelationships'
  ]);

  /**
   * Allows count requests with advanced filters (like the ones we can use on GET requests)
   * to be made on outbreak/{id}/cases.
   */
  Outbreak.prototype.filteredCountCases = function (filter, callback) {
    this.__get__cases(filter, function (err, res) {
      if (err) {
        return callback(err);
      }
      callback(null, app.utils.remote.searchByRelationProperty.deepSearchByRelationProperty(res, filter).length);
    })
  };

  /**
   * Export filtered cases to PDF
   * @param filter
   * @param exportType
   * @param options
   * @param callback
   */
  Outbreak.prototype.exportFilteredCases = function (filter, exportType, options, callback) {
    // use get cases functionality
    this.__get__cases(filter, function (error, result) {
      if (error) {
        return callback(error);
      }

      // by default export CSV
      if (!exportType) {
        exportType = 'csv';
      } else {
        // be more permissive, always convert to lowercase
        exportType = exportType.toLowerCase();
      }

      // validate export type, only allow csv and pdf
      if (['csv', 'pdf'].indexOf(exportType) === -1) {
        return callback(app.utils.apiError.getError('REQUEST_VALIDATION_ERROR', {errorMessages: `Invalid Export Type: ${exportType}. Supported options: pdf, csv`}));
      }

      let fileBuilder;
      let mimeType;

      // set file builder and mime type according to exported type
      if (exportType === 'csv') {
        fileBuilder = app.utils.spreadSheetFile.createCsvFile;
        mimeType = 'text/csv';
      } else {
        fileBuilder = app.utils.pdfDoc.createPDFList;
        mimeType = 'application/pdf';
      }

      // add support for filter parent
      const results = app.utils.remote.searchByRelationProperty.deepSearchByRelationProperty(result, filter);
      const contextUser = app.utils.remote.getUserFromOptions(options);
      // load user language dictionary
      app.models.language.getLanguageDictionary(contextUser.languageId, function (error, dictionary) {
        // handle errors
        if (error) {
          return callback(error);
        }
        // define a list of table headers
        const headers = [];
        // headers come from case models
        Object.keys(app.models.case.fieldLabelsMap).forEach(function (propertyName) {
          // show the field only if the user has it configured or it does not have any configuration set
          if (
            !contextUser.settings ||
            !contextUser.settings.caseFields ||
            contextUser.settings.caseFields.indexOf(propertyName) !== -1
          ) {
            headers.push({
              id: propertyName,
              // use correct label translation for user language
              header: dictionary.getTranslation(app.models.case.fieldLabelsMap[propertyName])
            });
          }
        });
        // go through the results
        results.forEach(function (result) {
          // for the fields that use reference data
          app.models.case.referenceDataFields.forEach(function (field) {
            if (result[field]) {
              // get translation of the reference data
              result[field] = app.models.language.getFieldTranslationFromDictionary(result[field], contextUser.languageId, dictionary);
            }
          });
        });
        // create file with the results
        fileBuilder(headers, results, function (error, file) {
          if (error) {
            return callback(error);
          }
          // and offer it for download
          app.utils.remote.helpers.offerFileToDownload(file, mimeType, `Case Line List.${exportType}`, callback);
        });
      });
    })
  };

  /**
   * Do not allow deletion of a active Outbreak
   */
  Outbreak.beforeRemote('deleteById', function (context, modelInstance, next) {
    Outbreak.findById(context.args.id)
      .then(function (outbreak) {
        if (outbreak) {
          return app.models.User.count({
            activeOutbreakId: outbreak.id
          })
        } else {
          return 0;
        }
      })
      .then(function (userCount) {
        if (userCount) {
          throw app.utils.apiError.getError('DELETE_ACTIVE_OUTBREAK', {id: context.args.id}, 422);
        }
        return next();
      })
      .catch(next);
  });

  /**
   * Attach before remote (GET outbreaks/{id}/cases) hooks
   */
  Outbreak.beforeRemote('prototype.__get__cases', function (context, modelInstance, next) {
    // filter information based on available permissions
    Outbreak.helpers.filterPersonInformationBasedOnAccessPermissions('case', context);
    // Enhance events list request to support optional filtering of events that don't have any relations
    Outbreak.helpers.attachFilterPeopleWithoutRelation('case', context, modelInstance, next);
  });

  /**
   * Attach before remote (GET outbreaks/{id}/events) hooks
   */
  Outbreak.beforeRemote('prototype.__get__events', function (context, modelInstance, next) {
    // filter information based on available permissions
    Outbreak.helpers.filterPersonInformationBasedOnAccessPermissions('event', context);
    // Enhance events list request to support optional filtering of events that don't have any relations
    Outbreak.helpers.attachFilterPeopleWithoutRelation('event', context, modelInstance, next);
  });

  /**
   * Attach before remote (GET outbreaks/{id}/contacts) hooks
   */
  Outbreak.beforeRemote('prototype.__get__contacts', function (context, modelInstance, next) {
    // filter information based on available permissions
    Outbreak.helpers.filterPersonInformationBasedOnAccessPermissions('contact', context);
    next();
  });

  /**
   * Parsing the properties that are of type '["date"]' as Loopback doesn't save them correctly
   * Also set visual id
   */
  Outbreak.beforeRemote('prototype.__create__cases', function (context, modelInstance, next) {
    // if the visual id was not passed
    if (context.args.data.visualId === undefined) {
      // set it automatically
      Outbreak.helpers.getAvailableVisualId(context.instance, function (error, visualId) {
        context.args.data.visualId = visualId;
        return next(error);
      });
    } else {
      // make sure the visual id is unique in the given outbreak, otherwise stop with error
      Outbreak.helpers
        .validateVisualIdUniqueness(context.instance.id, context.args.data.visualId)
        .then(next)
        .catch(next);
    }
  });

  /**
   * Handle visual identifier (uniqueness and generation)
   */
  Outbreak.beforeRemote('prototype.__create__contacts', function (context, modelInstance, next) {
    // if the visual id was not passed
    if (context.args.data.visualId === undefined) {
      // set it automatically
      Outbreak.helpers.getAvailableVisualId(context.instance, function (error, visualId) {
        context.args.data.visualId = visualId;
        return next(error);
      });
    } else {
      // make sure the visual id is unique in the given outbreak, otherwise stop with error
      Outbreak.helpers
        .validateVisualIdUniqueness(context.instance.id, context.args.data.visualId)
        .then(next)
        .catch(next);
    }
  });

  /**
   * Parsing the properties that are of type '["date"]' as Loopback doesn't save them correctly
   * Validate visual identifier (optional)
   */
  Outbreak.beforeRemote('prototype.__updateById__cases', function (context, modelInstance, next) {
    // if visual id was sent in request, check for uniqueness
    if (context.args.data.visualId !== undefined) {
      // retrieve the instance that will be updated
      // if visual id's are the same, no need to check for uniqueness
      app.models.case
        .findOne({
          where: {
            id: context.args.fk
          }
        })
        .then((caseModel) => {
          if (caseModel.visualId === context.args.data.visualId) {
            return next();
          }
          // make sure the visual id is unique in the given outbreak, otherwise stop with error
          return Outbreak.helpers
            .validateVisualIdUniqueness(context.instance.id, context.args.data.visualId)
            .then(next);
        })
        .catch(next);
    } else {
      return next();
    }
  });

  /**
   * Make sure visual identifier is unique, if its sent in request
   */
  Outbreak.beforeRemote('prototype.__updateById__contacts', function (context, modelInstance, next) {
    // if visual id was sent in request, check for uniqueness
    if (context.args.data.visualId !== undefined) {
      // retrieve the instance that will be updated
      // if visual id's are the same, no need to check for uniqueness
      app.models.contact
        .findOne({
          where: {
            id: context.args.fk
          }
        })
        .then((contact) => {
          if (contact.visualId === context.args.data.visualId) {
            return next();
          }
          // make sure the visual id is unique in the given outbreak, otherwise stop with error
          return Outbreak.helpers
            .validateVisualIdUniqueness(context.instance.id, context.args.data.visualId)
            .then(next);
        })
        .catch(next);
    } else {
      return next();
    }
  });

  /**
   * Restrict the list of outbreaks only to what's accessible to current logged in user
   */
  Outbreak.beforeRemote('find', function (context, modelInstance, next) {
    // get logged in user outbreak restrictions
    const restrictedOutbreakIds = _.get(context, 'req.authData.user.outbreakIds', []);
    // if there are any restrictions set
    if (restrictedOutbreakIds.length) {
      // update filters to search only in the outbreaks accessible to the user
      context.args.filter = app.utils.remote
        .mergeFilters({
          where: {
            id: {
              in: restrictedOutbreakIds
            }
          }
        }, context.args.filter || {});
    }
    next();
  });

  /**
   * Find relations for a case
   * @param caseId
   * @param filter
   * @param callback
   */
  Outbreak.prototype.findCaseRelationships = function (caseId, filter, callback) {
    helpers.findPersonRelationships(caseId, filter, callback);
  };

  /**
   * Find relations for a contact
   * @param contactId
   * @param filter
   * @param callback
   */
  Outbreak.prototype.findContactRelationships = function (contactId, filter, callback) {
    helpers.findPersonRelationships(contactId, filter, callback);
  };

  /**
   * Find relations for a event
   * @param eventId
   * @param filter
   * @param callback
   */
  Outbreak.prototype.findEventRelationships = function (eventId, filter, callback) {
    helpers.findPersonRelationships(eventId, filter, callback);
  };

  /**
   * Create relation for a case
   * @param caseId
   * @param data
   * @param options
   * @param callback
   */
  Outbreak.prototype.createCaseRelationship = function (caseId, data, options, callback) {
    // make sure case is valid, before trying to create any relations
    app.models.case
      .findById(caseId)
      .then((caseModel) => {
        if (!caseModel) {
          return callback(app.utils.apiError.getError('MODEL_NOT_FOUND', {
            model: app.models.case.modelName,
            id: caseId
          }));
        }
        helpers.createPersonRelationship(this.id, caseId, 'case', data, options, callback);
      })
      .catch(callback);
  };

  /**
   * Create relation for a contact
   * @param contactId
   * @param data
   * @param options
   * @param callback
   */
  Outbreak.prototype.createContactRelationship = function (contactId, data, options, callback) {
    // make sure contact is valid, before trying to create any relations
    app.models.contact
      .findById(contactId)
      .then((contact) => {
        if (!contact) {
          return callback(app.utils.apiError.getError('MODEL_NOT_FOUND', {
            model: app.models.contact.modelName,
            id: contactId
          }));
        }
        helpers.createPersonRelationship(this.id, contactId, 'contact', data, options, callback);
      })
      .catch(callback);
  };

  /**
   * Create relation for a event
   * @param eventId
   * @param data
   * @param options
   * @param callback
   */
  Outbreak.prototype.createEventRelationship = function (eventId, data, options, callback) {
    // make sure event is valid, before trying to create any relations
    app.models.event
      .findById(eventId)
      .then((event) => {
        if (!event) {
          return callback(app.utils.apiError.getError('MODEL_NOT_FOUND', {
            model: app.models.event.modelName,
            id: eventId
          }));
        }
        helpers.createPersonRelationship(this.id, eventId, 'event', data, options, callback);
      })
      .catch(callback);
  };

  /**
   * Retrieve a relation for a case
   * @param caseId
   * @param relationshipId
   * @param filter
   * @param callback
   */
  Outbreak.prototype.getCaseRelationship = function (caseId, relationshipId, filter, callback) {
    helpers.getPersonRelationship(caseId, relationshipId, 'case', filter, callback);
  };

  /**
   * Retrieve a relation for a contact
   * @param contactId
   * @param relationshipId
   * @param filter
   * @param callback
   */
  Outbreak.prototype.getContactRelationship = function (contactId, relationshipId, filter, callback) {
    helpers.getPersonRelationship(contactId, relationshipId, 'contact', filter, callback);
  };

  /**
   * Retrieve a relation for a event
   * @param eventId
   * @param relationshipId
   * @param filter
   * @param callback
   */
  Outbreak.prototype.getEventRelationship = function (eventId, relationshipId, filter, callback) {
    helpers.getPersonRelationship(eventId, relationshipId, 'event', filter, callback);
  };

  /**
   * Update a relation for a case
   * @param caseId
   * @param relationshipId
   * @param data
   * @param options
   * @param callback
   */
  Outbreak.prototype.updateCaseRelationship = function (caseId, relationshipId, data, options, callback) {
    helpers.updatePersonRelationship(caseId, relationshipId, 'case', data, options, callback);
  };

  /**
   * Update a relation for a contact
   * @param contactId
   * @param relationshipId
   * @param data
   * @param options
   * @param callback
   */
  Outbreak.prototype.updateContactRelationship = function (contactId, relationshipId, data, options, callback) {
    helpers.updatePersonRelationship(contactId, relationshipId, 'contact', data, options, callback);
  };

  /**
   * Update a relation for a event
   * @param eventId
   * @param relationshipId
   * @param data
   * @param options
   * @param callback
   */
  Outbreak.prototype.updateEventRelationship = function (eventId, relationshipId, data, options, callback) {
    helpers.updatePersonRelationship(eventId, relationshipId, 'event', data, options, callback);
  };

  /**
   * Delete a relation for a case
   * @param caseId
   * @param relationshipId
   * @param options
   * @param callback
   */
  Outbreak.prototype.deleteCaseRelationship = function (caseId, relationshipId, options, callback) {
    helpers.deletePersonRelationship(caseId, relationshipId, options, callback);
  };

  /**
   * Delete a relation for a contact
   * @param contactId
   * @param relationshipId
   * @param options
   * @param callback
   */
  Outbreak.prototype.deleteContactRelationship = function (contactId, relationshipId, options, callback) {
    helpers.deletePersonRelationship(contactId, relationshipId, options, callback);
  };

  /**
   * Delete a relation for a event
   * @param eventId
   * @param relationshipId
   * @param options
   * @param callback
   */
  Outbreak.prototype.deleteEventRelationship = function (eventId, relationshipId, options, callback) {
    helpers.deletePersonRelationship(eventId, relationshipId, options, callback);
  };

  /**
   * Count relations for a case
   * @param caseId
   * @param where
   * @param callback
   */
  Outbreak.prototype.countCaseRelationships = function (caseId, where, callback) {
    // make sure case is valid
    app.models.case
      .findById(caseId)
      .then((caseModel) => {
        if (!caseModel) {
          return callback(app.utils.apiError.getError('MODEL_NOT_FOUND', {
            model: app.models.case.modelName,
            id: caseId
          }));
        }
        helpers.countPersonRelationships(caseId, where, callback);
      })
      .catch(callback);
  };

  /**
   * Count relations for a contact
   * @param contactId
   * @param where
   * @param callback
   */
  Outbreak.prototype.countContactRelationships = function (contactId, where, callback) {
    // make sure contact is valid
    app.models.contact
      .findById(contactId)
      .then((contact) => {
        if (!contact) {
          return callback(app.utils.apiError.getError('MODEL_NOT_FOUND', {
            model: app.models.contact.modelName,
            id: contactId
          }));
        }
        helpers.countPersonRelationships(contactId, where, callback);
      })
      .catch(callback);
  };

  /**
   * Count relations for a event
   * @param eventId
   * @param where
   * @param callback
   */
  Outbreak.prototype.countEventRelationships = function (eventId, where, callback) {
    // make sure event is valid
    app.models.event
      .findById(eventId)
      .then((event) => {
        if (!event) {
          return callback(app.utils.apiError.getError('MODEL_NOT_FOUND', {
            model: app.models.event.modelName,
            id: eventId
          }));
        }
        helpers.countPersonRelationships(eventId, where, callback);
      })
      .catch(callback);
  };

  /**
   * Convert a contact to a case
   * @param contactId
   * @param params Case specific params
   * @param options
   * @param callback
   */
  Outbreak.prototype.convertContactToCase = function (contactId, params, options, callback) {
    let updateRelations = [];
    let convertedCase;

    // parse case specific params, if not available fallback on default values
    params = params || {};
    params.type = 'case';
    params.dateBecomeCase = params.dateBecomeCase || new Date();
    params.classification = params.classification || 'LNG_REFERENCE_DATA_CATEGORY_CASE_CLASSIFICATION_SUSPECT';

    // override default scope to allow switching the type
    const defaultScope = app.models.contact.defaultScope;
    app.models.contact.defaultScope = function () {
    };

    app.models.contact
      .findOne({
        where: {
          type: 'contact',
          id: contactId
        }
      })
      .then(function (contact) {
        if (!contact) {
          throw app.utils.apiError.getError('MODEL_NOT_FOUND', {model: app.models.contact.modelName, id: contactId});
        }
        return contact.updateAttributes(params, options);
      })
      .then(function (_case) {
        convertedCase = _case;
        // after updating the contact, find it's relations
        return app.models.relationship
          .find({
            where: {
              "persons.id": contactId
            }
          });
      })
      .then(function (relations) {
        // update relations
        relations.forEach(function (relation) {
          let persons = [];
          relation.persons.forEach(function (person) {
            // for every occurrence of current contact
            if (person.id === contactId) {
              // update type to match the new one
              person.type = 'case';
            }
            persons.push(person);
          });
          updateRelations.push(relation.updateAttributes({persons: persons}, options));
        });
        return Promise.all(updateRelations);
      })
      .then(function () {
        callback(null, convertedCase);
      })
      .catch(callback)
      .finally(function () {
        // restore default scope
        app.models.contact.defaultScope = defaultScope;
      });
  };

  /**
   * Convert a case to a contact
   * @param caseId
   * @param options
   * @param callback
   */
  Outbreak.prototype.convertCaseToContact = function (caseId, options, callback) {
    let updateRelations = [];
    let convertedContact;
    let caseInstance;

    // override default scope to allow switching the type
    const defaultScope = app.models.case.defaultScope;
    app.models.case.defaultScope = function () {
    };

    app.models.case
      .findOne({
        where: {
          type: 'case',
          id: caseId
        }
      })
      .then(function (caseModel) {
        if (!caseModel) {
          throw app.utils.apiError.getError('MODEL_NOT_FOUND', {model: app.models.case.modelName, id: caseId});
        }

        // keep the caseModel as we will do actions on it
        caseInstance = caseModel;

        // in order for a case to be converted to a contact it must be related to at least another case
        // check relations
        return app.models.relationship
          .count({
            'and': [
              {
                'persons.id': caseId
              },
              {
                'persons': {
                  'elemMatch': {
                    'type': 'case',
                    'id': {
                      '$ne': caseId
                    }
                  }
                }
              }
            ]
          });
      })
      .then(function (relationsNumber) {
        if (!relationsNumber) {
          // the case doesn't have relations with other cases; stop conversion
          throw app.utils.apiError.getError('INVALID_CASE_RELATIONSHIP', {id: caseId});
        }

        // the case has relations with other cases; proceed with the conversion
        return caseInstance.updateAttribute('type', 'contact', options);
      })
      .then(function (contact) {
        convertedContact = contact;
        // after updating the case, find it's relations
        return app.models.relationship
          .find({
            where: {
              "persons.id": caseId
            }
          });
      })
      .then(function (relations) {
        // update relations
        relations.forEach(function (relation) {
          let persons = [];
          relation.persons.forEach(function (person) {
            // for every occurrence of current contact
            if (person.id === caseId) {
              // update type to match the new one
              person.type = 'contact';
            }
            persons.push(person);
          });
          updateRelations.push(relation.updateAttributes({persons: persons}, options));
        });
        return Promise.all(updateRelations);
      })
      .then(function () {
        callback(null, convertedContact);
      })
      .catch(callback)
      .finally(function () {
        // restore default scope
        app.models.case.defaultScope = defaultScope;
      });
  };

  /**
   * Retrieve the list of location + sublocations for the Outbreak
   * @param callback
   */
  Outbreak.prototype.getLocations = function (callback) {
    app.models.location.getSubLocationsWithDetails([this.locationId], [], callback);
  };

  /**
   * Restore a deleted case
   * @param caseId
   * @param options
   * @param callback
   */
  Outbreak.prototype.restoreCase = function (caseId, options, callback) {
    app.models.case
      .findOne({
        deleted: true,
        where: {
          id: caseId,
          deleted: true
        }
      })
      .then(function (instance) {
        if (!instance) {
          throw app.utils.apiError.getError('MODEL_NOT_FOUND', {model: app.models.case.modelName, id: caseId});
        }

        // undo case delete
        instance.undoDelete(options, callback);
      })
      .catch(callback);
  };

  /**
   * Retrieve system and own reference data
   * @param filter
   * @param callback
   */
  Outbreak.prototype.getReferenceData = function (filter, callback) {
    helpers.getSystemAndOwnReferenceData(this.id, filter)
      .then((data) => callback(null, data))
      .catch(callback);
  };

  /**
   * Restore a deleted follow up
   * @param contactId
   * @param followUpId
   * @param options
   * @param callback
   */
  Outbreak.prototype.restoreContactFollowUp = function (contactId, followUpId, options, callback) {
    app.models.followUp
      .findOne({
        deleted: true,
        where: {
          id: followUpId,
          personId: contactId,
          deleted: true
        }
      })
      .then(function (instance) {
        if (!instance) {
          throw app.utils.apiError.getError('MODEL_NOT_FOUND', {model: app.models.followUp.modelName, id: followUpId});
        }
        instance.undoDelete(options, callback);
      })
      .catch(callback);
  };

  /**
   * Generate list of follow ups
   * @param data Contains number of days used to perform the generation
   * @param options
   * @param callback
   */
  Outbreak.prototype.generateFollowups = function (data, options, callback) {
    // sanity checks
    let invalidParams = {};
    if (this.periodOfFollowup <= 0) {
      invalidParams.periodOfFollowup = this.periodOfFollowup;
    }
    if (this.frequencyOfFollowUp <= 0) {
      invalidParams.frequencyOfFollowUp = this.frequencyOfFollowUp;
    }
    if (this.frequencyOfFollowUpPerDay <= 0) {
      invalidParams.frequencyOfFollowUpPerDay = this.frequencyOfFollowUpPerDay;
    }

    // stop follow up generation, if sanity checks failed
    let invalidParamsNames = Object.keys(invalidParams);
    if (invalidParamsNames.length) {
      return callback(
        app.utils.apiError.getError(
          'INVALID_GENERATE_FOLLOWUP_PARAMS',
          {
            details: `Following outbreak params: [${invalidParamsNames.join(',')}] should be greater than 0`
          }
        )
      )
    }

    // if no followup period was sent in request, assume its just for one day
    data = data || {};
    data.followUpPeriod = data.followUpPeriod || 1;

    // cache outbreak's follow up options
    let outbreakFollowUpPeriod = ++this.periodOfFollowup;
    let outbreakFollowUpFreq = this.frequencyOfFollowUp;
    let outbreakFollowUpPerDay = this.frequencyOfFollowUpPerDay;

    // list of generated follow ups to be returned in the response
    // grouped per contact
    let generateResponse = [];

    // make sure follow up period given in the request does not exceed outbreak's follow up period
    if (data.followUpPeriod > outbreakFollowUpPeriod) {
      data.followUpPeriod = outbreakFollowUpPeriod;
    }

    // retrieve list of contacts that has a relationship with events/cases and is eligible for generation
    app.models.contact
      .find({
        include: {
          relation: 'relationships',
          scope: {
            where: {
              or: [
                {
                  'persons.type': 'case'
                },
                {
                  'persons.type': 'event'
                }
              ]
            },
            order: 'contactDate DESC'
          }
        }
      })
      .then((contacts) => {
        // follow up add statements
        let followsUpsToAdd = [];

        // filter contacts that have no relationships
        contacts = contacts.filter((item) => item.relationships.length);

        // retrieve the last follow up that is brand new for contacts
        return Promise
          .all(contacts.map((contact) => {
            return app.models.followUp
              .find({
                where: {
                  personId: contact.id
                },
                order: 'createdAt DESC'
              })
              .then((followUps) => {
                contact.followUpsLists = followUps;
                return contact;
              });
          }))
          .then((contacts) => {
            if (contacts.length) {
              // retrieve all teams and their locations/sublocations
              return app.models.team.find()
                .then((teams) => Promise.all(teams.map((team) => {
                  return new Promise((resolve, reject) => {
                    return app.models.location
                      .getSubLocations(team.locationIds, [], (err, locations) => {
                        if (err) {
                          return reject(err);
                        }
                        return resolve(locations);
                      })
                  })
                    .then((locations) => {
                      team.locations = locations;
                      return team;
                    });
                })))
                .then((teams) => {
                  contacts.forEach((contact) => {
                    // generate response entry for the given contact
                    generateResponse.push({
                      contactId: contact.id,
                      followUps: []
                    });

                    // store index of the contact entry in response, to easily reference it down below
                    let genResponseIndex = generateResponse.length - 1;

                    // find all the teams that are matching the contact's location ids from addresses
                    // stop at first address that has a matching team
                    let eligibleTeams = [];
                    for (let i = 0; i < contact.addresses.length; i++) {
                      // try to find index of the address location in teams locations
                      let filteredTeams = teams.filter((team) => team.locations.indexOf(contact.addresses[i].locationId) !== -1);
                      if (filteredTeams.length) {
                        eligibleTeams = eligibleTeams.concat(filteredTeams.map((team) => team.id));
                        break;
                      }
                    }

                    // follow ups to be generated for the given contact
                    // each one contains a specific date
                    let contactFollowUpsToAdd = [];

                    // follow ups to be added for the given contact
                    // choose contact date from the latest relationship with a case/event
                    let lastSickDate = genericHelpers.getUTCDate(contact.relationships[0].contactDate);

                    // build the contact's last date of follow up, based on the days count given in the request
                    let incubationLastDay = genericHelpers.getUTCDate(lastSickDate).add(data.followUpPeriod, 'd');

                    // check a weird case when the last follow up was yesterday and not performed
                    // but today is the last day of incubation
                    // it should generate a follow up for today, no matter the follow up period sent in request
                    if (contact.followUpsLists.length) {
                      let lastFollowUp = contact.followUpsLists[0];

                      // build the contact's last date of follow up, no matter the period given in the request
                      let incubationLastDay = genericHelpers.getUTCDate(lastSickDate).add(outbreakFollowUpPeriod, 'd');

                      // check if last follow up is generated and not performed
                      // also checks that, the scheduled date is the same last day of incubation
                      if (helpers.isNewGeneratedFollowup(lastFollowUp)
                        && genericHelpers.getUTCDate(lastFollowUp.date).isSame(incubationLastDay, 'd')) {

                        contactFollowUpsToAdd.push(
                          app.models.followUp
                            .create({
                              // used to easily trace all follow ups for a given outbreak
                              outbreakId: contact.outbreakId,
                              personId: contact.id,
                              // schedule for today
                              date: genericHelpers.getUTCDate().toDate(),
                              performed: false,
                              // choose first team, it will be only this follow up generated
                              // so no randomness is required
                              teamId: eligibleTeams[0],
                              isGenerated: true
                            }, options)
                            .then((createdFollowUp) => {
                              generateResponse[genResponseIndex].followUps.push(createdFollowUp);
                            })
                        );

                        // skip to next contact
                        return;
                      }
                    }

                    // generate follow up, starting from today
                    for (let now = genericHelpers.getUTCDate(); now <= incubationLastDay; now.add(outbreakFollowUpFreq, 'day')) {
                      let generatedFollowUps = [];
                      for (let i = 0; i < outbreakFollowUpPerDay; i++) {
                        generatedFollowUps.push(
                          app.models.followUp
                            .create({
                              // used to easily trace all follow ups for a given outbreak
                              outbreakId: contact.outbreakId,
                              personId: contact.id,
                              date: now.toDate(),
                              performed: false,
                              // split the follow ups work equally across teams
                              teamId: rr(eligibleTeams),
                              isGenerated: true
                            }, options)
                            .then((createdFollowUp) => {
                              generateResponse[genResponseIndex].followUps.push(createdFollowUp);
                            })
                        );
                      }

                      // if there is generated follow ups on that day, delete it and re-create
                      let existingFollowups = contact.followUpsLists.filter((followUp) => {
                        return moment(followUp.date).isSame(now, 'd') && helpers.isNewGeneratedFollowup(followUp);
                      });

                      if (existingFollowups.length) {
                        // schedule the generated follow up for database add op
                        contactFollowUpsToAdd.push(Promise.all(
                          [
                            app.models.followUp.destroyAll({
                              id: {
                                inq: existingFollowups.map((f) => f.id)
                              }
                            }),
                            Promise.all(generatedFollowUps)
                          ])
                        );
                      } else {
                        contactFollowUpsToAdd.push(...generatedFollowUps);
                      }
                    }

                    if (contactFollowUpsToAdd.length) {
                      followsUpsToAdd.push(Promise.all(contactFollowUpsToAdd));
                    }
                  });

                  return Promise.all(followsUpsToAdd).then(() => generateResponse);
                });
            }
          })
          .then((response) => callback(null, response))
          .catch((err) => callback(err));
      });
  };

  /**
   * Generate (next available) visual id
   * @param callback
   */
  Outbreak.prototype.generateVisualId = function (callback) {
    Outbreak.helpers.getAvailableVisualId(this, callback);
  };

  /**
   * Get a resource link embedded in a QR Code Image (png) for a case
   * @param caseId
   * @param callback
   */
  Outbreak.prototype.getCaseQRResourceLink = function (caseId, callback) {
    Outbreak.helpers.getPersonQRResourceLink(this, 'case', caseId, function (error, qrCode) {
      callback(null, qrCode, `image/png`, `attachment;filename=case-${caseId}.png`);
    });
  };

  /**
   * Get a resource link embedded in a QR Code Image (png) for a contact
   * @param contactId
   * @param callback
   */
  Outbreak.prototype.getContactQRResourceLink = function (contactId, callback) {
    Outbreak.helpers.getPersonQRResourceLink(this, 'contact', contactId, function (error, qrCode) {
      callback(null, qrCode, `image/png`, `attachment;filename=contact-${contactId}.png`);
    });
  };

  /**
   * Get a resource link embedded in a QR Code Image (png) for a event
   * @param eventId
   * @param callback
   */
  Outbreak.prototype.getEventQRResourceLink = function (eventId, callback) {
    Outbreak.helpers.getPersonQRResourceLink(this, 'event', eventId, function (error, qrCode) {
      callback(null, qrCode, `image/png`, `attachment;filename=event-${eventId}.png`);
    });
  };

  /**
   * Before create hook
   */
  Outbreak.beforeRemote('create', function (context, modelInstance, next) {
    // in order to translate dynamic data, don't store values in the database, but translatable language tokens
    // parse outbreak
    templateParser.beforeHook(context, modelInstance, next);
  });

  /**
   * After create hook
   */
  Outbreak.afterRemote('create', function (context, modelInstance, next) {
    // after successfully creating outbreak, also create translations for it.
    templateParser.afterHook(context, modelInstance, next);
  });

  /**
   * Before update hook
   */
  Outbreak.beforeRemote('prototype.patchAttributes', function (context, modelInstance, next) {
    // in order to translate dynamic data, don't store values in the database, but translatable language tokens
    // parse outbreak
    templateParser.beforeHook(context, modelInstance, next);
  });

  /**
   * After update hook
   */
  Outbreak.afterRemote('prototype.patchAttributes', function (context, modelInstance, next) {
    // after successfully creating outbreak, also create translations for it.
    templateParser.afterHook(context, modelInstance, next);
  });

  /**
   * Before create reference data hook
   */
  Outbreak.beforeRemote('prototype.__create__referenceData', function (context, modelInstance, next) {
    // parse referenceData to create language tokens
    referenceDataParser.beforeCreateHook(context, modelInstance, next);
  });

  /**
   * After create reference data hook
   */
  Outbreak.afterRemote('prototype.__create__referenceData', function (context, modelInstance, next) {
    // after successfully creating reference data, also create translations for it.
    referenceDataParser.afterCreateHook(context, modelInstance, next);
  });

  /**
   * Before update reference data hook
   */
  Outbreak.beforeRemote('prototype.__updateById__referenceData', function (context, modelInstance, next) {
    // parse referenceData to update language tokens
    referenceDataParser.beforeUpdateHook(context, modelInstance, next);
  });

  /**
   * After update reference data hook
   */
  Outbreak.afterRemote('prototype.__updateById__referenceData', function (context, modelInstance, next) {
    // after successfully updating reference data, also update translations for it.
    referenceDataParser.afterUpdateHook(context, modelInstance, next);
  });

  /**
   * Count the new contacts and groups them by exposure type
   * @param filter Besides the default filter properties this request also accepts 'noDaysNewContacts': number on the first level in 'where'
   * @param callback
   */
  Outbreak.prototype.countNewContactsByExposure = function (filter, callback) {
    // initialize noDaysNewContacts filter
    let noDaysNewContacts;
    // check if the noDaysNewContacts filter was sent; accepting it only on the first level
    noDaysNewContacts = _.get(filter, 'where.noDaysNewContacts');
    if (typeof noDaysNewContacts !== "undefined") {
      // noDaysNewContacts was sent; remove it from the filter as it shouldn't reach DB
      delete filter.where.noDaysNewContacts;
    } else {
      // get the outbreak noDaysNewContacts as the default noDaysNewContacts value
      noDaysNewContacts = this.noDaysNewContacts;
    }

    // get outbreak ID
    let outbreakId = this.id;

    // initialize exposureType map
    let exposureTypeMap = {};

    // get exposureTypes from reference data
    helpers.getSystemAndOwnReferenceData(outbreakId, {
      where: {
        categoryId: 'LNG_REFERENCE_DATA_CATEGORY_EXPOSURE_TYPE'
      }
    })
      .then(function (exposureTypes) {
        // loop through exposure types and initialize the exposureTypeMap entry
        exposureTypes.forEach(function (exposureType) {
          exposureTypeMap[exposureType.value] = {
            id: exposureType.value,
            count: 0,
            contactIDs: []
          };
        });

        // get now date
        let now = new Date();

        // get the new contacts in the outbreak
        return app.models.contact.find(app.utils.remote
          .mergeFilters({
            include: ['relationships'],
            where: {
              outbreakId: outbreakId,
              dateOfReporting: {
                gte: now.setDate(now.getDate() - noDaysNewContacts)
              }
            }
          }, filter || {})
        );
      })
      .then(function (contacts) {
        // filter by relation properties
        contacts = app.utils.remote.searchByRelationProperty.deepSearchByRelationProperty(contacts, filter);
        // loop through the contacts and check relationships exposure types to increase the counters in the result
        contacts.forEach(function (contact) {
          contact.relationships.forEach(function (relationship) {
            // Note: The result counters total will not equal number of contacts as contacts may have multiple relationships
            // counting only if contact wasn't already added for the exposure type
            // also checking if set exposureTypeId is known; if not known, relations is skipped
            if (exposureTypeMap[relationship.exposureTypeId] && exposureTypeMap[relationship.exposureTypeId].contactIDs.indexOf(contact.id) === -1) {
              // increasing counter for exposure type
              exposureTypeMap[relationship.exposureTypeId].count++;
              // kepp contact ID
              exposureTypeMap[relationship.exposureTypeId].contactIDs.push(contact.id);
            }
          });
        });

        // initialize result
        let result = {
          newContactsCount: contacts.length,
          exposureType: Object.values(exposureTypeMap)
        };

        // send response
        callback(null, result);
      })
      .catch(callback);
  };

  /**
   * Count independent transmission chains
   * @param filter
   * @param callback
   */
  Outbreak.prototype.countIndependentTransmissionChains = function (filter, callback) {
    const self = this;
    // count transmission chains
    app.models.relationship
      .countTransmissionChains(this.id, this.periodOfFollowup, filter, function (error, noOfChains) {
        if (error) {
          return callback(error);
        }
        // get node IDs
        const nodeIds = Object.keys(noOfChains.nodes);
        // count isolated nodes
        const isolatedNodesNo = Object.keys(noOfChains.isolatedNodes).reduce(function (accumulator, currentValue) {
          if (noOfChains.isolatedNodes[currentValue]) {
            accumulator++;
          }
          return accumulator;
        }, 0);
        // find other isolated nodes (nodes that were never in a relationship)
        app.models.person
          .count({
            outbreakId: self.id,
            or: [
              {
                type: 'case',
                classification: {
                  inq: app.models.case.nonDiscardedCaseClassifications
                }
              },
              {
                type: 'event'
              }
            ],
            id: {
              nin: nodeIds
            }
          })
          .then(function (isolatedNodesCount) {
            // total list of isolated nodes is composed by the nodes that were never in a relationship + the ones that
            // come from relationships that were invalidated as part of the chain
            noOfChains.isolatedNodesCount = isolatedNodesCount + isolatedNodesNo;
            delete noOfChains.isolatedNodes;
            delete noOfChains.nodes;
            callback(null, noOfChains);
          })
          .catch(callback);
      });
  };

  /**
   * Get independent transmission chains
   * @param filter
   * @param callback
   */
  Outbreak.prototype.getIndependentTransmissionChains = function (filter, callback) {
    const self = this;
    // get transmission chains
    app.models.relationship
      .getTransmissionChains(this.id, this.periodOfFollowup, filter, function (error, transmissionChains) {
        if (error) {
          return callback(error);
        }
        // get isolated nodes as well (nodes that were never part of a relationship)
        app.models.person
          .find({
            where: {
              outbreakId: self.id,
              or: [
                {
                  type: 'case',
                  classification: {
                    inq: app.models.case.nonDiscardedCaseClassifications
                  }
                },
                {
                  type: 'event'
                }
              ],
              id: {
                nin: Object.keys(transmissionChains.nodes)
              }
            }
          })
          .then(function (isolatedNodes) {
            // add all the isolated nodes to the complete list of nodes
            isolatedNodes.forEach(function (isolatedNode) {
              transmissionChains.nodes[isolatedNode.id] = isolatedNode;
            });
            callback(null, transmissionChains);
          })
          .catch(callback);
      });
  };

  /**
   * Set outbreakId for created follow-ups
   */
  Outbreak.beforeRemote('prototype.__create__contacts__followUps', function (context, modelInstance, next) {
    // set outbreakId
    context.args.data.outbreakId = context.instance.id;
    next();
  });

  /**
   * Count the seen contacts
   * Note: The contacts are counted in total and per team. If a contact is seen by 2 teams it will be counted once in total and once per each team.
   * @param filter
   * @param callback
   */
  Outbreak.prototype.countContactsSeen = function (filter, callback) {
    helpers.countContactsByFollowUpFlag({
      outbreakId: this.id,
      followUpFlag: 'performed',
      resultProperty: 'contactsSeenCount'
    }, filter, callback);
  };

  /**
   * Count the contacts that are lost to follow-up
   * Note: The contacts are counted in total and per team. If a contact is lost to follow-up by 2 teams it will be counted once in total and once per each team.
   * @param filter
   * @param callback
   */
  Outbreak.prototype.countContactsLostToFollowup = function (filter, callback) {
    helpers.countContactsByFollowUpFlag({
      outbreakId: this.id,
      followUpFlag: 'lostToFollowUp',
      resultProperty: 'contactsLostToFollowupCount'
    }, filter, callback);
  };

  /**
   * Count new cases in known transmission chains
   * @param filter Besides the default filter properties this request also accepts 'noDaysInChains': number on the first level in 'where'
   * @param callback
   */
  Outbreak.prototype.countNewCasesInKnownTransmissionChains = function (filter, callback) {
    // default number of day used to determine new cases
    let noDaysInChains = this.noDaysInChains;
    // check if a different number was sent in the filter
    if (filter && filter.where && filter.where.noDaysInChains) {
      noDaysInChains = filter.where.noDaysInChains;
      delete filter.where.noDaysInChains;
    }
    // start building a result
    const result = {
      newCases: 0,
      total: 0,
      caseIDs: []
    };

    // use a cases index to make sure we don't count a case multiple times
    const casesIndex = {};
    // calculate date used to compare contact date of onset with
    const newCasesFromDate = new Date();
    newCasesFromDate.setDate(newCasesFromDate.getDate() - noDaysInChains);

    // get known transmission chains (case-case relationships)
    app.models.relationship
      .filterKnownTransmissionChains(this.id, filter)
      .then(function (relationships) {
        // go trough all relations
        relationships.forEach(function (relation) {
          // go trough all the people
          if (Array.isArray(relation.people)) {
            relation.people.forEach(function (person) {
              // count each case only once
              if (!casesIndex[person.id]) {
                casesIndex[person.id] = true;
                result.total++;
                // check if the case is new (date of reporting is later than the threshold date)
                if ((new Date(person.dateOfReporting)) >= newCasesFromDate) {
                  result.newCases++;
                  result.caseIDs.push(person.id);
                }
              }
            })
          }
        });
        callback(null, result);
      })
      .catch(callback);
  };

  /**
   * Count the cases with less than X contacts
   * Note: Besides the count the response also contains a list with the counted cases IDs
   * @param filter Besides the default filter properties this request also accepts 'noLessContacts': number on the first level in 'where'
   * @param callback
   */
  Outbreak.prototype.countCasesWithLessThanXContacts = function (filter, callback) {
    // initialize noLessContacts filter
    let noLessContacts;
    // check if the noLessContacts filter was sent; accepting it only on the first level
    noLessContacts = _.get(filter, 'where.noLessContacts');
    if (typeof noLessContacts !== "undefined") {
      // noLessContacts was sent; remove it from the filter as it shouldn't reach DB
      delete filter.where.noLessContacts;
    } else {
      // get the outbreak noLessContacts as the default noLessContacts value
      noLessContacts = this.noLessContacts;
    }

    // get outbreakId
    let outbreakId = this.id;

    // get cases with contacts
    app.models.relationship
      .getCasesWithContacts(outbreakId, filter)
      .then(function (casesWithContacts) {
        // initialize result
        let result = {
          cases: Object.values(casesWithContacts.cases)
        };

        // get all the found cases IDs
        let allCasesIDs = Object.keys(casesWithContacts.cases);
        let allCasesInfo = Object.values(casesWithContacts.cases);

        // get the caseIDs with less than noLessContacts contacts
        result.caseIDs = allCasesIDs.filter(caseId => casesWithContacts.cases[caseId].contactsCount < noLessContacts);
        result.cases = allCasesInfo.filter(item => result.caseIDs.indexOf(item.id) !== -1);
        result.casesCount = result.caseIDs.length;

        // send response
        callback(null, result);
      })
      .catch(callback);
  };

  /**
   * Count the new contacts for each event
   * @param filter Besides the default filter properties this request also accepts 'noDaysNewContacts': number on the first level in 'where'
   * @param callback
   */
  Outbreak.prototype.countEventNewContacts = function (filter, callback) {
    // initialize noDaysNewContacts filter
    let noDaysNewContacts;
    // check if the noDaysNewContacts filter was sent; accepting it only on the first level
    noDaysNewContacts = _.get(filter, 'where.noDaysNewContacts');
    if (typeof noDaysNewContacts !== "undefined") {
      // noDaysNewContacts was sent; remove it from the filter as it shouldn't reach DB
      delete filter.where.noDaysNewContacts;
    } else {
      // get the outbreak noDaysNewContacts as the default noDaysNewContacts value
      noDaysNewContacts = this.noDaysNewContacts;
    }

    // get now date
    let now = new Date();

    // initialize results
    let results = {
      newContactsCount: 0,
      events: {}
    };

    // get outbreakId
    let outbreakId = this.id;

    // create filter as we need to use it also after the relationships are found
    let _filter = app.utils.remote
      .mergeFilters({
        where: {
          outbreakId: outbreakId,
          and: [
            {'persons.type': 'contact'},
            {'persons.type': 'event'}
          ]
        },
        include: [{
          relation: 'people',
          scope: {
            where: {
              type: 'contact',
              dateOfReporting: {
                gte: now.setDate(now.getDate() - noDaysNewContacts)
              }
            },
            filterParent: true
          }
        }]
      }, filter || {});

    // get all relationships between events and contacts, where the contacts were created sooner than 'noDaysNewContacts' ago
    app.models.relationship.find(_filter)
      .then(function (relationships) {
        // filter by relation properties
        relationships = app.utils.remote.searchByRelationProperty.deepSearchByRelationProperty(relationships, _filter);
        // initialize events map and contacts map
        let eventsMap = {};
        let contactsMap = {};
        // helper property to keep the contacts already counted
        let eventContactsMap = {};

        // loop through the relationships and populate the eventsMap;
        // Note: This loop will only add the events that have relationships. Will need to do another query to get the events without relationships
        relationships.forEach(function (relationship) {
          // get event index from persons
          let eventIndex = relationship.persons.findIndex(elem => elem.type === 'event');
          // get eventId, contactId
          // there are only 2 persons so the indexes are 0 or 1
          let eventId = relationship.persons[eventIndex].id;
          let contactId = relationship.persons[eventIndex ? 0 : 1].id;

          // create entry for the event in the eventsMap if not already created
          if (!eventsMap[eventId]) {
            eventsMap[eventId] = {
              id: eventId,
              newContactsCount: 0,
              contactIDs: []
            };

            // also create entry for the eventContactsMap
            eventContactsMap[eventId] = {};
          }

          // count the contact only if not already counted
          if (!eventContactsMap[eventId][contactId]) {
            // get contactId flag in order to not count it twice for the event
            eventContactsMap[eventId][contactId] = true;
            // increase counter
            eventsMap[eventId].newContactsCount++;
            // add contactId
            eventsMap[eventId].contactIDs.push(contactId);
          }

          if (!contactsMap[contactId]) {
            // get contactId flag in order to not count it twice in total
            contactsMap[contactId] = true;
            // increase total counter
            results.newContactsCount++;
          }
        });

        // update results.events; sending array with events information
        results.events = _.values(eventsMap);

        // get events without relationships
        return app.models.event.find({
          where: {
            outbreakId: outbreakId,
            id: {
              nin: Object.keys(eventContactsMap)
            }
          },
          fields: {
            id: true
          }
        });
      })
      .then(function (events) {
        // parse the events to create entries for the result
        let parsedEvents = events.map(event => {
          return {
            id: event.id,
            newContactsCount: 0,
            contactIDs: []
          }
        });

        // add the parsed events in the result
        results.events = results.events.concat(parsedEvents);

        // send response
        callback(null, results);
      })
      .catch(callback);
  };

  /**
   * Get a list of relationships that links cases with long periods between the dates of onset
   * @param filter
   * @param callback
   */
  Outbreak.prototype.longPeriodsBetweenDatesOfOnsetInTransmissionChains = function (filter, callback) {
    // get longPeriodsBetweenCaseOnset
    const longPeriodsBetweenCaseOnset = this.longPeriodsBetweenCaseOnset;
    // keep a list of relations that match the criteria
    const relationshipsWithLongPeriodsBetweenDatesOfOnset = [];
    // get known transmission chains
    app.models.relationship
      .filterKnownTransmissionChains(this.id, app.utils.remote
      // were only interested in cases
        .mergeFilters({
          where: {
            'persons.0.type': {
              inq: ['case']
            },
            'persons.1.type': {
              inq: ['case']
            }
          },
          // we're only interested in the cases that have dateOfOnset set
          include: {
            relation: 'people',
            scope: {
              where: {
                dateOfOnset: {
                  neq: null
                }
              },
              filterParent: true
            }
          }
        }, filter || {}))
      .then(function (relationships) {
        // go trough all relations
        relationships.forEach(function (relation) {
          // we're only interested in the cases that have dateOfOnset set (this should be already done by the query, but double-check)
          if (relation.people[0].dateOfOnset && relation.people[1].dateOfOnset) {
            const case1Date = new Date(relation.people[0].dateOfOnset);
            const case2Date = new Date(relation.people[1].dateOfOnset);
            // get time difference in days
            const timeDifferenceInDays = Math.ceil(Math.abs(case1Date.getTime() - case2Date.getTime()) / (1000 * 3600 * 24));
            // if the time difference is bigger then the threshold
            if (timeDifferenceInDays > longPeriodsBetweenCaseOnset) {
              // add time difference information
              relation.differenceBetweenDatesOfOnset = timeDifferenceInDays;
              // and save the relation
              relationshipsWithLongPeriodsBetweenDatesOfOnset.push(relation);
            }
          }
        });
        callback(null, relationshipsWithLongPeriodsBetweenDatesOfOnset);
      })
      .catch(callback);
  };

  /**
   * Build new transmission chains from registered contacts who became cases
   * @param filter
   * @param callback
   */
  Outbreak.prototype.buildNewChainsFromRegisteredContactsWhoBecameCases = function (filter, callback) {
    Outbreak.helpers.buildOrCountNewChainsFromRegisteredContactsWhoBecameCases(this, filter, false, callback);
  };

  /**
   * Count new transmission chains from registered contacts who became cases
   * @param filter
   * @param callback
   */
  Outbreak.prototype.countNewChainsFromRegisteredContactsWhoBecameCases = function (filter, callback) {
    Outbreak.helpers.buildOrCountNewChainsFromRegisteredContactsWhoBecameCases(this, filter, true, function (error, result) {
      if (error) {
        return callback(error);
      }
      // there is no need for the nodes, it's just a count
      delete result.nodes;
      // count isolated nodes
      result.isolatedNodesCount = Object.keys(result.isolatedNodes).reduce(function (accumulator, currentValue) {
        if (result.isolatedNodes[currentValue]) {
          accumulator++;
        }
        return accumulator;
      }, 0);
      delete result.isolatedNodes;
      callback(null, result);
    });
  };


  /**
   * Count the contacts for each case; Also calculate mean/median
   * @param filter
   * @param callback
   */
  Outbreak.prototype.countCasesContacts = function (filter, callback) {
    // get outbreakId
    let outbreakId = this.id;

    // get cases with contacts
    app.models.relationship
      .getCasesWithContacts(outbreakId, filter)
      .then(function (casesWithContacts) {
        // initialize result
        let result = {
          casesCount: casesWithContacts.casesCount,
          contactsCount: casesWithContacts.contactsCount,
          cases: Object.values(casesWithContacts.cases)
        };

        // calculate average/mean/median
        // get an array with sorted contact numbers; sort is needed for median
        let contactCountList = result.cases.map(item => item.contactsCount).sort((a, b) => a - b);
        let contactCountListLength = contactCountList.length;

        // calculate mean number of contacts per case; sum the number of contacts per case and split to number of cases
        // Note: the value is rounded to 1 decimal
        result.meanNoContactsPerCase = parseFloat((contactCountList.reduce((totalNo, noContactsPerCase) => totalNo + noContactsPerCase, 0) / contactCountListLength).toFixed(1));

        // calculate median; it's either the middle element of the array in case the length is uneven or the average of the two middle elements for even length
        result.medianNoContactsPerCase = contactCountListLength % 2 === 0 ?
          (contactCountList[contactCountListLength / 2 - 1] + contactCountList[contactCountListLength / 2]) / 2 :
          contactCountList[Math.floor(contactCountListLength / 2)];

        // send response
        callback(null, result);
      })
      .catch(callback);
  };

  /**
   * Count the contacts on follow-up list
   * @param filter
   * @param callback
   */
  Outbreak.prototype.countFollowUpContacts = function (filter, callback) {
    // get outbreakId
    let outbreakId = this.id;

    // get follow-ups
    app.models.followUp.find(app.utils.remote
      .mergeFilters({
        where: {
          outbreakId: outbreakId,
          // get follow-ups that are scheduled later than today 00:00 hours
          date: {
            gte: (new Date()).setHours(0, 0, 0, 0)
          }
        }
      }, filter || {}))
      .then(function (followUps) {
        // filter by relation properties
        followUps = app.utils.remote.searchByRelationProperty.deepSearchByRelationProperty(followUps, filter);
        // initialize contacts map; helper to not count contacts twice
        let contactsMap = {};

        // loop through the followups to get unique contacts
        followUps.forEach(function (followUp) {
          if (!contactsMap[followUp.personId]) {
            contactsMap[followUp.personId] = true;
          }
        });

        // get contacts IDs
        let contactIDs = Object.keys(contactsMap);

        // create result
        let result = {
          contactsCount: contactIDs.length,
          followUpsCount: followUps.length,
          contactIDs: contactIDs
        };

        // send response
        callback(null, result);
      })
      .catch(callback);
  };

  /**
   * Get a list of secondary cases that have date of onset before the date of onset of primary cases
   * @param filter
   * @param callback
   */
  Outbreak.prototype.findSecondaryCasesWithDateOfOnsetBeforePrimaryCase = function (filter, callback) {
    const results = [];
    // get known transmission chains
    app.models.relationship
      .filterKnownTransmissionChains(this.id, app.utils.remote
      // were only interested in cases
        .mergeFilters({
          where: {
            'persons.0.type': {
              inq: ['case']
            },
            'persons.1.type': {
              inq: ['case']
            }
          },
          // we're only interested in the cases that have dateOfOnset set
          include: {
            relation: 'people',
            scope: {
              where: {
                dateOfOnset: {
                  neq: null
                }
              },
              filterParent: true
            }
          }
        }, filter || {}))
      .then(function (relationships) {
        // go trough all relations
        relationships.forEach(function (relationship) {
          // we're only interested in the cases that have dateOfOnset set (this should be already done by the query, but double-check)
          if (relationship.people[0].dateOfOnset && relationship.people[1].dateOfOnset) {
            // find source person index (in persons)
            const _sourceIndex = relationship.persons.findIndex(person => person.source);
            // find source person index
            const sourceIndex = relationship.people.findIndex(person => person.id === relationship.persons[_sourceIndex].id);
            // find source person
            const sourcePerson = relationship.people[sourceIndex];
            // get target person (the other person from people list)
            const targetPerson = relationship.people[sourceIndex ? 0 : 1];
            // if target person's date of onset is earlier than the source's person
            if ((new Date(targetPerson.dateOfOnset)) < (new Date(sourcePerson.dateOfOnset))) {
              //store info about both people and their relationship
              const result = {
                primaryCase: sourcePerson,
                secondaryCase: targetPerson,
                relationship: Object.assign({}, relationship)
              };
              // remove extra info
              delete result.relationship.people;
              results.push(result);
            }
          }
        });
        callback(null, results);
      })
      .catch(callback);
  };

  /**
   * Count the new cases in the previous X days detected among known contacts
   * @param filter Besides the default filter properties this request also accepts 'noDaysAmongContacts': number on the first level in 'where'
   * @param callback
   */
  Outbreak.prototype.countNewCasesInThePreviousXDaysDetectedAmongKnownContacts = function (filter, callback) {
    // initialize noDaysAmongContacts filter
    let noDaysAmongContacts;
    // check if the noDaysAmongContacts filter was sent; accepting it only on the first level
    noDaysAmongContacts = _.get(filter, 'where.noDaysAmongContacts');
    if (typeof noDaysAmongContacts !== "undefined") {
      // noDaysAmongContacts was sent; remove it from the filter as it shouldn't reach DB
      delete filter.where.noDaysAmongContacts;
    } else {
      // get the outbreak noDaysAmongContacts as the default noDaysNewContacts value
      noDaysAmongContacts = this.noDaysAmongContacts;
    }

    // get now date
    let now = new Date();

    // get from noDaysAmongContacts ago
    let xDaysAgo = new Date((new Date()).setHours(0, 0, 0, 0)).setDate(now.getDate() - noDaysAmongContacts);

    // get outbreakId
    let outbreakId = this.id;

    // get all cases that were reported sooner or have 'dateBecomeCase' sooner than 'noDaysAmongContacts' ago
    app.models.case.find(app.utils.remote
      .mergeFilters({
        where: {
          outbreakId: outbreakId,
          or: [{
            dateOfReporting: {
              gte: xDaysAgo
            }
          }, {
            dateBecomeCase: {
              gte: xDaysAgo
            }
          }]
        }
      }, filter || {})
    )
      .then(function (cases) {
        // initialize result
        let result = {
          newCasesCount: cases.length,
          newCasesAmongKnownContactsCount: 0,
          newCasesAmongKnownContactsIDs: []
        };

        // get the newCasesAmongKnownContactsIDs
        result.newCasesAmongKnownContactsIDs = cases.filter(item => new Date(item.dateBecomeCase) >= xDaysAgo).map(item => item.id);
        result.newCasesAmongKnownContactsCount = result.newCasesAmongKnownContactsIDs.length;

        // send response
        callback(null, result);
      })
      .catch(callback);
  };

  /**
   * Count the contacts not seen in the past X days
   * @param filter Besides the default filter properties this request also accepts 'noDaysNotSeen': number on the first level in 'where'
   * @param callback
   */
  Outbreak.prototype.countContactsNotSeenInXDays = function (filter, callback) {
    // initialize noDaysNotSeen filter
    let noDaysNotSeen;
    // check if the noDaysNotSeen filter was sent; accepting it only on the first level
    noDaysNotSeen = _.get(filter, 'where.noDaysNotSeen');
    if (typeof noDaysNotSeen !== "undefined") {
      // noDaysNotSeen was sent; remove it from the filter as it shouldn't reach DB
      delete filter.where.noDaysNotSeen;
    } else {
      // get the outbreak noDaysNotSeen as the default noDaysNotSeen value
      noDaysNotSeen = this.noDaysNotSeen;
    }

    // get outbreakId
    let outbreakId = this.id;

    // get current date
    let now = new Date();
    // get date from noDaysNotSeen days ago
    let xDaysAgo = new Date((new Date()).setHours(0, 0, 0, 0)).setDate(now.getDate() - noDaysNotSeen);

    // get follow-ups
    app.models.followUp.find(app.utils.remote
      .mergeFilters({
        where: {
          outbreakId: outbreakId,
          // get follow-ups that were scheduled in the past noDaysNotSeen days
          date: {
            between: [xDaysAgo, now]
          }
        },
        // order by date as we need to check the follow-ups from the oldest to the most new
        order: 'date ASC'
      }, filter || {}))
      .then(function (followUps) {
        // filter by relation properties
        followUps = app.utils.remote.searchByRelationProperty.deepSearchByRelationProperty(followUps, filter);
        // initialize contacts map; helper to not count contacts twice and keep the seen value;
        // once a contact is seen the newer follow-ups for the same contact don't matter
        let contactsMap = {};

        // loop through the followups to get unique contacts
        followUps.forEach(function (followUp) {
          // check if there is an entry for the personId or if it is false; In this case, override with current seen flag
          if (!contactsMap[followUp.personId]) {
            // set value in the contacts map as the performed flag
            contactsMap[followUp.personId] = followUp.performed;
          }
        });

        // get the contacts not seen from the contacts map
        let notSeenContactsIDs = Object.keys(contactsMap).filter(contactId => !contactsMap[contactId]);

        // create result
        let result = {
          contactsCount: notSeenContactsIDs.length,
          contactIDs: notSeenContactsIDs
        };

        // send response
        callback(null, result);
      })
      .catch(callback);
  };

  /**
   * Count the contacts that have followups scheduled and the contacts with successful followups
   * @param filter
   * @param callback
   */
  Outbreak.prototype.countContactsWithSuccessfulFollowups = function (filter, callback) {
    // initialize result
    let result = {
      totalContactsWithFollowupsCount: 0,
      contactsWithSuccessfulFollowupsCount: 0,
      teams: [],
      contacts: []
    };

    // get outbreakId
    let outbreakId = this.id;

    // get all the followups for the filtered period
    app.models.followUp.find(app.utils.remote
      .mergeFilters({
        where: {
          outbreakId: outbreakId
        }
      }, filter || {}))
      .then(function (followups) {
        // filter by relation properties
        followups = app.utils.remote.searchByRelationProperty.deepSearchByRelationProperty(followups, filter);

        // initialize teams map and contacts map as the request needs to count contacts
        let teamsMap = {};
        let contactsMap = {};
        // initialize helper contacts to team map
        let contactsTeamMap = {};

        followups.forEach(function (followup) {
          // get contactId
          let contactId = followup.personId;
          // get teamId; there might be no team id, set null
          let teamId = followup.teamId || null;

          // check if a followup for the same contact was already parsed
          if (contactsTeamMap[contactId]) {
            // check if there was another followup for the same team
            // if so check for the performed flag;
            // if the previous followup was performed there is no need to update any team contacts counter;
            // total and successful counters were already updated
            if (contactsTeamMap[contactId].teams[teamId]) {
              // new follow-up for the contact from the same team is performed; update flag and increase succcessful counter
              if (!contactsTeamMap[contactId].teams[teamId].performed && followup.performed === true) {
                // update performed flag
                contactsTeamMap[contactId].teams[teamId].performed = true;
                // increase successful counter for team
                teamsMap[teamId].contactsWithSuccessfulFollowupsCount++;
                // update followedUpContactsIDs/missedContactsIDs lists
                teamsMap[teamId].followedUpContactsIDs.push(contactId);
                teamsMap[teamId].missedContactsIDs.splice(teamsMap[teamId].missedContactsIDs.indexOf(contactId), 1);
              }
            } else {
              // new teamId
              // cache followup performed information for contact in team
              contactsTeamMap[contactId].teams[teamId] = {
                performed: followup.performed
              };

              // initialize team entry if doesn't already exist
              if (!teamsMap[teamId]) {
                teamsMap[teamId] = {
                  id: teamId,
                  totalContactsWithFollowupsCount: 0,
                  contactsWithSuccessfulFollowupsCount: 0,
                  followedUpContactsIDs: [],
                  missedContactsIDs: []
                };
              }

              // increase team counters
              teamsMap[teamId].totalContactsWithFollowupsCount++;
              if (followup.performed) {
                teamsMap[teamId].contactsWithSuccessfulFollowupsCount++;
                // keep contactId in the followedUpContactsIDs list
                teamsMap[teamId].followedUpContactsIDs.push(contactId);
              } else {
                // keep contactId in the missedContactsIDs list
                teamsMap[teamId].missedContactsIDs.push(contactId);
              }
            }
          } else {
            // first followup for the contact; add it in the contactsMap
            contactsMap[contactId] = {
              id: contactId,
              totalFollowupsCount: 0,
              successfulFollowupsCount: 0
            };

            // cache followup performed information for contact in team and overall
            contactsTeamMap[contactId] = {
              teams: {
                [teamId]: {
                  performed: followup.performed
                }
              },
              performed: followup.performed,
            };

            // increase overall counters
            result.totalContactsWithFollowupsCount++;

            // initialize team entry if doesn't already exist
            if (!teamsMap[teamId]) {
              teamsMap[teamId] = {
                id: teamId,
                totalContactsWithFollowupsCount: 0,
                contactsWithSuccessfulFollowupsCount: 0,
                followedUpContactsIDs: [],
                missedContactsIDs: []
              };
            }

            // increase team counters
            teamsMap[teamId].totalContactsWithFollowupsCount++;
            if (followup.performed) {
              teamsMap[teamId].contactsWithSuccessfulFollowupsCount++;
              // keep contactId in the followedUpContactsIDs list
              teamsMap[teamId].followedUpContactsIDs.push(contactId);
              // increase total successful total counter
              result.contactsWithSuccessfulFollowupsCount++;
            } else {
              // keep contactId in the missedContactsIDs list
              teamsMap[teamId].missedContactsIDs.push(contactId);
            }
          }

          // update total follow-ups counter for contact
          contactsMap[contactId].totalFollowupsCount++;
          if (followup.performed) {
            // update counter for contact successful follow-ups
            contactsMap[contactId].successfulFollowupsCount++;

            // check if contact didn't have a succesful followup and the current one was performed
            // as specified above for teams this is the only case where updates are needed
            if (!contactsTeamMap[contactId].performed) {
              // update overall performed flag
              contactsTeamMap[contactId].performed = true;
              // increase total successful total counter
              result.contactsWithSuccessfulFollowupsCount++;
            }
          }
        });

        // update results; sending array with teams and contacts information
        result.teams = Object.values(teamsMap);
        result.contacts = Object.values(contactsMap);

        // send response
        callback(null, result);
      })
      .catch(callback);
  };

  /**
   * Handle visual identifier (uniqueness and generation)
   */
  Outbreak.beforeRemote('prototype.__create__events', function (context, modelInstance, next) {
    // if the visual id was not passed
    if (context.args.data.visualId === undefined) {
      // set it automatically
      Outbreak.helpers.getAvailableVisualId(context.instance, function (error, visualId) {
        context.args.data.visualId = visualId;
        return next(error);
      });
    } else {
      // make sure the visual id is unique in the given outbreak, otherwise stop with error
      Outbreak.helpers
        .validateVisualIdUniqueness(context.instance.id, context.args.data.visualId)
        .then(next)
        .catch(next);
    }
  });

  /**
   * Validate visual identifier (optional)
   */
  Outbreak.beforeRemote('prototype.__updateById__events', function (context, modelInstance, next) {
    // if visual id was sent in request, check for uniqueness
    if (context.args.data.visualId !== undefined) {
      // retrieve the instance that will be updated
      // if visual id's are the same, skip validation
      app.models.event
        .findOne({
          where: {
            id: context.args.fk
          }
        })
        .then((event) => {
          if (event.visualId === context.args.data.visualId) {
            return next();
          }
          // make sure the visual id is unique in the given outbreak, otherwise stop with error
          return Outbreak.helpers
            .validateVisualIdUniqueness(context.instance.id, context.args.data.visualId)
            .then(next);
        })
        .catch(next);
    } else {
      return next();
    }
  });

  /**
   * Count the followups per team per day
   * @param filter
   * @param callback
   */
  Outbreak.prototype.countFollowUpsPerTeamPerDay = function (filter, callback) {
    // initialize result
    let result = {
      totalFollowupsCount: 0,
      successfulFollowupsCount: 0,
      teams: []
    };

    // get outbreakId
    let outbreakId = this.id;

    // initialize default filter
    let defaultFilter = {
      where: {
        outbreakId: outbreakId
      },
      order: 'date ASC'
    };

    // check if the filter includes date; if not, set the filter to get all the follow-ups from today by default
    if (!filter || !filter.where || JSON.stringify(filter.where).indexOf('date') === -1) {
      // to get the entire day today, filter between today 00:00 and tomorrow 00:00
      let today = genericHelpers.getUTCDate().toString();
      let tomorrow = new Date(today);
      tomorrow.setDate(tomorrow.getDate() + 1);
      tomorrow = genericHelpers.getUTCDate(tomorrow).toString();

      defaultFilter.where.date = {
        between: [today, tomorrow]
      }
    }

    // get all the followups for the filtered period
    app.models.followUp.find(app.utils.remote
      .mergeFilters(defaultFilter, filter || {}))
      .then(function (followups) {
        // filter by relation properties
        followups = app.utils.remote.searchByRelationProperty.deepSearchByRelationProperty(followups, filter);
        // initialize teams map
        let teamsMap = {};
        // initialize helper team to date to contacts map
        let teamDateContactsMap = {};

        followups.forEach(function (followup) {
          // get contactId
          let contactId = followup.personId;
          // get teamId; there might be no team id, set null
          let teamId = followup.teamId || null;
          // get date; format it to UTC 00:00:00
          let date = genericHelpers.getUTCDate(followup.date).toString();

          // initialize team entry if not already initialized
          if (!teamsMap[teamId]) {
            teamsMap[teamId] = {
              id: teamId,
              totalFollowupsCount: 0,
              successfulFollowupsCount: 0,
              dates: []
            };

            teamDateContactsMap[teamId] = {};
          }

          // initialize variable that will keep the index of the date entry in the team.dates array
          let dateIndexInTeam;

          // initialize date entry for the team if not already initialized
          if ((dateIndexInTeam = teamsMap[teamId].dates.findIndex(dateEntry => dateEntry.date === date)) === -1) {
            // push the entry in the array and keep the index
            dateIndexInTeam = teamsMap[teamId].dates.push({
              date: date,
              totalFollowupsCount: 0,
              successfulFollowupsCount: 0,
              contactIDs: []
            }) - 1;

            teamDateContactsMap[teamId][date] = {};
          }

          // increase counters
          teamsMap[teamId].dates[dateIndexInTeam].totalFollowupsCount++;
          teamsMap[teamId].totalFollowupsCount++;

          if (followup.performed) {
            teamsMap[teamId].dates[dateIndexInTeam].successfulFollowupsCount++;
            teamsMap[teamId].successfulFollowupsCount++;
            result.successfulFollowupsCount++;
          }

          // add contactId to the team/date container if not already added
          if (!teamDateContactsMap[teamId][date][contactId]) {
            // keep flag to not add contact twice for team
            teamDateContactsMap[teamId][date][contactId] = true;
            teamsMap[teamId].dates[dateIndexInTeam].contactIDs.push(contactId);
          }
        });

        // update results; sending array with teams and contacts information
        result.teams = Object.values(teamsMap);
        result.totalFollowupsCount = followups.length;

        // send response
        callback(null, result);
      })
      .catch(callback);
  };

  /**
   * Count the cases per period per classification
   * @param filter Besides the default filter properties this request also accepts 'periodType': enum [day, week, month], 'periodInterval':['date', 'date'] on the first level in 'where'
   * @param callback
   */
  Outbreak.prototype.countCasesPerPeriod = function (filter, callback) {
    // initialize periodType filter; default is day; accepting day/week/month
    let periodType;
    let periodTypes = {
      day: 'day',
      week: 'week',
      month: 'month'
    };

    // check if the periodType filter was sent; accepting it only on the first level
    periodType = _.get(filter, 'where.periodType');
    if (typeof periodType !== "undefined") {
      // periodType was sent; remove it from the filter as it shouldn't reach DB
      delete filter.where.periodType;
    }

    // check if the received periodType is accepted
    if (Object.values(periodTypes).indexOf(periodType) === -1) {
      // set default periodType
      periodType = periodTypes.day;
    }

    // initialize periodInterval; keeping it as moment instances we need to use them further in the code
    let periodInterval;
    // check if the periodInterval filter was sent; accepting it only on the first level
    periodInterval = _.get(filter, 'where.periodInterval');
    if (typeof periodInterval !== "undefined") {
      // periodInterval was sent; remove it from the filter as it shouldn't reach DB
      delete filter.where.periodInterval;
      // normalize periodInterval dates
      periodInterval[0] = genericHelpers.getUTCDate(periodInterval[0]);
      periodInterval[1] = genericHelpers.getUTCDateEndOfDay(periodInterval[1]);
    } else {
      // set default periodInterval depending on periodType
      switch (periodType) {
        case periodTypes.day:
          // get interval for today
          let today = genericHelpers.getUTCDate();
          let todayEndOfDay = genericHelpers.getUTCDateEndOfDay();
          periodInterval = [today, todayEndOfDay];
          break;
        case periodTypes.week:
          // get interval for this week
          let mondayStartOfDay = genericHelpers.getUTCDate(null, 1);
          let sundayEndOfDay = genericHelpers.getUTCDateEndOfDay(null, 7);
          periodInterval = [mondayStartOfDay, sundayEndOfDay];
          break;
        case periodTypes.month:
          // get interval for this month
          let firstDayOfMonth = genericHelpers.getUTCDate().startOf('month');
          let lastDayOfMonth = genericHelpers.getUTCDateEndOfDay().endOf('month');
          periodInterval = [firstDayOfMonth, lastDayOfMonth];
          break;
      }
    }

    // get outbreakId
    let outbreakId = this.id;

    // initialize default filter
    let defaultFilter = {
      where: {
        outbreakId: outbreakId,
        or: [{
          and: [{
            dateOfReporting: {
              // clone the periodInterval as it seems that Loopback changes the values in it when it sends the filter to MongoDB
              between: periodInterval.slice()
            },
            dateBecomeCase: {
              eq: null
            }
          }]
        }, {
          dateBecomeCase: {
            // clone the periodInterval as it seems that Loopback changes the values in it when it sends the filter to MongoDB
            between: periodInterval.slice()
          }
        }]
      },
      order: 'dateOfReporting ASC'
    };

    // initialize result
    let result = {
      totalCasesCount: 0,
      period: []
    };

    // get all the cases for the filtered period
    app.models.case.find(app.utils.remote
      .mergeFilters(defaultFilter, filter || {}))
      .then(function (cases) {
        // get periodMap for interval
        let periodMap = genericHelpers.getChunksForInterval(periodInterval, periodType);
        // fill additional details for each entry in the periodMap
        Object.keys(periodMap).forEach(function (entry) {
          periodMap[entry] = Object.assign(periodMap[entry], {
            totalCasesCount: 0,
            classificationCounters: {},
            caseIDs: []
          });
        });

        cases.forEach(function (item) {
          // get case date; it's either dateBecomeCase or dateOfReporting
          let caseDate = item.dateBecomeCase || item.dateOfReporting;
          // get period in which the case needs to be included
          let casePeriodInterval;
          switch (periodType) {
            case periodTypes.day:
              // get interval for today
              let today = genericHelpers.getUTCDate(caseDate).toString();
              let todayEndOfDay = genericHelpers.getUTCDateEndOfDay(caseDate).toString();
              casePeriodInterval = [today, todayEndOfDay];
              break;
            case periodTypes.week:
              // get interval for this week
              let mondayStartOfDay = genericHelpers.getUTCDate(caseDate, 1);
              let sundayEndOfDay = genericHelpers.getUTCDateEndOfDay(caseDate, 7);

              // we should use monday only if it is later than the first date of the periodInterval; else use the first date of the period interval
              mondayStartOfDay = (mondayStartOfDay.isAfter(periodInterval[0]) ? mondayStartOfDay : periodInterval[0]).toString();

              // we should use sunday only if it is earlier than the last date of the periodInterval; else use the last date of the period interval
              sundayEndOfDay = (sundayEndOfDay.isBefore(periodInterval[1]) ? sundayEndOfDay : periodInterval[1]).toString();

              casePeriodInterval = [mondayStartOfDay, sundayEndOfDay];
              break;
            case periodTypes.month:
              // get interval for this month
              let firstDayOfMonth = genericHelpers.getUTCDate(caseDate).startOf('month');
              let lastDayOfMonth = genericHelpers.getUTCDateEndOfDay(caseDate).endOf('month');

              // we should use first day of month only if it is later than the first date of the periodInterval; else use the first date of the period interval
              firstDayOfMonth = (firstDayOfMonth.isAfter(periodInterval[0]) ? firstDayOfMonth : periodInterval[0]).toString();

              // we should use last day of month only if it is earlier than the last date of the periodInterval; else use the last date of the period interval
              lastDayOfMonth = (lastDayOfMonth.isBefore(periodInterval[1]) ? lastDayOfMonth : periodInterval[1]).toString();

              casePeriodInterval = [firstDayOfMonth, lastDayOfMonth];
              break;
          }

          // create a period identifier
          let casePeriodIdentifier = casePeriodInterval.join(' - ');

          // increase counters
          periodMap[casePeriodIdentifier].totalCasesCount++;
          // initialize counter for classification if it's not already initialize
          if (!periodMap[casePeriodIdentifier].classificationCounters[item.classification]) {
            periodMap[casePeriodIdentifier].classificationCounters[item.classification] = 0;
          }
          periodMap[casePeriodIdentifier].classificationCounters[item.classification]++;
          periodMap[casePeriodIdentifier].caseIDs.push(item.id);
        });

        // update results; sending array with period entries
        result.period = Object.values(periodMap);
        result.totalCasesCount = cases.length;

        // send response
        callback(null, result);
      })
      .catch(callback);
  };

  /**
   * Merge multiple cases and contacts
   * @param data List of records ids, to be merged
   */
  Outbreak.prototype.mergeCasesAndContacts = function (data) {
    data = data || {};
    data.ids = data.ids || [];

    /**
     * Helper function used to retrieve relations for a given case
     * @param personId
     */
    let _findRelations = function (personId) {
      return app.models.relationship.find({
        where: {
          'persons.id': personId
        }
      });
    };

    // retrieve all the case/contacts that should be merged, ordered by their last update date
    return Promise.all([
      app.models.case
        .find(
          {
            where: {
              id: {
                inq: data.ids
              }
            },
            include: ['labResults'],
            order: 'updatedAt DESC'
          }
        ),
      app.models.contact
        .find(
          {
            where: {
              id: {
                inq: data.ids
              }
            },
            include: ['followUps'],
            order: 'updatedAt DESC'
          }
        )
    ])
    // retrieve all relationships belonging to the case/contacts
      .then((listOfCaseAndContacts) => Promise
        .all(listOfCaseAndContacts.map((item) => Promise
          .all(item.map((model) => _findRelations(model.id)
            .then((relations) => {
              model.relationships = relations;
              return model;
            }))))
        )
      )
      .then((items) => {
        // clone the items original array, needed to filter relation from spliced items as well
        let originalList = [].concat(...items.slice(0));

        // create reference for case/contact lists
        let cases = items[0];
        let contacts = items[1];

        // pick the most updated case and contact
        // those will be the base models used in merging
        let baseCase = cases.splice(0, 1)[0];
        let baseContact = contacts.splice(0, 1)[0];

        // if a case is found, then it will be the resulted model of the merging
        // the contact most updated one is used mainly to merge contact's specific properties
        // that eventually will be merged into case result model
        let isCase = !!baseCase;
        let resultModel = baseCase ? baseCase : baseContact;

        // store reference to the properties that belong to the result model
        let resultModelProps = resultModel.__data;

        // start merging basic properties
        // go levels below to the most last updatedAt one, if any property is missing
        // we start with case because it has priority
        // in case, a base case was not found we consider it being a contact to contact merge
        // hence ignoring case merge feature whatsoever
        if (!isCase) {
          resultModel = helpers.mergePersonModels(baseContact, contacts, 'contact');
        } else {
          resultModel = helpers.mergePersonModels(resultModel, cases, 'case');

          // make sure we're not doing anything related to contact merging, if no contact id was given
          if (baseContact) {
            baseContact = helpers.mergePersonModels(baseContact, contacts, 'contact');

            // store ref to base contact props
            let baseContactProps = baseContact.__data;

            // attach predefined contact props on the case model
            ['riskLevel', 'riskReason'].forEach((prop) => {
              resultModelProps[prop] = baseContactProps[prop];
            });

            // also after simple properties merge is done, addresses/documents of the resulted contact should be merged on the base case
            resultModelProps.addresses = resultModelProps.addresses.concat(baseContactProps.addresses);
            resultModelProps.documents = resultModelProps.documents.concat(
              baseContactProps.documents.filter((doc) => resultModelProps.documents.findIndex((resultItem) => {
                return resultItem.type === doc.type && resultItem.number === doc.number;
              }) === -1)
            );
          }
        }

        // strip model related props from documents/addresses entries
        resultModelProps.addresses = resultModelProps.addresses.map((entry) => entry.__data);
        resultModelProps.documents = resultModelProps.documents.map((entry) => entry.__data);

        // make sure, that if the case is the base model, we're collecting followups/relations from base contact as well
        if (isCase) {
          contacts.push(baseContact);
        }

        // get all the ids for case/contact, needed to verify that there are no relations between 2 cases that should be merged
        // also make a list of ids and based on their type, used when updating database records
        let caseIds = cases.map((item) => item.id);
        let contactIds = contacts.map((item) => item.id);

        // take follow ups from all the contacts and change their contact id to point to result model
        let followUps = [];
        contacts.forEach((contact) => {
          if (contact.followUps().length) {
            contact.followUps().forEach((followUp) => {
              followUps.push({
                id: followUp.id,
                personId: resultModel.id
              });
            });
          }
        });

        // prepare lab results
        let labResults = [];
        cases.forEach((caseItem) => {
          if (caseItem.labResults().length) {
            caseItem.labResults().forEach((labResult) => {
              labResults.push({
                id: labResult.id,
                personId: resultModel.id
              });
            });
          }
        });

        // prepare relations
        let relations = [];

        // build a list of all ids, used to filter any relationship between them
        let ids = originalList.map((item) => item.id);

        // filter relations from case/contacts
        // item points to either case or contact list
        originalList.forEach((entry) => {
          entry.relationships.forEach((relation) => {
            let firstMember = ids.indexOf(relation.persons[0].id);
            let secondMember = ids.indexOf(relation.persons[1].id);

            // if there is a relation between 2 merge candidates skip it
            if (firstMember !== -1 && secondMember !== -1) {
              return;
            }

            // otherwise try check which of the candidates is a from the merging list and replace it with base's id
            firstMember = firstMember === -1 ? relation.persons[0].id : resultModel.id;
            secondMember = secondMember === -1 ? relation.persons[1].id : resultModel.id;

            relations.push({
              id: relation.id,
              persons: [
                {
                  id: firstMember,
                  type: firstMember === resultModel.id ? resultModel.type : relation.persons[0].type
                },
                {
                  id: secondMember,
                  type: firstMember === resultModel.id ? resultModel.type : relation.persons[1].type
                }
              ]
            });
          });
        });

        // type of model that updates the record
        let updateBaseRecord = resultModel.type === 'case' ? app.models.case : app.models.contact;

        // make changes into database
        return Promise
          .all([
            // soft delete merged contacts/cases
            app.models.case.destroyAll({id: {inq: caseIds}}),
            app.models.contact.destroyAll({id: {inq: contactIds}}),
            // update base record
            updateBaseRecord.upsertWithWhere({id: resultModel.id}, resultModelProps),
            // update lab results
            Promise.all(labResults.map((labResult) => app.models.labResult.upsertWithWhere(
              {
                id: labResult.id
              },
              labResult))
            ),
            // update relations
            Promise.all(relations.map((relation) => app.models.relationship.upsertWithWhere(
              {
                id: relation.id
              },
              relation))
            ),
            // update follow ups
            Promise.all(followUps.map((followUp) => app.models.followUp.upsertWithWhere(
              {
                id: followUp.id
              },
              followUp))
            )
          ])
          // return the base model
          .then((result) => result[2]);
      });
  };

  /**
   * List the latest follow-ups for contacts if were not performed
   * The request doesn't return a missed follow-up if there is a new one for the same contact that was performed
   * @param filter
   * @param callback
   */
  Outbreak.prototype.listLatestFollowUpsForContactsIfNotPerformed = function (filter, callback) {
    // get outbreakId
    let outbreakId = this.id;

    // get all the followups for the filtered period
    app.models.followUp.find(app.utils.remote
      .mergeFilters({
        where: {
          outbreakId: outbreakId
        },
        // order by date as we need to check the follow-ups from the oldest to the most new
        order: 'date ASC'
      }, filter || {}))
      .then(function (followups) {
        // initialize contacts map as the request needs to return the latest follow-up for the contact if not performed
        let contactsMap = {};

        followups.forEach(function (followup) {
          // get contactId
          let contactId = followup.personId;

          // add in the contacts map the entire follow-up if it was not perfomed
          if (!followup.performed) {
            contactsMap[contactId] = followup;
          } else {
            // reset the contactId entry in the map to null if the newer follow-up was performed
            contactsMap[contactId] = null;
          }
        });

        // get the follow-ups from the contact map
        let result = Object.values(contactsMap).filter(followUp => followUp);

        // send response
        callback(null, result);
      })
      .catch(callback);
  };

  /**
   * Convert any date attribute that is string to 'Date' instance
   * Needed because mongodb doesn't always filter as expected when date is string
   */
  Outbreak.beforeRemote('**', function (context, modelInstance, next) {
    if (context.args.filter) {
      genericHelpers.convertPropsToDate(context.args.filter);
    }
    return next();
  });

  /**
   * List of contacts/cases where inconsistencies were found between dates.
   * Besides the contact/case properties each entry will also contain an 'inconsistencies' property (array of inconsistencies)
   * @param filter
   * @param callback
   */
  Outbreak.prototype.listInconsistenciesInKeyDates = function (filter, callback) {
    // get outbreakId
    let outbreakId = this.id;

    // get all the followups for the filtered period
    app.models.person.find(app.utils.remote
      .mergeFilters({
        where: {
          outbreakId: outbreakId,
          // getting only the cases and contacts as there are no inconsistencies to check for events
          or: [{
            // for contacts only get the ones where dateDeceased < date of birth; this check also applies for cases
            $where: 'this.dateDeceased < this.dob',
            type: {
              in: ['contact', 'case']
            }
          }, {
            // for case: compare against dob
            type: 'case',
            // first check for is dob exists to not make the other checks
            dob: {
              neq: null
            },
            or: [{
              // dateOfInfection < date of birth
              $where: 'this.dateOfInfection < this.dob',
            }, {
              // dateOfOnset < date of birth
              $where: 'this.dateOfOnset < this.dob',
            }, {
              // dateBecomeCase < date of birth
              $where: 'this.dateBecomeCase < this.dob',
            }, {
              // dateOfOutcome < date of birth
              $where: 'this.dateOfOutcome < this.dob',
            }]
          }, {
            // for case: compare against dateDeceased
            type: 'case',
            // first check for is dob exists to not make the other checks
            dateDeceased: {
              neq: null
            },
            or: [{
              // dateOfInfection > dateDeceased
              $where: 'this.dateOfInfection > this.dateDeceased',
            }, {
              // dateOfOnset > dateDeceased
              $where: 'this.dateOfOnset > this.dateDeceased',
            }, {
              // dateBecomeCase > dateDeceased
              $where: 'this.dateBecomeCase > this.dateDeceased',
            }, {
              // dateOfOutcome > dateDeceased
              $where: 'this.dateOfOutcome > this.dateDeceased',
            }]
          }, {
            // for case: compare dateOfInfection, dateOfOnset, dateBecomeCase, dateOfOutcome
            type: 'case',
            or: [{
              // dateOfInfection > dateOfOnset
              $where: 'this.dateOfInfection > this.dateOfOnset',
            }, {
              // dateOfInfection > dateBecomeCase
              $where: 'this.dateOfInfection > this.dateBecomeCase',
            }, {
              // dateOfInfection > dateOfOutcome
              $where: 'this.dateOfInfection > this.dateOfOutcome',
            }, {
              // dateOfOnset > dateBecomeCase
              $where: 'this.dateOfOnset > this.dateBecomeCase',
            }, {
              // dateOfOnset > dateOfOutcome
              $where: 'this.dateOfOnset > this.dateOfOutcome',
            }, {
              // dateBecomeCase > dateOfOutcome
              $where: 'this.dateBecomeCase > this.dateOfOutcome',
            }]
          }, {
            // for case: compare isolationDates, hospitalizationDates, incubationDates startDate/endDate for each item in them and against the date of birth and dateDeceased
            type: 'case',
            $where: `function () {
              // initialize check result
              var inconsistencyInKeyDates = false;
              // get date of birth and dateDeceased
              var dob = this.dob;
              var dateDeceased = this.dateDeceased;

              // loop through the isolationDates, hospitalizationDates, incubationDates and make comparisons
              var datesContainers = ['isolationDates', 'hospitalizationDates', 'incubationDates'];
              for (var i = 0; i < datesContainers.length; i++) {
                // check if the datesContainer exists on the model
                var datesContainer = datesContainers[i];
                if (this[datesContainer] && this[datesContainer].length) {
                  // loop through the dates; comparison stops at first successful check
                  for (var j = 0; j < this[datesContainer].length; j++) {
                    var dateEntry = this[datesContainer][j];

                    // compare startDate with endDate
                    inconsistencyInKeyDates = dateEntry.startDate > dateEntry.endDate ? true : false;

                    // check for dob; both startDate and endDate must be after dob
                    if (!inconsistencyInKeyDates && dob) {
                      inconsistencyInKeyDates = dateEntry.startDate < dob ? true : false;
                      inconsistencyInKeyDates = inconsistencyInKeyDates || (dateEntry.endDate < dob ? true : false);
                    }

                    // check for dateDeceased; both startDate and endDate must be before dob
                    if (!inconsistencyInKeyDates && dateDeceased) {
                      inconsistencyInKeyDates = dateEntry.startDate > dateDeceased ? true : false;
                      inconsistencyInKeyDates = inconsistencyInKeyDates || (dateEntry.endDate > dateDeceased ? true : false);
                    }

                    // stop checks if an inconsistency was found
                    if (inconsistencyInKeyDates) {
                      break;
                    }
                  }
                }

                // stop checks if an inconsistency was found
                if (inconsistencyInKeyDates) {
                  break;
                }
              }
              
              return inconsistencyInKeyDates;
            }`
          }]
        }
      }, filter || {}))
      .then(function (people) {
        // loop through the people to add the inconsistencies array
        people.forEach(function (person, index) {
          // initialize inconsistencies
          let inconsistencies = [];

          // get dob and dateDeceased since they are used in the majority of comparisons
          let dob = person.dob ? moment(person.dob) : null;
          let dateDeceased = person.dateDeceased ? moment(person.dateDeceased) : null;
          // also get the other dates
          let dateOfInfection = person.dateOfInfection ? moment(person.dateOfInfection) : null;
          let dateOfOnset = person.dateOfOnset ? moment(person.dateOfOnset) : null;
          let dateBecomeCase = person.dateBecomeCase ? moment(person.dateBecomeCase) : null;
          let dateOfOutcome = person.dateOfOutcome ? moment(person.dateOfOutcome) : null;

          // for contacts only get the ones where dateDeceased < date of birth; this check also applies for cases
          // no need to check for person type as the query was done only for contacts/cases
          if (dob && dateDeceased && dob.isAfter(dateDeceased)) {
            inconsistencies.push(['dob', 'dateDeceased']);
          }

          // for case:
          if (person.type === 'case') {
            // compare against dob
            if (dob) {
              // dateOfInfection < date of birth
              if (dateOfInfection && dob.isAfter(dateOfInfection)) {
                inconsistencies.push(['dob', 'dateOfInfection']);
              }

              // dateOfOnset < date of birth
              if (dateOfOnset && dob.isAfter(dateOfOnset)) {
                inconsistencies.push(['dob', 'dateOfOnset']);
              }

              // dateBecomeCase < date of birth
              if (dateBecomeCase && dob.isAfter(dateBecomeCase)) {
                inconsistencies.push(['dob', 'dateBecomeCase']);
              }

              // dateOfOutcome < date of birth
              if (dateOfOutcome && dob.isAfter(dateOfOutcome)) {
                inconsistencies.push(['dob', 'dateOfOutcome']);
              }
            }

            // compare against dateDeceased
            if (dateDeceased) {
              // dateOfInfection > dateDeceased
              if (dateOfInfection && dateOfInfection.isAfter(dateDeceased)) {
                inconsistencies.push(['dateDeceased', 'dateOfInfection']);
              }

              // dateOfOnset > dateDeceased
              if (dateOfOnset && dateOfOnset.isAfter(dateDeceased)) {
                inconsistencies.push(['dateDeceased', 'dateOfOnset']);
              }

              // dateBecomeCase > dateDeceased
              if (dateBecomeCase && dateBecomeCase.isAfter(dateDeceased)) {
                inconsistencies.push(['dateDeceased', 'dateBecomeCase']);
              }

              // dateOfOutcome > dateDeceased
              if (dateOfOutcome && dateOfOutcome.isAfter(dateDeceased)) {
                inconsistencies.push(['dateDeceased', 'dateOfOutcome']);
              }
            }

            // compare dateOfInfection, dateOfOnset, dateBecomeCase, dateOfOutcome
            // dateOfInfection > dateOfOnset
            if (dateOfInfection && dateOfOnset && dateOfInfection.isAfter(dateOfOnset)) {
              inconsistencies.push(['dateOfInfection', 'dateOfOnset']);
            }

            // dateOfInfection > dateBecomeCase
            if (dateOfInfection && dateBecomeCase && dateOfInfection.isAfter(dateBecomeCase)) {
              inconsistencies.push(['dateOfInfection', 'dateBecomeCase']);
            }

            // dateOfInfection > dateOfOutcome
            if (dateOfInfection && dateOfOutcome && dateOfInfection.isAfter(dateOfOutcome)) {
              inconsistencies.push(['dateOfInfection', 'dateOfOutcome']);
            }

            // dateOfOnset > dateBecomeCase
            if (dateOfOnset && dateBecomeCase && dateOfOnset.isAfter(dateBecomeCase)) {
              inconsistencies.push(['dateOfOnset', 'dateBecomeCase']);
            }

            // dateOfOnset > dateOfOutcome
            if (dateOfOnset && dateOfOutcome && dateOfOnset.isAfter(dateOfOutcome)) {
              inconsistencies.push(['dateOfOnset', 'dateOfOutcome']);
            }

            // dateBecomeCase > dateOfOutcome
            if (dateBecomeCase && dateOfOutcome && dateBecomeCase.isAfter(dateOfOutcome)) {
              inconsistencies.push(['dateBecomeCase', 'dateOfOutcome']);
            }

            // compare isolationDates, hospitalizationDates, incubationDates startDate/endDate for each item in them and against the date of birth and dateDeceased
            // loop through the isolationDates, hospitalizationDates, incubationDates and make comparisons
            var datesContainers = ['isolationDates', 'hospitalizationDates', 'incubationDates'];
            datesContainers.forEach(function (datesContainer) {
              if (person[datesContainer] && person[datesContainer].length) {
                // loop through the datesto find inconsistencies
                person[datesContainer].forEach(function (dateEntry, dateEntryIndex) {
                  // get startDate and endDate
                  let startDate = moment(dateEntry.startDate);
                  let endDate = moment(dateEntry.endDate);

                  // compare startDate with endDate
                  if (startDate.isAfter(endDate)) {
                    inconsistencies.push([`${datesContainer}.${dateEntryIndex}.startDate`, `${datesContainer}.${dateEntryIndex}.endDate`]);
                  }

                  // check for dob; both startDate and endDate must be after dob
                  if (dob) {
                    if (dob.isAfter(startDate)) {
                      inconsistencies.push(['dob', `${datesContainer}.${dateEntryIndex}.startDate`]);
                    }

                    if (dob.isAfter(endDate)) {
                      inconsistencies.push(['dob', `${datesContainer}.${dateEntryIndex}.endDate`]);
                    }
                  }

                  // check for dateDeceased; both startDate and endDate must be before dob
                  if (dateDeceased) {
                    if (startDate.isAfter(dateDeceased)) {
                      inconsistencies.push(['dateDeceased', `${datesContainer}.${dateEntryIndex}.startDate`]);
                    }

                    if (endDate.isAfter(dateDeceased)) {
                      inconsistencies.push(['dateDeceased', `${datesContainer}.${dateEntryIndex}.endDate`]);
                    }
                  }
                });
              }
            });
          }

          // add inconsistencies in the person entry
          people[index].inconsistencies = inconsistencies;
        });

        // send response
        callback(null, people);
      })
      .catch(callback);
  };

  /**
   * Restore a deleted reference data
   * @param caseId
   * @param options
   * @param callback
   */
  Outbreak.prototype.restoreReferenceData = function (referenceDataId, options, callback) {
    app.models.referenceData
      .findOne({
        deleted: true,
        where: {
          id: referenceDataId,
          outbreakId: this.id,
          deleted: true
        }
      })
      .then(function (instance) {
        if (!instance) {
          throw app.utils.apiError.getError('MODEL_NOT_FOUND', {
            model: app.models.referenceData.modelName,
            id: referenceDataId
          });
        }

        // undo reference data delete
        instance.undoDelete(options, callback);
      })
      .catch(callback);
  };

  /**
   * Upload an importable file
   * @param req
   * @param file
   * @param modelName
   * @param options
   * @param callback
   */
  Outbreak.prototype.importableFileUpload = function (req, file, modelName, options, callback) {
    app.controllers.importableFile.upload(req, file, modelName, options, this.id, callback);
  };

  /**
   * Get an importable file (contents) using file id
   * @param id
   * @param callback
   */
  Outbreak.prototype.getImportableFileJsonById = function (id, callback) {
    app.controllers.importableFile.getJsonById(id, callback);
  };

  /**
   * Import an importable lab results file using file ID and a map to remap parameters & reference data values
   * @param body
   * @param options
   * @param callback
   */
  Outbreak.prototype.importImportableLabResultsFileUsingMap = function (body, options, callback) {
    const self = this;
    // get importable file
    app.models.importableFile
      .getTemporaryFileById(body.fileId, function (error, file) {
        // handle errors
        if (error) {
          return callback(error);
        }
        try {
          // parse file content
          const rawlabResultsList = JSON.parse(file);
          // remap properties & values
          const labResultsList = app.utils.helpers.remapProperties(rawlabResultsList, body.map, body.valuesMap);
          // build a list of create lab results operations
          const createLabResults = [];
          // define a container for error results
          const createErrors = [];
          // define a toString function to be used by error handler
          createErrors.toString = function () {
            return JSON.stringify(this);
          };
          // go through all entries
          labResultsList.forEach(function (labResult, index) {
            createLabResults.push(function (callback) {
              // first check if the case id (person id) is valid
              app.models.case
                .findOne({
                  where: {
                    id: labResult.personId,
                    outbreakId: self.id
                  }
                })
                .then(function (caseInstance) {
                  // if the person was not found, don't create the case, stop with error
                  if (!caseInstance) {
                    throw app.utils.apiError.getError('MODEL_NOT_FOUND', {
                      model: app.models.case.modelName,
                      id: labResult.personId
                    });
                  }
                  // create the lab result
                  return app.models.labResult
                    .create(labResult, options)
                    .then(function (result) {
                      callback(null, result);
                    });
                })
                .catch(function (error) {
                  // on error, store the error, but don't stop, continue with other items
                  createErrors.push({
                    message: `Failed to import lab result ${index + 1}`,
                    error: error,
                    recordNo: index + 1
                  });
                  callback(null, null);
                });
            });
          });
          // start importing lab results
          async.parallelLimit(createLabResults, 10, function (error, results) {
            // handle errors (should not be any)
            if (error) {
              return callback(error);
            }
            // if import errors were found
            if (createErrors.length) {
              // remove results that failed to be added
              results = results.filter(result => result !== null);
              // define a toString function to be used by error handler
              results.toString = function () {
                return JSON.stringify(this);
              };
              // return error with partial success
              return callback(app.utils.apiError.getError('IMPORT_PARTIAL_SUCCESS', {
                model: app.models.labResult.modelName,
                failed: createErrors,
                success: results
              }));
            }
            // send the result
            callback(null, results);
          });
        } catch (error) {
          // handle parse error
          callback(app.utils.apiError.getError('INVALID_CONTENT_OF_TYPE', {
            contentType: 'JSON',
            details: error.message
          }));
        }
      });
  };

  /**
<<<<<<< HEAD
   * Import an importable cases file using file ID and a map to remap parameters & reference data values
   * @param body
   * @param options
   * @param callback
   */
  Outbreak.prototype.importImportableCasesFileUsingMap = function (body, options, callback) {
    const self = this;
    // get importable file
    app.models.importableFile
      .getTemporaryFileById(body.fileId, function (error, file) {
        // handle errors
        if (error) {
          return callback(error);
        }
        try {
          // parse file content
          const rawCasesList = JSON.parse(file);
          // remap properties & values
          const casesList = app.utils.helpers.remapProperties(rawCasesList, body.map, body.valuesMap);
          // build a list of create operations
          const createCases = [];
          // define a container for error results
          const createErrors = [];
          // define a toString function to be used by error handler
          createErrors.toString = function () {
            return JSON.stringify(this);
          };
          // go through all entries
          casesList.forEach(function (caseData, index) {
            createCases.push(function (callback) {
              // create the case
              return app.models.case
                .create(caseData, options)
                .then(function (result) {
                  callback(null, result);
                })
                .catch(function (error) {
                  // on error, store the error, but don't stop, continue with other items
                  createErrors.push({
                    message: `Failed to import case ${index + 1}`,
                    error: error,
                    recordNo: index + 1
                  });
                  callback(null, null);
                });
            });
          });
          // start importing cases
          async.parallelLimit(createCases, 10, function (error, results) {
            // handle errors (should not be any)
            if (error) {
              return callback(error);
            }
            // if import errors were found
            if (createErrors.length) {
              // remove results that failed to be added
              results = results.filter(result => result !== null);
              // define a toString function to be used by error handler
              results.toString = function () {
                return JSON.stringify(this);
              };
              // return error with partial success
              return callback(app.utils.apiError.getError('IMPORT_PARTIAL_SUCCESS', {
                model: app.models.case.modelName,
                failed: createErrors,
                success: results
              }));
            }
            // send the result
            callback(null, results);
          });
        } catch (error) {
          // handle parse error
          callback(app.utils.apiError.getError('INVALID_CONTENT_OF_TYPE', {
            contentType: 'JSON',
            details: error.message
          }));
        }
      });
  };

  /**
   * Import an importable contacts file using file ID and a map to remap parameters & reference data values
   * @param body
   * @param options
   * @param callback
   */
  Outbreak.prototype.importImportableContactsFileUsingMap = function (body, options, callback) {
    /**
     * Extract only the importable fields for a model from a record data
     * @param Model
     * @param data
     */
    function extractImportableFields(Model, data) {
      // store importable properties as part of a new object
      const importableFields = {};
      // go through all importable top level properties
      Model._importableTopLevelProperties.forEach(function (importableProperty) {
        // add the importable data (if it exists)
        if (data[importableProperty] !== undefined) {
          importableFields[importableProperty] = data[importableProperty];
        }
      });
      return importableFields;
    }

    const self = this;
    // get importable file
    app.models.importableFile
      .getTemporaryFileById(body.fileId, function (error, file) {
        // handle errors
        if (error) {
          return callback(error);
        }
        try {
          // parse file content
          const rawContactList = JSON.parse(file);
          // remap properties & values
          const contactsList = app.utils.helpers.remapProperties(rawContactList, body.map, body.valuesMap);
          // build a list of create operations
          const createContacts = [];
          // define a container for error results
          const createErrors = [];
          // define a toString function to be used by error handler
          createErrors.toString = function () {
            return JSON.stringify(this);
          };
          // go through all entries
          contactsList.forEach(function (recordData, index) {
            createContacts.push(function (callback) {
              // extract relationship data
              const relationshipData = extractImportableFields(app.models.relationship, recordData);
              // extract contact data
              const contactData = extractImportableFields(app.models.contact, recordData);
              // create the contact
              app.models.contact
                .create(contactData, options)
                .then(function (createdContact) {
                  // promisify next step
                  return new Promise(function (resolve, reject) {
                    // normalize people
                    Outbreak.helpers.validateAndNormalizePeople(createdContact.id, 'contact', relationshipData, false, function (error, persons) {
                      if (error) {
                        return reject(error);
                      }
                      // add outbreak information
                      relationshipData.outbreakId = self.id;
                      // update persons with normalized persons
                      relationshipData.person = persons;
                      // create relationship
                      return app.models.relationship
                        .create(relationshipData, options)
                        .then(function (createdRelationship) {
                          // relationship successfully created, move to tne next one
                          callback(null, Object.assign({}, createdContact.toJSON(), {relationships: [createdRelationship.toJSON()]}));
                        })
                        .catch(function (error) {
                          // failed to create relationship, remove the contact
                          createdContact.destroy();
                          reject(error);
                        });
                    });
                  });
                })
                .catch(function (error) {
                  // on error, store the error, but don't stop, continue with other items
                  createErrors.push({
                    message: `Failed to import contact ${index + 1}`,
                    error: error,
                    recordNo: index + 1
                  });
                  callback(null, null);
                });
            });
          });
          // start importing contacts
          async.parallelLimit(createContacts, 10, function (error, results) {
            // handle errors (should not be any)
            if (error) {
              return callback(error);
            }
            // if import errors were found
            if (createErrors.length) {
              // remove results that failed to be added
              results = results.filter(result => result !== null);
              // define a toString function to be used by error handler
              results.toString = function () {
                return JSON.stringify(this);
              };
              // return error with partial success
              return callback(app.utils.apiError.getError('IMPORT_PARTIAL_SUCCESS', {
                model: app.models.contact.modelName,
                failed: createErrors,
                success: results
              }));
            }
            // send the result
            callback(null, results);
          });
        } catch (error) {
          // handle parse error
          callback(app.utils.apiError.getError('INVALID_CONTENT_OF_TYPE', {
            contentType: 'JSON',
            details: error.message
          }));
        }
      });
  };


  /**
   * Import an importable outbreaks file using file ID and a map to remap parameters & reference data values
   * @param body
   * @param options
   * @param callback
   */
  Outbreak.importImportableOutbreaksFileUsingMap = function (body, options, callback) {
    const self = this;
    // get importable file
    app.models.importableFile
      .getTemporaryFileById(body.fileId, function (error, file) {
        // handle errors
        if (error) {
          return callback(error);
        }
        try {
          // parse file content
          const rawOutbreakList = JSON.parse(file);
          // remap properties & values
          const outbreaksList = app.utils.helpers.remapProperties(rawOutbreakList, body.map, body.valuesMap);
          // build a list of create operations
          const createOutbreaks = [];
          // define a container for error results
          const createErrors = [];
          // define a toString function to be used by error handler
          createErrors.toString = function () {
            return JSON.stringify(this);
          };
          // go through all entries
          outbreaksList.forEach(function (outbreakData, index) {
            createOutbreaks.push(function (callback) {
              // create the outbreak
              return app.models.outbreak
                .create(outbreakData, options)
                .then(function (result) {
                  callback(null, result);
                })
                .catch(function (error) {
                  // on error, store the error, but don't stop, continue with other items
                  createErrors.push({
                    message: `Failed to import outbreak ${index + 1}`,
                    error: error,
                    recordNo: index + 1
                  });
                  callback(null, null);
                });
            });
          });
          // start importing outbreaks
          async.parallelLimit(createOutbreaks, 10, function (error, results) {
            // handle errors (should not be any)
            if (error) {
              return callback(error);
            }
            // if import errors were found
            if (createErrors.length) {
              // remove results that failed to be added
              results = results.filter(result => result !== null);
              // define a toString function to be used by error handler
              results.toString = function () {
                return JSON.stringify(this);
              };
              // return error with partial success
              return callback(app.utils.apiError.getError('IMPORT_PARTIAL_SUCCESS', {
                model: app.models.outbreak.modelName,
                failed: createErrors,
                success: results
              }));
            }
            // send the result
            callback(null, results);
          });
        } catch (error) {
          // handle parse error
          callback(app.utils.apiError.getError('INVALID_CONTENT_OF_TYPE', {
            contentType: 'JSON',
            details: error.message
          }));
        }
      });
=======
   * Build and return a pdf containing case investigation template
   * @param request
   * @param callback
   */
  Outbreak.prototype.exportCaseInvestigationTemplate = function (request, callback) {
    const models = app.models;
    const translateToken = models.language.getFieldTranslationFromDictionary;
    const pdfUtils = app.utils.pdfDoc;
    let template = this.caseInvestigationTemplate;

    // authenticated user's language, used to know in which language to translate
    let languageId = request.remotingContext.req.authData.userInstance.languageId;

    // load user language dictionary
    app.models.language.getLanguageDictionary(languageId, function (error, dictionary) {
      // handle errors
      if (error) {
        return callback(error);
      }

      // translate case, lab results, contact fields
      let caseModel = Object.assign({}, models.case.fieldLabelsMap);
      caseModel.addresses = [models.address.fieldLabelsMap];
      caseModel.documents = [models.document.fieldLabelsMap];

      let caseFields = helpers.translateFieldLabels(caseModel, 'case', languageId, dictionary);
      let contactFields = helpers.translateFieldLabels(models.contact.fieldLabelsMap, 'contact', languageId, dictionary);

      // remove not needed properties from lab result/relationship field maps
      let relationFieldsMap = Object.assign({}, models.relationship.fieldLabelsMap);
      let labResultFieldsMap = Object.assign({}, models.labResult.fieldLabelsMap);
      delete labResultFieldsMap.personId;
      delete relationFieldsMap.persons;

      let labResultsFields = helpers.translateFieldLabels(labResultFieldsMap, 'labResult', languageId, dictionary);
      let relationFields = helpers.translateFieldLabels(relationFieldsMap, 'relationship', languageId, dictionary);

      // translate template questions
      let questions = Outbreak.helpers.parseTemplateQuestions(template, languageId, dictionary);

      // generate pdf document
      let doc = pdfUtils.createPdfDoc({
        fontSize: 11,
        layout: 'portrait'
      });

      // add a top margin of 2 lines for each page
      doc.on('pageAdded', () => {
        doc.moveDown(2);
      });

      // set margin top for first page here, to not change the entire createPdfDoc functionality
      doc.moveDown(2);

      // add case profile fields (empty)
      pdfUtils.createPersonProfile(doc, caseFields, false, dictionary.getTranslation('LNG_PAGE_TITLE_CASE_DETAILS'));

      // add case investigation questionnaire into the pdf in a separate page
      doc.addPage();
      pdfUtils.createQuestionnaire(doc, questions, dictionary.getTranslation('LNG_PAGE_TITLE_CASE_QUESTIONNAIRE'));

      // add lab results information into a separate page
      doc.addPage();
      pdfUtils.createPersonProfile(doc, labResultsFields, false, dictionary.getTranslation('LNG_PAGE_TITLE_LAB_RESULTS_DETAILS'));
      doc.addPage();
      pdfUtils.createQuestionnaire(doc, questions, dictionary.getTranslation('LNG_PAGE_TITLE_LAB_RESULTS_QUESTIONNAIRE'));

      // add contact relation template
      doc.addPage();
      pdfUtils.createPersonProfile(doc, contactFields, false, dictionary.getTranslation('LNG_PAGE_TITLE_CONTACT_DETAILS'));
      pdfUtils.createPersonProfile(doc, relationFields, false, dictionary.getTranslation('LNG_PAGE_TITLE_CONTACT_RELATIONSHIP'));

      // end the document stream
      // to convert it into a buffer
      doc.end();

      // convert pdf stream to buffer and send it as response
      genericHelpers.streamToBuffer(doc, (err, buffer) => {
        if (err) {
          callback(err);
        } else {
          app.utils.remote.helpers.offerFileToDownload(buffer, 'application/pdf', `case_investigation.pdf`, callback);
        }
      });
    });
>>>>>>> ee31376b
  };
};<|MERGE_RESOLUTION|>--- conflicted
+++ resolved
@@ -3235,7 +3235,6 @@
   };
 
   /**
-<<<<<<< HEAD
    * Import an importable cases file using file ID and a map to remap parameters & reference data values
    * @param body
    * @param options
@@ -3526,7 +3525,9 @@
           }));
         }
       });
-=======
+  };
+
+  /**
    * Build and return a pdf containing case investigation template
    * @param request
    * @param callback
@@ -3612,6 +3613,5 @@
         }
       });
     });
->>>>>>> ee31376b
   };
 };