--- conflicted
+++ resolved
@@ -5424,17 +5424,6 @@
   };
 
   /**
-<<<<<<< HEAD
-   * Allows count requests with advanced filters (like the ones we can use on GET requests)
-   * to be made on outbreak/{id}/lab-results.
-   */
-  Outbreak.prototype.filteredCountLabResults = function (filter, callback) {
-    this.__get__labResults(filter, function (err, res) {
-      if (err) {
-        return callback(err);
-      }
-      callback(null, app.utils.remote.searchByRelationProperty.deepSearchByRelationProperty(res, filter).length);
-=======
    * Create multiple contacts for cases
    * @param caseId
    * @param data
@@ -5558,7 +5547,19 @@
           success: successfulEntries
         }));
       }
->>>>>>> c342599c
     });
   };
+
+  /**
+   * Allows count requests with advanced filters (like the ones we can use on GET requests)
+   * to be made on outbreak/{id}/lab-results.
+   */
+  Outbreak.prototype.filteredCountLabResults = function (filter, callback) {
+    this.__get__labResults(filter, function (err, res) {
+      if (err) {
+        return callback(err);
+      }
+      callback(null, app.utils.remote.searchByRelationProperty.deepSearchByRelationProperty(res, filter).length);
+    });
+  };
 };