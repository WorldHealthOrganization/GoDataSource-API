--- conflicted
+++ resolved
@@ -951,7 +951,6 @@
    * @param callback
    */
   Outbreak.prototype.countIndependentTransmissionChains = function (filter, callback) {
-<<<<<<< HEAD
     const self = this;
     // count transmission chains
     app.models.relationship
@@ -985,30 +984,6 @@
             ],
             id: {
               nin: nodeIds
-=======
-    // build a filter
-    filter = app.utils.remote
-      .mergeFilters({
-        where: {
-          outbreakId: this.id
-        }
-      }, filter || {});
-
-    // get follow-up period (is needed by transmission chain builder to decide if a chain is active)
-    let followUpPeriod = this.periodOfFollowup;
-
-    // search relations
-    app.models.relationship
-      .find(filter)
-      .then(function (relationships) {
-        // add 'filterParent' capability
-        relationships = app.utils.remote.searchByRelationProperty.deepSearchByRelationProperty(relationships, filter);
-        // count transmission chains
-        app.models.relationship
-          .countTransmissionChains(relationships, followUpPeriod, function (error, noOfChains) {
-            if (error) {
-              throw error;
->>>>>>> fb7e6716
             }
           })
           .then(function (isolatedNodesCount) {
@@ -1028,7 +1003,6 @@
    * @param callback
    */
   Outbreak.prototype.getIndependentTransmissionChains = function (filter, callback) {
-<<<<<<< HEAD
     const self = this;
     // get transmission chains
     app.models.relationship
@@ -1055,53 +1029,6 @@
               id: {
                 nin: Object.keys(transmissionChains.nodes)
               }
-=======
-    filter = filter || {};
-    // start with a basic filter
-    let _filter = {
-      where: {
-        outbreakId: this.id
-      }
-    };
-    // get include filter
-    let includeFilter = _.get(filter, 'include', []);
-    // normalize filters
-    if (!Array.isArray(includeFilter)) {
-      includeFilter = [includeFilter];
-    }
-    // check of the filter has people relation included (is needed for transmission chains)
-    let hasPeopleRelation = false;
-    includeFilter.forEach(function (singleInclude) {
-      if (
-        (typeof singleInclude === 'string' && singleInclude === 'people') ||
-        (typeof singleInclude === 'object' && singleInclude.relation === 'people')) {
-        hasPeopleRelation = true;
-      }
-    });
-    // if the relation was not included
-    if (!hasPeopleRelation) {
-      // include it
-      includeFilter.push('people');
-    }
-    // update filter
-    _.set(filter, 'include', includeFilter);
-    // merge filters
-    filter = app.utils.remote.mergeFilters(_filter, filter);
-
-    // get follow-up period (is needed by transmission chain builder to decide if a chain is active)
-    let followUpPeriod = this.periodOfFollowup;
-
-    app.models.relationship
-      .find(filter)
-      .then(function (relationships) {
-        // add 'filterParent' capability
-        relationships = app.utils.remote.searchByRelationProperty.deepSearchByRelationProperty(relationships, filter);
-        // build transmission chains
-        app.models.relationship
-          .getTransmissionChains(relationships, followUpPeriod, function (error, transmissionChains) {
-            if (error) {
-              return callback(error);
->>>>>>> fb7e6716
             }
           })
           .then(function (isolatedNodes) {
@@ -1153,7 +1080,6 @@
   };
 
   /**
-<<<<<<< HEAD
    * Count new cases in known transmission chains
    * @param filter Besides the default filter properties this request also accepts 'noDaysDaysInChains': number on the first level in 'where'
    * @param callback
@@ -1203,7 +1129,8 @@
       })
       .catch(callback);
   }
-=======
+
+  /**
    * Count the cases with less than X contacts
    * Note: Besides the count the response also contains a list with the counted cases IDs
    * @param filter Besides the default filter properties this request also accepts 'numberContactsLessThan': number on the first level in 'where'
@@ -1272,5 +1199,4 @@
       })
       .catch(callback);
   };
->>>>>>> fb7e6716
 };