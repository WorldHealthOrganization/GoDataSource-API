--- conflicted
+++ resolved
@@ -6114,7 +6114,20 @@
   };
 
   /**
-<<<<<<< HEAD
+   * Count follow-ups grouped by associated team
+   * @param filter
+   * @param callback
+   */
+  Outbreak.prototype.countFollowUpsByTeam = function (filter, callback) {
+    app.models.followUp
+      .countByTeam(this.id, filter)
+      .then(function (results) {
+        callback(null, results);
+      })
+      .catch(callback);
+  };
+
+  /**
    * Returns a pdf list, containing the outbreak's cases, distributed by location and classification
    * @param filter
    * @param options
@@ -6228,17 +6241,6 @@
           response.push(dataSet);
         });
         callback(null, response);
-=======
-   * Count follow-ups grouped by associated team
-   * @param filter
-   * @param callback
-   */
-  Outbreak.prototype.countFollowUpsByTeam = function (filter, callback) {
-    app.models.followUp
-      .countByTeam(this.id, filter)
-      .then(function (results) {
-        callback(null, results);
->>>>>>> dfab92df
       })
       .catch(callback);
   };
