--- conflicted
+++ resolved
@@ -3983,7 +3983,6 @@
     });
   };
 
-<<<<<<< HEAD
   Outbreak.prototype.caseDossier = function(cases, anonymousFields, options, callback) {
     const questionnaire = this.labResultsTemplate.toJSON();
     let questions = [];
@@ -4162,7 +4161,7 @@
       });
     })
   }
-=======
+
   /**
    * Count the total number of contacts per location; Include counters for contacts under follow-up, contacts seen on date, contacts released as well as date for expected release of last contact
    * @param filter This request also accepts 'date': 'date', 'locationId': 'locationId' on the first level in 'where'
@@ -4406,5 +4405,4 @@
       return Promise.resolve(results)
     }, callback);
   };
->>>>>>> 3c7297f8
 };