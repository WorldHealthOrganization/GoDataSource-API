'use strict';

const moment = require('moment');
const app = require('../../server/server');
const uuid = require('uuid');
const _ = require('lodash');
const rr = require('rr');
const templateParser = require('./../../components/templateParser');
const referenceDataParser = require('./../../components/referenceDataParser');
const genericHelpers = require('../../components/helpers');

module.exports = function (Outbreak) {

  // get model helpers
  const helpers = Outbreak.helpers;

  // disable bulk delete for related models
  app.utils.remote.disableRemoteMethods(Outbreak, [
    'prototype.__delete__cases',
    'prototype.__delete__cases__labResults',
    'prototype.__delete__cases__relationships',
    'prototype.__delete__clusters',
    'prototype.__delete__contacts',
    'prototype.__delete__contacts__followUps',
    'prototype.__delete__contacts__relationships',
    'prototype.__create__clusters__relationships',
    'prototype.__delete__clusters__relationships',
    'prototype.__findById__clusters__relationships',
    'prototype.__updateById__clusters__relationships',
    'prototype.__destroyById__clusters__relationships',
    'prototype.__delete__contacts__relationships',
    'prototype.__get__referenceData',
    'prototype.__delete__referenceData',
    'prototype.__count__referenceData',
    'prototype.__create__followUps',
    'prototype.__delete__followUps',
    'prototype.__updateById__followUps',
    'prototype.__destroyById__followUps'
  ]);

  // attach search by relation property behavior on get contacts
  app.utils.remote.searchByRelationProperty.attachOnRemotes(Outbreak, [
    'prototype.__get__contacts'
  ]);

  /**
   * Do not allow deletion of a active Outbreak
   */
  Outbreak.beforeRemote('deleteById', function (context, modelInstance, next) {
    Outbreak.findById(context.args.id)
      .then(function (outbreak) {
        if (outbreak) {
          return app.models.User.count({
            activeOutbreakId: outbreak.id
          })
        } else {
          return 0;
        }
      })
      .then(function (userCount) {
        if (userCount) {
          throw app.utils.apiError.getError('DELETE_ACTIVE_OUTBREAK', {id: context.args.id}, 422);
        }
        return next();
      })
      .catch(next);
  });

  /**
   * Attach before remote (GET outbreaks/{id}/cases) hooks
   */
  Outbreak.beforeRemote('prototype.__get__cases', function (context, modelInstance, next) {
    // filter information based on available permissions
    Outbreak.helpers.filterPersonInformationBasedOnAccessPermissions('case', context);
    // Enhance events list request to support optional filtering of events that don't have any relations
    Outbreak.helpers.attachFilterPeopleWithoutRelation('case', context, modelInstance, next);
  });

  /**
   * Attach before remote (GET outbreaks/{id}/events) hooks
   */
  Outbreak.beforeRemote('prototype.__get__events', function (context, modelInstance, next) {
    // filter information based on available permissions
    Outbreak.helpers.filterPersonInformationBasedOnAccessPermissions('event', context);
    // Enhance events list request to support optional filtering of events that don't have any relations
    Outbreak.helpers.attachFilterPeopleWithoutRelation('event', context, modelInstance, next);
  });

  /**
   * Attach before remote (GET outbreaks/{id}/contacts) hooks
   */
  Outbreak.beforeRemote('prototype.__get__contacts', function (context, modelInstance, next) {
    // filter information based on available permissions
    Outbreak.helpers.filterPersonInformationBasedOnAccessPermissions('contact', context);
    next();
  });

  /**
   * Parsing the properties that are of type '["date"]' as Loopback doesn't save them correctly
   * Also set visual id
   */
  Outbreak.beforeRemote('prototype.__create__cases', function (context, modelInstance, next) {
    // parse array of dates properties
    helpers.parseArrayOfDates(context.args.data);
    // if the visual id was not passed
    if (context.args.data.visualId === undefined) {
      // set it automatically
      Outbreak.helpers.getAvailableVisualId(context.instance, function (error, visualId) {
        context.args.data.visualId = visualId;
        return next(error);
      });
    } else {
      next();
    }
  });

  /**
   * Parsing the properties that are of type '["date"]' as Loopback doesn't save them correctly
   */
  Outbreak.beforeRemote('prototype.__updateById__cases', function (context, modelInstance, next) {
    // parse array of dates properties
    helpers.parseArrayOfDates(context.args.data);

    next();
  });

  /**
   * Restrict the list of outbreaks only to what's accessible to current logged in user
   */
  Outbreak.beforeRemote('find', function (context, modelInstance, next) {
    // get logged in user outbreak restrictions
    const restrictedOutbreakIds = _.get(context, 'req.authData.user.outbreakIds', []);
    // if there are any restrictions set
    if (restrictedOutbreakIds.length) {
      // update filters to search only in the outbreaks accessible to the user
      context.args.filter = app.utils.remote
        .mergeFilters({
          where: {
            id: {
              in: restrictedOutbreakIds
            }
          }
        }, context.args.filter || {});
    }
    next();
  });

  /**
   * Find relations for a case
   * @param caseId
   * @param filter
   * @param callback
   */
  Outbreak.prototype.findCaseRelationships = function (caseId, filter, callback) {
    helpers.findPersonRelationships(caseId, filter, callback);
  };

  /**
   * Find relations for a contact
   * @param contactId
   * @param filter
   * @param callback
   */
  Outbreak.prototype.findContactRelationships = function (contactId, filter, callback) {
    helpers.findPersonRelationships(contactId, filter, callback);
  };

  /**
   * Find relations for a event
   * @param eventId
   * @param filter
   * @param callback
   */
  Outbreak.prototype.findEventRelationships = function (eventId, filter, callback) {
    helpers.findPersonRelationships(eventId, filter, callback);
  };

  /**
   * Create relation for a case
   * @param caseId
   * @param data
   * @param callback
   */
  Outbreak.prototype.createCaseRelationship = function (caseId, data, options, callback) {
    helpers.createPersonRelationship(this.id, caseId, 'case', data, options, callback);
  };

  /**
   * Create relation for a contact
   * @param contactId
   * @param data
   * @param callback
   */
  Outbreak.prototype.createContactRelationship = function (contactId, data, options, callback) {
    helpers.createPersonRelationship(this.id, contactId, 'contact', data, options, callback);
  };

  /**
   * Create relation for a event
   * @param eventId
   * @param data
   * @param callback
   */
  Outbreak.prototype.createEventRelationship = function (eventId, data, options, callback) {
    helpers.createPersonRelationship(this.id, eventId, 'event', data, options, callback);
  };

  /**
   * Retrieve a relation for a case
   * @param caseId
   * @param relationshipId
   * @param filter
   * @param callback
   */
  Outbreak.prototype.getCaseRelationship = function (caseId, relationshipId, filter, callback) {
    helpers.getPersonRelationship(caseId, relationshipId, 'case', filter, callback);
  };

  /**
   * Retrieve a relation for a contact
   * @param contactId
   * @param relationshipId
   * @param filter
   * @param callback
   */
  Outbreak.prototype.getContactRelationship = function (contactId, relationshipId, filter, callback) {
    helpers.getPersonRelationship(contactId, relationshipId, 'contact', filter, callback);
  };

  /**
   * Retrieve a relation for a event
   * @param eventId
   * @param relationshipId
   * @param filter
   * @param callback
   */
  Outbreak.prototype.getEventRelationship = function (eventId, relationshipId, filter, callback) {
    helpers.getPersonRelationship(eventId, relationshipId, 'event', filter, callback);
  };

  /**
   * Update a relation for a case
   * @param caseId
   * @param relationshipId
   * @param data
   * @param callback
   */
  Outbreak.prototype.updateCaseRelationship = function (caseId, relationshipId, data, options, callback) {
    helpers.updatePersonRelationship(caseId, relationshipId, 'case', data, options, callback);
  };

  /**
   * Update a relation for a contact
   * @param contactId
   * @param relationshipId
   * @param data
   * @param callback
   */
  Outbreak.prototype.updateContactRelationship = function (contactId, relationshipId, data, options, callback) {
    helpers.updatePersonRelationship(contactId, relationshipId, 'contact', data, options, callback);
  };

  /**
   * Update a relation for a event
   * @param eventId
   * @param relationshipId
   * @param data
   * @param callback
   */
  Outbreak.prototype.updateEventRelationship = function (eventId, relationshipId, data, options, callback) {
    helpers.updatePersonRelationship(eventId, relationshipId, 'event', data, options, callback);
  };

  /**
   * Delete a relation for a case
   * @param caseId
   * @param relationshipId
   * @param callback
   */
  Outbreak.prototype.deleteCaseRelationship = function (caseId, relationshipId, options, callback) {
    helpers.deletePersonRelationship(caseId, relationshipId, options, callback);
  };

  /**
   * Delete a relation for a contact
   * @param contactId
   * @param relationshipId
   * @param callback
   */
  Outbreak.prototype.deleteContactRelationship = function (contactId, relationshipId, options, callback) {
    helpers.deletePersonRelationship(contactId, relationshipId, options, callback);
  };

  /**
   * Delete a relation for a event
   * @param eventId
   * @param relationshipId
   * @param callback
   */
  Outbreak.prototype.deleteEventRelationship = function (eventId, relationshipId, options, callback) {
    helpers.deletePersonRelationship(eventId, relationshipId, options, callback);
  };

  /**
   * Count relations for a case
   * @param caseId
   * @param where
   * @param callback
   */
  Outbreak.prototype.countCaseRelationships = function (caseId, where, callback) {
    helpers.countPersonRelationships(caseId, where, callback);
  };

  /**
   * Count relations for a contact
   * @param contactId
   * @param where
   * @param callback
   */
  Outbreak.prototype.countContactRelationships = function (contactId, where, callback) {
    helpers.countPersonRelationships(contactId, where, callback);
  };

  /**
   * Count relations for a event
   * @param eventId
   * @param where
   * @param callback
   */
  Outbreak.prototype.countEventRelationships = function (eventId, where, callback) {
    helpers.countPersonRelationships(eventId, where, callback);
  };

  /**
   * Convert a contact to a case
   * @param contactId
   * @param callback
   */
  Outbreak.prototype.convertContactToCase = function (contactId, options, callback) {
    let updateRelations = [];
    let convertedCase;

    // override default scope to allow switching the type
    const defaultScope = app.models.contact.defaultScope;
    app.models.contact.defaultScope = function () {
    };

    app.models.contact
      .findOne({
        where: {
          type: 'contact',
          id: contactId
        }
      })
      .then(function (contact) {
        if (!contact) {
          throw app.utils.apiError.getError('MODEL_NOT_FOUND', {model: app.models.contact.modelName, id: contactId});
        }
<<<<<<< HEAD
        return contact.updateAttribute('type', 'case', options);
=======
        return contact.updateAttributes({
          type: "case",
          dateBecomeCase: new Date()
        });
>>>>>>> 78915d00
      })
      .then(function (_case) {
        convertedCase = _case;
        // after updating the contact, find it's relations
        return app.models.relationship
          .find({
            where: {
              "persons.id": contactId
            }
          });
      })
      .then(function (relations) {
        // update relations
        relations.forEach(function (relation) {
          let persons = [];
          relation.persons.forEach(function (person) {
            // for every occurrence of current contact
            if (person.id === contactId) {
              // update type to match the new one
              person.type = 'case';
            }
            persons.push(person);
          });
          updateRelations.push(relation.updateAttributes({persons: persons}, options));
        });
        return Promise.all(updateRelations);
      })
      .then(function () {
        callback(null, convertedCase);
      })
      .catch(callback)
      .finally(function () {
        // restore default scope
        app.models.contact.defaultScope = defaultScope;
      });
  };

  /**
   * Convert a case to a contact
   * @param caseId
   * @param callback
   */
  Outbreak.prototype.convertCaseToContact = function (caseId, options, callback) {
    let updateRelations = [];
    let convertedContact;
    let caseInstance;

    // override default scope to allow switching the type
    const defaultScope = app.models.case.defaultScope;
    app.models.case.defaultScope = function () {
    };

    app.models.case
      .findOne({
        where: {
          type: 'case',
          id: caseId
        }
      })
      .then(function (caseModel) {
        if (!caseModel) {
          throw app.utils.apiError.getError('MODEL_NOT_FOUND', {model: app.models.case.modelName, id: caseId});
        }

        // keep the caseModel as we will do actions on it
        caseInstance = caseModel;

        // in order for a case to be converted to a contact it must be related to at least another case
        // check relations
        return app.models.relationship
          .count({
            'and': [
              {
                'persons.id': caseId
              },
              {
                'persons': {
                  'elemMatch': {
                    'type': 'case',
                    'id': {
                      '$ne': caseId
                    }
                  }
                }
              }
            ]
          });
      })
      .then(function (relationsNumber) {
        if (!relationsNumber) {
          // the case doesn't have relations with other cases; stop conversion
          throw app.utils.apiError.getError('INVALID_CASE_RELATIONSHIP', {id: caseId});
        }

        // the case has relations with other cases; proceed with the conversion
        return caseInstance.updateAttribute('type', 'contact', options);
      })
      .then(function (contact) {
        convertedContact = contact;
        // after updating the case, find it's relations
        return app.models.relationship
          .find({
            where: {
              "persons.id": caseId
            }
          });
      })
      .then(function (relations) {
        // update relations
        relations.forEach(function (relation) {
          let persons = [];
          relation.persons.forEach(function (person) {
            // for every occurrence of current contact
            if (person.id === caseId) {
              // update type to match the new one
              person.type = 'contact';
            }
            persons.push(person);
          });
          updateRelations.push(relation.updateAttributes({persons: persons}, options));
        });
        return Promise.all(updateRelations);
      })
      .then(function () {
        callback(null, convertedContact);
      })
      .catch(callback)
      .finally(function () {
        // restore default scope
        app.models.case.defaultScope = defaultScope;
      });
  };

  /**
   * Retrieve the list of location + sublocations for the Outbreak
   * @param callback
   */
  Outbreak.prototype.getLocations = function (callback) {
    app.models.location.getSubLocationsWithDetails([this.locationId], [], callback);
  };

  /**
   * Restore a deleted case
   * @param caseId
   * @param callback
   */
  Outbreak.prototype.restoreCase = function (caseId, options, callback) {
    app.models.case
      .findOne({
        deleted: true,
        where: {
          id: caseId,
          deleted: true
        }
      })
      .then(function (instance) {
        if (!instance) {
          throw app.utils.apiError.getError('MODEL_NOT_FOUND', {model: app.models.case.modelName, id: caseId});
        }

        // undo case delete
        instance.undoDelete(options, callback);
      })
      .catch(callback);
  };

  /**
   * Retrieve system and own reference data
   * @param filter
   * @param callback
   */
  Outbreak.prototype.getReferenceData = function (filter, callback) {
    helpers.getSystemAndOwnReferenceData(this.id, filter)
      .then((data) => callback(null, data))
      .catch(callback);
  };

  /**
   * Restore a deleted follow up
   * @param contactId
   * @param followUpId
   * @param callback
   */
  Outbreak.prototype.restoreContactFollowUp = function (contactId, followUpId, callback) {
    app.models.followUp
      .findOne({
        deleted: true,
        where: {
          id: followUpId,
          personId: contactId,
          deleted: true
        }
      })
      .then(function (instance) {
        if (!instance) {
          throw app.utils.apiError.getError('MODEL_NOT_FOUND', {model: app.models.followUp.modelName, id: followUpId});
        }
        instance.undoDelete(callback);
      })
      .catch(callback);
  };

  /**
   * Generate list of follow ups
   * @param data Contains number of days used to perform the generation
   * @param callback
   */
  Outbreak.prototype.generateFollowups = function (data, callback) {
    // if no followup period was sent in request, assume its just for one day
    data = data || {};
    data.followUpPeriod = data.followUpPeriod || 1;

    // cache outbreak's follow up options
    let outbreakFollowUpPeriod = ++this.periodOfFollowup;
    let outbreakFollowUpFreq = this.frequencyOfFollowUp;
    let outbreakFollowUpPerDay = this.frequencyOfFollowUpPerDay;

    // list of generated follow ups to be returned in the response
    // grouped per contact
    let generateResponse = [];

    // make sure follow up period given in the request does not exceed outbreak's follow up period
    if (data.followUpPeriod > outbreakFollowUpPeriod) {
      data.followUpPeriod = outbreakFollowUpPeriod;
    }

    // retrieve list of contacts that has a relationship with events/cases and is eligible for generation
    app.models.contact
      .find({
        include: {
          relation: 'relationships',
          scope: {
            where: {
              or: [
                {
                  'persons.type': 'case'
                },
                {
                  'persons.type': 'event'
                }
              ]
            },
            order: 'contactDate DESC'
          }
        }
      })
      .then((contacts) => {
        // follow up add statements
        let followsUpsToAdd = [];

        // filter contacts that have no relationships
        contacts = contacts.filter((item) => item.relationships.length);

        // retrieve the last follow up that is brand new for contacts
        return Promise
          .all(contacts.map((contact) => {
            return app.models.followUp
              .find({
                where: {
                  personId: contact.id
                },
                order: 'createdAt DESC'
              })
              .then((followUps) => {
                contact.followUpsLists = followUps;
                return contact;
              });
          }))
          .then((contacts) => {
            if (contacts.length) {
              // retrieve all teams and their locations/sublocations
              return app.models.team.find()
                .then((teams) => Promise.all(teams.map((team) => {
                  return new Promise((resolve, reject) => {
                    return app.models.location
                      .getSubLocations(team.locationIds, [], (err, locations) => {
                        if (err) {
                          return reject(err);
                        }
                        return resolve(locations);
                      })
                  })
                    .then((locations) => {
                      team.locations = locations;
                      return team;
                    });
                })))
                .then((teams) => {
                  contacts.forEach((contact) => {
                    // generate response entry for the given contact
                    generateResponse.push({
                      contactId: contact.id,
                      followUps: []
                    });

                    // store index of the contact entry in response, to easily reference it down below
                    let genResponseIndex = generateResponse.length - 1;

                    // find all the teams that are matching the contact's location ids from addresses
                    // stop at first address that has a matching team
                    let eligibleTeams = [];
                    for (let i = 0; i < contact.addresses.length; i++) {
                      // try to find index of the address location in teams locations
                      let filteredTeams = teams.filter((team) => team.locations.indexOf(contact.addresses[i].locationId) !== -1);
                      if (filteredTeams.length) {
                        eligibleTeams = eligibleTeams.concat(filteredTeams.map((team) => team.id));
                        break;
                      }
                    }

                    // follow ups to be generated for the given contact
                    // each one contains a specific date
                    let contactFollowUpsToAdd = [];

                    // follow ups to be added for the given contact
                    // choose contact date from the latest relationship with a case/event
                    let lastSickDate = genericHelpers.getUTCDate(contact.relationships[0].contactDate);

                    // build the contact's last date of follow up, based on the days count given in the request
                    let incubationLastDay = genericHelpers.getUTCDate(lastSickDate).add(data.followUpPeriod, 'd');

                    // check a weird case when the last follow up was yesterday and not performed
                    // but today is the last day of incubation
                    // it should generate a follow up for today, no matter the follow up period sent in request
                    if (contact.followUpsLists.length) {
                      let lastFollowUp = contact.followUpsLists[0];

                      // build the contact's last date of follow up, no matter the period given in the request
                      let incubationLastDay = genericHelpers.getUTCDate(lastSickDate).add(outbreakFollowUpPeriod, 'd');

                      // check if last follow up is generated and not performed
                      // also checks that, the scheduled date is the same last day of incubation
                      if (helpers.isNewGeneratedFollowup(lastFollowUp)
                        && genericHelpers.getUTCDate(lastFollowUp.date).isSame(incubationLastDay, 'd')) {

                        contactFollowUpsToAdd.push(
                          app.models.followUp
                            .create({
                              // used to easily trace all follow ups for a given outbreak
                              outbreakId: contact.outbreakId,
                              personId: contact.id,
                              // schedule for today
                              date: genericHelpers.getUTCDate().toDate(),
                              performed: false,
                              // choose first team, it will be only this follow up generated
                              // so no randomness is required
                              teamId: eligibleTeams[0],
                              isGenerated: true
                            })
                            .then((createdFollowUp) => {
                              generateResponse[genResponseIndex].followUps.push(createdFollowUp);
                            })
                        );

                        // skip to next contact
                        return;
                      }
                    }

                    // generate follow up, starting from today
                    for (let now = genericHelpers.getUTCDate(); now <= incubationLastDay; now.add(outbreakFollowUpFreq, 'day')) {
                      let generatedFollowUps = [];
                      for (let i = 0; i < outbreakFollowUpPerDay; i++) {
                        generatedFollowUps.push(
                          app.models.followUp
                            .create({
                              // used to easily trace all follow ups for a given outbreak
                              outbreakId: contact.outbreakId,
                              personId: contact.id,
                              date: now.toDate(),
                              performed: false,
                              // split the follow ups work equally across teams
                              teamId: rr(eligibleTeams),
                              isGenerated: true
                            })
                            .then((createdFollowUp) => {
                              generateResponse[genResponseIndex].followUps.push(createdFollowUp);
                            })
                        );
                      }

                      // if there is generated follow ups on that day, delete it and re-create
                      let existingFollowups = contact.followUpsLists.filter((followUp) => {
                        return moment(followUp.date).isSame(now, 'd') && helpers.isNewGeneratedFollowup(followUp);
                      });

                      if (existingFollowups.length) {
                        // schedule the generated follow up for database add op
                        contactFollowUpsToAdd.push(Promise.all(
                          [
                            app.models.followUp.destroyAll({
                              id: {
                                inq: existingFollowups.map((f) => f.id)
                              }
                            }),
                            Promise.all(generatedFollowUps)
                          ])
                        );
                      } else {
                        contactFollowUpsToAdd.push(...generatedFollowUps);
                      }
                    }

                    if (contactFollowUpsToAdd.length) {
                      followsUpsToAdd.push(Promise.all(contactFollowUpsToAdd));
                    }
                  });

                  return Promise.all(followsUpsToAdd).then(() => generateResponse);
                });
            }
          })
          .then((response) => callback(null, response))
          .catch((err) => callback(err));
      });
  };

  /**
   * Generate (next available) visual id
   * @param callback
   */
  Outbreak.prototype.generateVisualId = function (callback) {
    Outbreak.helpers.getAvailableVisualId(this, callback);
  };

  /**
   * Generate a globally unique id
   * @param callback
   */
  Outbreak.generateUniqueId = function (callback) {
    callback(null, uuid.v4())
  };

  /**
   * Get a resource link embedded in a QR Code Image (png) for a case
   * @param caseId
   * @param callback
   */
  Outbreak.prototype.getCaseQRResourceLink = function (caseId, callback) {
    Outbreak.helpers.getPersonQRResourceLink(this, 'case', caseId, function (error, qrCode) {
      callback(null, qrCode, `image/png`, `attachment;filename=case-${caseId}.png`);
    });
  };

  /**
   * Get a resource link embedded in a QR Code Image (png) for a contact
   * @param contactId
   * @param callback
   */
  Outbreak.prototype.getContactQRResourceLink = function (contactId, callback) {
    Outbreak.helpers.getPersonQRResourceLink(this, 'contact', contactId, function (error, qrCode) {
      callback(null, qrCode, `image/png`, `attachment;filename=contact-${contactId}.png`);
    });
  };

  /**
   * Get a resource link embedded in a QR Code Image (png) for a event
   * @param eventId
   * @param callback
   */
  Outbreak.prototype.getEventQRResourceLink = function (eventId, callback) {
    Outbreak.helpers.getPersonQRResourceLink(this, 'event', eventId, function (error, qrCode) {
      callback(null, qrCode, `image/png`, `attachment;filename=event-${eventId}.png`);
    });
  };

  /**
   * Before create hook
   */
  Outbreak.beforeRemote('create', function (context, modelInstance, next) {
    // in order to translate dynamic data, don't store values in the database, but translatable language tokens
    // parse outbreak
    templateParser.beforeHook(context, modelInstance, next);
  });

  /**
   * After create hook
   */
  Outbreak.afterRemote('create', function (context, modelInstance, next) {
    // after successfully creating outbreak, also create translations for it.
    templateParser.afterHook(context, modelInstance, next);
  });

  /**
   * Before update hook
   */
  Outbreak.beforeRemote('prototype.patchAttributes', function (context, modelInstance, next) {
    // in order to translate dynamic data, don't store values in the database, but translatable language tokens
    // parse outbreak
    templateParser.beforeHook(context, modelInstance, next);
  });

  /**
   * After update hook
   */
  Outbreak.afterRemote('prototype.patchAttributes', function (context, modelInstance, next) {
    // after successfully creating outbreak, also create translations for it.
    templateParser.afterHook(context, modelInstance, next);
  });

  /**
   * Before create reference data hook
   */
  Outbreak.beforeRemote('prototype.__create__referenceData', function (context, modelInstance, next) {
    // parse referenceData to create language tokens
    referenceDataParser.beforeCreateHook(context, modelInstance, next);
  });

  /**
   * After create reference data hook
   */
  Outbreak.afterRemote('prototype.__create__referenceData', function (context, modelInstance, next) {
    // after successfully creating reference data, also create translations for it.
    referenceDataParser.afterCreateHook(context, modelInstance, next);
  });

  /**
   * Before update reference data hook
   */
  Outbreak.beforeRemote('prototype.__updateById__referenceData', function (context, modelInstance, next) {
    // parse referenceData to update language tokens
    referenceDataParser.beforeUpdateHook(context, modelInstance, next);
  });

  /**
   * After update reference data hook
   */
  Outbreak.afterRemote('prototype.__updateById__referenceData', function (context, modelInstance, next) {
    // after successfully updating reference data, also update translations for it.
    referenceDataParser.afterUpdateHook(context, modelInstance, next);
  });

  /**
   * Count the new contacts and groups them by exposure type
   * @param callback
   */
  Outbreak.prototype.countNewContactsByExposure = function (callback) {
    // get outbreak
    let outbreak = this;
    // initialize noDaysNewContacts
    let noDaysNewContacts = outbreak.noDaysNewContacts;
    // initialize result
    let result = {};

    // get exposureTypes from reference data
    helpers.getSystemAndOwnReferenceData(outbreak.id, {
      where: {
        categoryId: 'LNG_REFERENCE_DATA_CATEGORY_EXPOSURE_TYPE'
      }
    })
      .then(function (exposureTypes) {
        // loop through exposure types and initialize the counters in the result
        exposureTypes.forEach(function (exposureType) {
          result[exposureType.value] = 0;
        });

        // get now date
        let now = new Date();

        // get the new contacts in the outbreak
        return app.models.contact.find({
          include: ['relationships'],
          where: {
            createdAt: {
              gte: now.setDate(now.getDate() - noDaysNewContacts)
            }
          }
        });
      })
      .then(function (contacts) {
        // loop through the contacts and check relationships exposure types to increase the counters in the result
        contacts.forEach(function (contact) {
          contact.relationships.forEach(function (relationship) {
            // increasing counter for all the contact relationships
            // Note: The result counters total will not equal number of contacts as contacts may have multiple relationships
            result[relationship.exposureTypeId]++;
          });
        });

        // send response
        callback(null, result);
      })
      .catch(callback);
  };

  /**
   * Count independent transmission chains
   * @param filter
   * @param callback
   */
  Outbreak.prototype.countIndependentTransmissionChains = function (filter, callback) {
    // build a filter
    filter = app.utils.remote
      .mergeFilters({
        where: {
          outbreakId: this.id
        }
      }, filter || {});

    // search relations
    app.models.relationship
      .find(filter)
      .then(function (relationships) {
        // add 'filterParent' capability
        relationships = app.utils.remote.searchByRelationProperty.deepSearchByRelationProperty(relationships, filter);
        // count transmission chains
        app.models.relationship
          .countTransmissionChains(relationships, function (error, noOfChains) {
            if (error) {
              throw error;
            }
            callback(null, noOfChains)
          });
      })
      .catch(callback);
  };

  /**
   * Get independent transmission chains
   * @param filter
   * @param callback
   */
  Outbreak.prototype.getIndependentTransmissionChains = function (filter, callback) {
    filter = filter || {};
    // start with a basic filter
    let _filter = {
      where: {
        outbreakId: this.id
      }
    };
    // get include filter
    let includeFilter = _.get(filter, 'include', []);
    // normalize filters
    if (!Array.isArray(includeFilter)) {
      includeFilter = [includeFilter];
    }
    // check of the filter has people relation included (is needed for transmission chains)
    let hasPeopleRelation = false;
    includeFilter.forEach(function (singleInclude) {
      if (
        (typeof singleInclude === 'string' && singleInclude === 'people') ||
        (typeof singleInclude === 'object' && singleInclude.relation === 'people')) {
        hasPeopleRelation = true;
      }
    });
    // if the relation was not included
    if (!hasPeopleRelation) {
      // include it
      includeFilter.push('people');
    }
    // update filter
    _.set(filter, 'include', includeFilter);
    // merge filters
    filter = app.utils.remote.mergeFilters(_filter, filter);

    app.models.relationship
      .find(filter)
      .then(function (relationships) {
        // add 'filterParent' capability
        relationships = app.utils.remote.searchByRelationProperty.deepSearchByRelationProperty(relationships, filter);
        // build transmission chains
        app.models.relationship
          .getTransmissionChains(relationships, function (error, transmissionChains) {
            if (error) {
              return callback(error);
            }
            callback(null, transmissionChains)
          });
      })
      .catch(callback);
  };

  /**
   * Set outbreakId for created follow-ups
   */
  Outbreak.beforeRemote('prototype.__create__contacts__followUps', function (context, modelInstance, next) {
    // set outbreakId
    context.args.data.outbreakId = context.instance.id;
    next();
  });

  /**
   * Count the seen contacts
   * Note: The contacts are counted in total and per team. If a contact is seen by 2 teams it will be counted once in total and once per each team.
   * @param filter
   * @param callback
   */
  Outbreak.prototype.countContactsSeen = function (filter, callback) {
    helpers.countContactsByFollowUpFlag({
      outbreakId: this.id,
      followUpFlag: 'performed',
      resultProperty: 'contactsSeen'
    }, filter, callback);
  };

  /**
   * Count the contacts that are lost to follow-up
   * Note: The contacts are counted in total and per team. If a contact is lost to follow-up by 2 teams it will be counted once in total and once per each team.
   * @param filter
   * @param callback
   */
  Outbreak.prototype.countContactsLostToFollowup = function (filter, callback) {
    helpers.countContactsByFollowUpFlag({
      outbreakId: this.id,
      followUpFlag: 'lostToFollowUp',
      resultProperty: 'contactsLostToFollowup'
    }, filter, callback);
  };
};<|MERGE_RESOLUTION|>--- conflicted
+++ resolved
@@ -356,14 +356,10 @@
         if (!contact) {
           throw app.utils.apiError.getError('MODEL_NOT_FOUND', {model: app.models.contact.modelName, id: contactId});
         }
-<<<<<<< HEAD
-        return contact.updateAttribute('type', 'case', options);
-=======
         return contact.updateAttributes({
           type: "case",
           dateBecomeCase: new Date()
-        });
->>>>>>> 78915d00
+        }, options);
       })
       .then(function (_case) {
         convertedCase = _case;
