--- conflicted
+++ resolved
@@ -81,10 +81,7 @@
 
   // load controller extensions (other files that contain outbreak related actions)
   require('./outbreakRelationship')(Outbreak);
-<<<<<<< HEAD
-=======
   require('./outbreakFollowUp')(Outbreak);
->>>>>>> fc77b6c1
 
   /**
    * Allow changing follow-up status (only status property)
@@ -12619,7 +12616,6 @@
   };
 
   /**
-<<<<<<< HEAD
    * Update a contact's follow-ups or a case that was contact
    * @param personId
    * @param followUpId
@@ -12674,121 +12670,11 @@
               .updateAttributes(data, options)
               .then(updatedFollowUp => callback(null, updatedFollowUp));
           });
-=======
-   * Get all records marked as not duplicates for a specific record
-   * @param contactId
-   * @param filter pagination props (skip, limit)
-   * @param callback
-   */
-  Outbreak.prototype.getContactMarkedAsNotDuplicates = function (contactId, filter = {}, callback) {
-    app.models.person
-      .findMarkedAsNotDuplicates(
-        this.id,
-        contactId,
-        filter
-      )
-      .then((markedAsNotDuplicates) => callback(null, markedAsNotDuplicates))
+      })
       .catch(callback);
   };
 
   /**
-   * Count records marked as not duplicates for a specific record
-   * @param contactOfContactId
-   * @param filter pagination props (skip, limit)
-   * @param callback
-   */
-  Outbreak.prototype.getContactMarkedAsNotDuplicatesCount = function (contactId, where = {}, callback) {
-    app.models.person
-      .findMarkedAsNotDuplicates(
-        this.id,
-        contactId, {
-          where: where
-        },
-        true
-      )
-      .then((counted) => callback(null, counted))
-      .catch(callback);
-  };
-
-  /**
-   * Change contact duplicates
-   */
-  Outbreak.prototype.contactMarkPersonAsOrNotADuplicate = function (contactId, data, options, callback) {
-    data = data || {};
-    app.models.person
-      .markAsOrNotADuplicate(
-        options,
-        this.id,
-        'LNG_REFERENCE_DATA_CATEGORY_PERSON_TYPE_CONTACT',
-        contactId,
-        data.addRecords,
-        data.removeRecords
-      )
-      .then((finalNotDuplicates) => {
-        callback(null, finalNotDuplicates);
-      })
-      .catch(callback);
-  };
-
-  /**
-   * Get all records marked as not duplicates for a specific record
-   * @param caseId
-   * @param filter pagination props (skip, limit)
-   * @param callback
-   */
-  Outbreak.prototype.getCaseMarkedAsNotDuplicates = function (caseId, filter = {}, callback) {
-    app.models.person
-      .findMarkedAsNotDuplicates(
-        this.id,
-        caseId,
-        filter
-      )
-      .then((markedAsNotDuplicates) => callback(null, markedAsNotDuplicates))
-      .catch(callback);
-  };
-
-  /**
-   * Count records marked as not duplicates for a specific record
-   * @param caseId
-   * @param filter pagination props (skip, limit)
-   * @param callback
-   */
-  Outbreak.prototype.getCaseMarkedAsNotDuplicatesCount = function (caseId, where = {}, callback) {
-    app.models.person
-      .findMarkedAsNotDuplicates(
-        this.id,
-        caseId, {
-          where: where
-        },
-        true
-      )
-      .then((counted) => callback(null, counted))
-      .catch(callback);
-  };
-
-  /**
-   * Change case duplicates
-   */
-  Outbreak.prototype.caseMarkPersonAsOrNotADuplicate = function (caseId, data, options, callback) {
-    data = data || {};
-    app.models.person
-      .markAsOrNotADuplicate(
-        options,
-        this.id,
-        'LNG_REFERENCE_DATA_CATEGORY_PERSON_TYPE_CASE',
-        caseId,
-        data.addRecords,
-        data.removeRecords
-      )
-      .then((finalNotDuplicates) => {
-        callback(null, finalNotDuplicates);
->>>>>>> fc77b6c1
-      })
-      .catch(callback);
-  };
-
-  /**
-<<<<<<< HEAD
    *
    * @param personId
    * @param followUpId
@@ -12845,7 +12731,119 @@
       .catch(callback);
   };
 
-=======
+  /**
+   * Get all records marked as not duplicates for a specific record
+   * @param contactId
+   * @param filter pagination props (skip, limit)
+   * @param callback
+   */
+  Outbreak.prototype.getContactMarkedAsNotDuplicates = function (contactId, filter = {}, callback) {
+    app.models.person
+      .findMarkedAsNotDuplicates(
+        this.id,
+        contactId,
+        filter
+      )
+      .then((markedAsNotDuplicates) => callback(null, markedAsNotDuplicates))
+      .catch(callback);
+  };
+
+  /**
+   * Count records marked as not duplicates for a specific record
+   * @param contactOfContactId
+   * @param filter pagination props (skip, limit)
+   * @param callback
+   */
+  Outbreak.prototype.getContactMarkedAsNotDuplicatesCount = function (contactId, where = {}, callback) {
+    app.models.person
+      .findMarkedAsNotDuplicates(
+        this.id,
+        contactId, {
+          where: where
+        },
+        true
+      )
+      .then((counted) => callback(null, counted))
+      .catch(callback);
+  };
+
+  /**
+   * Change contact duplicates
+   */
+  Outbreak.prototype.contactMarkPersonAsOrNotADuplicate = function (contactId, data, options, callback) {
+    data = data || {};
+    app.models.person
+      .markAsOrNotADuplicate(
+        options,
+        this.id,
+        'LNG_REFERENCE_DATA_CATEGORY_PERSON_TYPE_CONTACT',
+        contactId,
+        data.addRecords,
+        data.removeRecords
+      )
+      .then((finalNotDuplicates) => {
+        callback(null, finalNotDuplicates);
+      })
+      .catch(callback);
+  };
+
+  /**
+   * Get all records marked as not duplicates for a specific record
+   * @param caseId
+   * @param filter pagination props (skip, limit)
+   * @param callback
+   */
+  Outbreak.prototype.getCaseMarkedAsNotDuplicates = function (caseId, filter = {}, callback) {
+    app.models.person
+      .findMarkedAsNotDuplicates(
+        this.id,
+        caseId,
+        filter
+      )
+      .then((markedAsNotDuplicates) => callback(null, markedAsNotDuplicates))
+      .catch(callback);
+  };
+
+  /**
+   * Count records marked as not duplicates for a specific record
+   * @param caseId
+   * @param filter pagination props (skip, limit)
+   * @param callback
+   */
+  Outbreak.prototype.getCaseMarkedAsNotDuplicatesCount = function (caseId, where = {}, callback) {
+    app.models.person
+      .findMarkedAsNotDuplicates(
+        this.id,
+        caseId, {
+          where: where
+        },
+        true
+      )
+      .then((counted) => callback(null, counted))
+      .catch(callback);
+  };
+
+  /**
+   * Change case duplicates
+   */
+  Outbreak.prototype.caseMarkPersonAsOrNotADuplicate = function (caseId, data, options, callback) {
+    data = data || {};
+    app.models.person
+      .markAsOrNotADuplicate(
+        options,
+        this.id,
+        'LNG_REFERENCE_DATA_CATEGORY_PERSON_TYPE_CASE',
+        caseId,
+        data.addRecords,
+        data.removeRecords
+      )
+      .then((finalNotDuplicates) => {
+        callback(null, finalNotDuplicates);
+      })
+      .catch(callback);
+  };
+
+  /**
    * Get all records marked as not duplicates for a specific record
    * @param contactOfContactId
    * @param filter pagination props (skip, limit)
@@ -12900,5 +12898,4 @@
       })
       .catch(callback);
   };
->>>>>>> fc77b6c1
 };