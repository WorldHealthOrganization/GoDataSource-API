'use strict';

const app = require('../../server/server');
const _ = require('lodash');

module.exports = function (Outbreak) {

  // get model helpers
  const helpers = Outbreak.helpers;

  // disable bulk delete for related models
  app.utils.remote.disableRemoteMethods(Outbreak, [
    'prototype.__delete__cases',
    'prototype.__delete__cases__labResults',
    'prototype.__delete__cases__relationships',
    'prototype.__delete__clusters',
    'prototype.__delete__contacts',
    'prototype.__delete__contacts__followUps',
    'prototype.__delete__contacts__relationships'
  ]);

  /**
   * Do not allow deletion of a active Outbreak
   */
  Outbreak.beforeRemote('deleteById', function (context, modelInstance, next) {
    Outbreak.findById(context.args.id)
      .then(function (outbreak) {
        if (outbreak) {
          return app.models.User.count({
            activeOutbreakId: outbreak.id
          })
        } else {
          return 0;
        }
      })
      .then(function (userCount) {
        if (userCount) {
          next(app.utils.apiError.getError('DELETE_ACTIVE_OUTBREAK', {id: context.args.id}, 422));
        } else {
          next();
        }
      })
      .catch(next);
  });

  /**
   * Enhance cases list request to support optional filtering of cases that don't have any relations
   */
  Outbreak.beforeRemote('prototype.__get__cases', function (context, modelInstance, next) {
    // Retrieve all relationships of type case for the given outbreak
    // Then filter cases based on relations count
    if (context.args.filter && context.args.filter.noRelationships) {
      app.models.relationship
        .find({
          where: {
            outbreakId: context.instance.id,
            'persons.type': 'case'
          }
        })
        // build list of people that have relationships in the given outbreak
        .then((relations) => [].concat(...relations.map((relation) => relation.persons.map(((person) => person.id)))))
        .then((peopleWithRelation) => {
          // attach additional filtering for cases that have no relationships
          context.args.filter = app.utils.remote
            .mergeFilters({
              where: {
                id: {
                  nin: peopleWithRelation
                }
              }
            }, context.args.filter);

          return next();
        })
        .catch(next);
    } else {
      return next();
    }
  });

  /**
<<<<<<< HEAD
=======
   * Restrict the list of outbreaks only to what's accessible to current logged in user
   */
  Outbreak.beforeRemote('find', function (context, modelInstance, next) {
    // get logged in user outbreak restrictions
    const restrictedOutbreakIds = _.get(context, 'req.authData.user.outbreakIds', []);
    // if there are any restrictions set
    if (restrictedOutbreakIds.length) {
      // update filters to search only in the outbreaks accessible to the user
      context.args.filter = app.utils.remote
        .mergeFilters({
          where: {
            id: {
              in: restrictedOutbreakIds
            }
          }
        }, context.args.filter || {});
    }
    next();
  });

  /**
   * Get available date formats
   * @param callback
   */
  Outbreak.getAvailableDateFormats = function (callback) {
    callback(null, Outbreak.availableDateFormats);
  };

  /**
>>>>>>> 354d08ad
   * Find relations for a case
   * @param caseId
   * @param filter
   * @param callback
   */
  Outbreak.prototype.findCaseRelationships = function (caseId, filter, callback) {
    helpers.findPersonRelationships(caseId, filter, callback);
  };

  /**
   * Find relations for a contact
   * @param contactId
   * @param filter
   * @param callback
   */
  Outbreak.prototype.findContactRelationships = function (contactId, filter, callback) {
    helpers.findPersonRelationships(contactId, filter, callback);
  };

  /**
   * Find relations for a event
   * @param eventId
   * @param filter
   * @param callback
   */
  Outbreak.prototype.findEventRelationships = function (eventId, filter, callback) {
    helpers.findPersonRelationships(eventId, filter, callback);
  };

  /**
   * Create relation for a case
   * @param caseId
   * @param data
   * @param callback
   */
  Outbreak.prototype.createCaseRelationship = function (caseId, data, callback) {
    helpers.createPersonRelationship(this.id, caseId, 'case', data, callback);
  };

  /**
   * Create relation for a contact
   * @param contactId
   * @param data
   * @param callback
   */
  Outbreak.prototype.createContactRelationship = function (contactId, data, callback) {
    helpers.createPersonRelationship(this.id, contactId, 'contact', data, callback);
  };

  /**
   * Create relation for a event
   * @param eventId
   * @param data
   * @param callback
   */
  Outbreak.prototype.createEventRelationship = function (eventId, data, callback) {
    helpers.createPersonRelationship(this.id, eventId, 'event', data, callback);
  };

  /**
   * Retrieve a relation for a case
   * @param caseId
   * @param relationshipId
   * @param filter
   * @param callback
   */
  Outbreak.prototype.getCaseRelationship = function (caseId, relationshipId, filter, callback) {
    helpers.getPersonRelationship(caseId, relationshipId, 'case', filter, callback);
  };

  /**
   * Retrieve a relation for a contact
   * @param contactId
   * @param relationshipId
   * @param filter
   * @param callback
   */
  Outbreak.prototype.getContactRelationship = function (contactId, relationshipId, filter, callback) {
    helpers.getPersonRelationship(contactId, relationshipId, 'contact', filter, callback);
  };

  /**
   * Retrieve a relation for a event
   * @param eventId
   * @param relationshipId
   * @param filter
   * @param callback
   */
  Outbreak.prototype.getEventRelationship = function (eventId, relationshipId, filter, callback) {
    helpers.getPersonRelationship(eventId, relationshipId, 'event', filter, callback);
  };

  /**
   * Update a relation for a case
   * @param caseId
   * @param relationshipId
   * @param data
   * @param callback
   */
  Outbreak.prototype.updateCaseRelationship = function (caseId, relationshipId, data, callback) {
    helpers.updatePersonRelationship(caseId, relationshipId, 'case', data, callback);
  };

  /**
   * Update a relation for a contact
   * @param contactId
   * @param relationshipId
   * @param data
   * @param callback
   */
  Outbreak.prototype.updateContactRelationship = function (contactId, relationshipId, data, callback) {
    helpers.updatePersonRelationship(contactId, relationshipId, 'contact', data, callback);
  };

  /**
   * Update a relation for a event
   * @param eventId
   * @param relationshipId
   * @param data
   * @param callback
   */
  Outbreak.prototype.updateEventRelationship = function (eventId, relationshipId, data, callback) {
    helpers.updatePersonRelationship(eventId, relationshipId, 'event', data, callback);
  };

  /**
   * Delete a relation for a case
   * @param caseId
   * @param relationshipId
   * @param callback
   */
  Outbreak.prototype.deleteCaseRelationship = function (caseId, relationshipId, callback) {
    helpers.deletePersonRelationship(caseId, relationshipId, callback);
  };

  /**
   * Delete a relation for a contact
   * @param contactId
   * @param relationshipId
   * @param callback
   */
  Outbreak.prototype.deleteContactRelationship = function (contactId, relationshipId, callback) {
    helpers.deletePersonRelationship(contactId, relationshipId, callback);
  };

  /**
   * Delete a relation for a event
   * @param eventId
   * @param relationshipId
   * @param callback
   */
  Outbreak.prototype.deleteEventRelationship = function (eventId, relationshipId, callback) {
    helpers.deletePersonRelationship(eventId, relationshipId, callback);
  };

  /**
   * Count relations for a case
   * @param caseId
   * @param where
   * @param callback
   */
  Outbreak.prototype.countCaseRelationships = function (caseId, where, callback) {
    helpers.countPersonRelationships(caseId, where, callback);
  };

  /**
   * Count relations for a contact
   * @param contactId
   * @param where
   * @param callback
   */
  Outbreak.prototype.countContactRelationships = function (contactId, where, callback) {
    helpers.countPersonRelationships(contactId, where, callback);
  };

  /**
   * Count relations for a event
   * @param eventId
   * @param where
   * @param callback
   */
  Outbreak.prototype.countEventRelationships = function (eventId, where, callback) {
    helpers.countPersonRelationships(eventId, where, callback);
  };

  /**
   * Convert a contact to a case
   * @param contactId
   * @param callback
   */
  Outbreak.prototype.convertContactToCase = function (contactId, callback) {
    let updateRelations = [];
    let convertedCase;

    // override default scope to allow switching the type
    const defaultScope = app.models.contact.defaultScope;
    app.models.contact.defaultScope = function () {
    };

    app.models.contact
      .findOne({
        where: {
          type: 'contact',
          id: contactId
        }
      })
      .then(function (contact) {
        if (!contact) {
          throw app.utils.apiError.getError('MODEL_NOT_FOUND', {model: app.models.contact.modelName, id: contactId});
        }
        return contact.updateAttribute('type', 'case');
      })
      .then(function (_case) {
        convertedCase = _case;
        // after updating the contact, find it's relations
        return app.models.relationship
          .find({
            where: {
              "persons.id": contactId
            }
          });
      })
      .then(function (relations) {
        // update relations
        relations.forEach(function (relation) {
          let persons = [];
          relation.persons.forEach(function (person) {
            // for every occurrence of current contact
            if (person.id === contactId) {
              // update type to match the new one
              person.type = 'case';
            }
            persons.push(person);
          });
          updateRelations.push(relation.updateAttributes({persons: persons}));
        });
        return Promise.all(updateRelations);
      })
      .then(function () {
        callback(null, convertedCase);
      })
      .catch(callback)
      .finally(function () {
        // restore default scope
        app.models.contact.defaultScope = defaultScope;
      });
  };

  /**
   * Convert a case to a contact
   * @param caseId
   * @param callback
   */
  Outbreak.prototype.convertCaseToContact = function (caseId, callback) {
    let updateRelations = [];
    let convertedContact;
    let caseInstance;

    // override default scope to allow switching the type
    const defaultScope = app.models.case.defaultScope;
    app.models.case.defaultScope = function () {
    };

    app.models.case
      .findOne({
        where: {
          type: 'case',
          id: caseId
        }
      })
      .then(function (caseModel) {
        if (!caseModel) {
          throw app.utils.apiError.getError('MODEL_NOT_FOUND', {model: app.models.case.modelName, id: caseId});
        }

        // keep the caseModel as we will do actions on it
        caseInstance = caseModel;

        // in order for a case to be converted to a contact it must be related to at least another case
        // check relations
        return app.models.relationship
          .count({
            'and': [
              {
                'persons.id': caseId
              },
              {
                'persons': {
                  'elemMatch': {
                    'type': 'case',
                    'id': {
                      '$ne': caseId
                    }
                  }
                }
              }
            ]
          });
      })
      .then(function (relationsNumber) {
        if (!relationsNumber) {
          // the case doesn't have relations with other cases; stop conversion
          throw app.utils.apiError.getError('INVALID_CASE_RELATIONSHIP', {id: caseId});
        }

        // the case has relations with other cases; proceed with the conversion
        return caseInstance.updateAttribute('type', 'contact');
      })
      .then(function (contact) {
        convertedContact = contact;
        // after updating the case, find it's relations
        return app.models.relationship
          .find({
            where: {
              "persons.id": caseId
            }
          });
      })
      .then(function (relations) {
        // update relations
        relations.forEach(function (relation) {
          let persons = [];
          relation.persons.forEach(function (person) {
            // for every occurrence of current contact
            if (person.id === caseId) {
              // update type to match the new one
              person.type = 'contact';
            }
            persons.push(person);
          });
          updateRelations.push(relation.updateAttributes({persons: persons}));
        });
        return Promise.all(updateRelations);
      })
      .then(function () {
        callback(null, convertedContact);
      })
      .catch(callback)
      .finally(function () {
        // restore default scope
        app.models.case.defaultScope = defaultScope;
      });
  };

  /**
   * Retrieve the list of location + sublocations for the Outbreak
   * @param callback
   */
  Outbreak.prototype.getLocations = function (callback) {
    app.models.location.getSubLocationsWithDetails([this.locationId], [], callback);
  };

  /**
   * Restore a deleted case
   * @param caseId
   * @param callback
   */
  Outbreak.prototype.restoreCase = function (caseId, callback) {
    app.models.case
      .findOne({
        deleted: true,
        where: {
          id: caseId,
          deleted: true
        }
      })
      .then(function (instance) {
        if (!instance) {
          throw app.utils.apiError.getError('MODEL_NOT_FOUND', {model: app.models.case.modelName, id: caseId});
        }

        // undo case delete
        instance.undoDelete(callback);
      })
      .catch(callback);
  };
};<|MERGE_RESOLUTION|>--- conflicted
+++ resolved
@@ -79,8 +79,6 @@
   });
 
   /**
-<<<<<<< HEAD
-=======
    * Restrict the list of outbreaks only to what's accessible to current logged in user
    */
   Outbreak.beforeRemote('find', function (context, modelInstance, next) {
@@ -102,15 +100,6 @@
   });
 
   /**
-   * Get available date formats
-   * @param callback
-   */
-  Outbreak.getAvailableDateFormats = function (callback) {
-    callback(null, Outbreak.availableDateFormats);
-  };
-
-  /**
->>>>>>> 354d08ad
    * Find relations for a case
    * @param caseId
    * @param filter
