--- conflicted
+++ resolved
@@ -5428,7 +5428,72 @@
     next();
   });
 
-<<<<<<< HEAD
+
+  /**
+   * Export an empty case investigation for an existing case (has qrCode)
+   * @param caseId
+   * @param options
+   * @param callback
+   */
+  Outbreak.prototype.exportExistingEmptyCaseInvestigation = function (caseId, options, callback) {
+    let self = this;
+
+    this.__findById__cases(caseId, function (error, foundCase) {
+      helpers.printCaseInvestigation(self, pdfUtils, foundCase, options, callback);
+    });
+  };
+
+  /**
+   * Find possible person duplicates
+   * @param filter
+   * @param callback
+   */
+  Outbreak.prototype.findPossiblePersonDuplicates = function (filter, callback) {
+    // define default filter
+    if (filter == null) {
+      filter = {};
+    }
+    // get where filter (this needs to be mongoDB compliant where, not loopback, because we're using raw queries)
+    let where = filter.where || {};
+    // merge-in outbreakId
+    where = {
+      $and: [{
+        outbreakId: this.id
+      }, where]
+    };
+    // find possible person duplicates groups
+    app.models.person
+      .findOrCountPossibleDuplicates(Object.assign({where: where}, filter))
+      .then(function (duplicates) {
+        // send back result set
+        callback(null, duplicates);
+      })
+      .catch(callback);
+  };
+
+  /**
+   *
+   * @param where
+   * @param callback
+   */
+  Outbreak.prototype.countPossiblePersonDuplicates = function (where, callback) {
+    // get where filter (this needs to be mongoDB compliant where, not loopback, because we're using raw queries)
+    where = where || {};
+    // merge-in outbreakId
+    where = {
+      $and: [{
+        outbreakId: this.id
+      }, where]
+    };
+    // find possible person duplicates groups
+    app.models.person
+      .findOrCountPossibleDuplicates(where, true)
+      .then(function (duplicatesNo) {
+        callback(null, duplicatesNo);
+      })
+      .catch(callback);
+  };
+
   Outbreak.beforeRemote('prototype.__get__followUps', function (context, modelInstance, next) {
     if (context.args.filter) {
       let weekNumber = 0;
@@ -5480,71 +5545,4 @@
       next();
     }
   });
-=======
-
-  /**
-   * Export an empty case investigation for an existing case (has qrCode)
-   * @param caseId
-   * @param options
-   * @param callback
-   */
-  Outbreak.prototype.exportExistingEmptyCaseInvestigation = function (caseId, options, callback) {
-    let self = this;
-
-    this.__findById__cases(caseId, function (error, foundCase) {
-      helpers.printCaseInvestigation(self, pdfUtils, foundCase, options, callback);
-    });
-  };
-
-  /**
-   * Find possible person duplicates
-   * @param filter
-   * @param callback
-   */
-  Outbreak.prototype.findPossiblePersonDuplicates = function (filter, callback) {
-    // define default filter
-    if (filter == null) {
-      filter = {};
-    }
-    // get where filter (this needs to be mongoDB compliant where, not loopback, because we're using raw queries)
-    let where = filter.where || {};
-    // merge-in outbreakId
-    where = {
-      $and: [{
-        outbreakId: this.id
-      }, where]
-    };
-    // find possible person duplicates groups
-    app.models.person
-      .findOrCountPossibleDuplicates(Object.assign({where: where}, filter))
-      .then(function (duplicates) {
-        // send back result set
-        callback(null, duplicates);
-      })
-      .catch(callback);
-  };
-
-  /**
-   *
-   * @param where
-   * @param callback
-   */
-  Outbreak.prototype.countPossiblePersonDuplicates = function (where, callback) {
-    // get where filter (this needs to be mongoDB compliant where, not loopback, because we're using raw queries)
-    where = where || {};
-    // merge-in outbreakId
-    where = {
-      $and: [{
-        outbreakId: this.id
-      }, where]
-    };
-    // find possible person duplicates groups
-    app.models.person
-      .findOrCountPossibleDuplicates(where, true)
-      .then(function (duplicatesNo) {
-        callback(null, duplicatesNo);
-      })
-      .catch(callback);
-  };
->>>>>>> 28ef7bc9
 };