'use strict';

const app = require('../../server/server');
const uuid = require('uuid');
const _ = require('lodash');
const templateParser = require('./../../components/templateParser');

module.exports = function (Outbreak) {

  // get model helpers
  const helpers = Outbreak.helpers;

  // disable bulk delete for related models
  app.utils.remote.disableRemoteMethods(Outbreak, [
    'prototype.__delete__cases',
    'prototype.__delete__cases__labResults',
    'prototype.__delete__cases__relationships',
    'prototype.__delete__clusters',
    'prototype.__delete__contacts',
    'prototype.__delete__contacts__followUps',
    'prototype.__delete__contacts__relationships',
<<<<<<< HEAD
    'prototype.__create__clusters__relationships',
    'prototype.__delete__clusters__relationships',
    'prototype.__findById__clusters__relationships',
    'prototype.__updateById__clusters__relationships',
    'prototype.__destroyById__clusters__relationships'
=======
    'prototype.__get__referenceData',
    'prototype.__delete__referenceData',
    'prototype.__count__referenceData'
  ]);

  // attach search by relation property behavior on get contacts
  app.utils.remote.searchByRelationProperty.attachOnRemotes(Outbreak, [
    'prototype.__get__contacts'
>>>>>>> 0c10e72f
  ]);

  /**
   * Do not allow deletion of a active Outbreak
   */
  Outbreak.beforeRemote('deleteById', function (context, modelInstance, next) {
    Outbreak.findById(context.args.id)
      .then(function (outbreak) {
        if (outbreak) {
          return app.models.User.count({
            activeOutbreakId: outbreak.id
          })
        } else {
          return 0;
        }
      })
      .then(function (userCount) {
        if (userCount) {
          next(app.utils.apiError.getError('DELETE_ACTIVE_OUTBREAK', {id: context.args.id}, 422));
        } else {
          next();
        }
      })
      .catch(next);
  });

  /**
   * Enhance cases list request to support optional filtering of cases that don't have any relations
   */
  Outbreak.beforeRemote('prototype.__get__cases', function (context, modelInstance, next) {
    Outbreak.helpers.attachFilterPeopleWithoutRelation('case', context, modelInstance, next);
  });

  /**
   * Enhance events list request to support optional filtering of events that don't have any relations
   */
  Outbreak.beforeRemote('prototype.__get__events', function (context, modelInstance, next) {
    Outbreak.helpers.attachFilterPeopleWithoutRelation('event', context, modelInstance, next);
  });

  /**
   * Parsing the properties that are of type '["date"]' as Loopback doesn't save them correctly
   * Also set visual id
   */
  Outbreak.beforeRemote('prototype.__create__cases', function (context, modelInstance, next) {
    // parse array of dates properties
    helpers.parseArrayOfDates(context.args.data);
    // if the visual id was not passed
    if (context.args.data.visualId === undefined) {
      // set it automatically
      Outbreak.helpers.getAvailableVisualId(context.instance, function (error, visualId) {
        context.args.data.visualId = visualId;
        return next(error);
      });
    } else {
      next();
    }
  });

  /**
   * Parsing the properties that are of type '["date"]' as Loopback doesn't save them correctly
   */
  Outbreak.beforeRemote('prototype.__updateById__cases', function (context, modelInstance, next) {
    // parse array of dates properties
    helpers.parseArrayOfDates(context.args.data);

    next();
  });

  /**
   * Restrict the list of outbreaks only to what's accessible to current logged in user
   */
  Outbreak.beforeRemote('find', function (context, modelInstance, next) {
    // get logged in user outbreak restrictions
    const restrictedOutbreakIds = _.get(context, 'req.authData.user.outbreakIds', []);
    // if there are any restrictions set
    if (restrictedOutbreakIds.length) {
      // update filters to search only in the outbreaks accessible to the user
      context.args.filter = app.utils.remote
        .mergeFilters({
          where: {
            id: {
              in: restrictedOutbreakIds
            }
          }
        }, context.args.filter || {});
    }
    next();
  });

  /**
   * Find relations for a case
   * @param caseId
   * @param filter
   * @param callback
   */
  Outbreak.prototype.findCaseRelationships = function (caseId, filter, callback) {
    helpers.findPersonRelationships(caseId, filter, callback);
  };

  /**
   * Find relations for a contact
   * @param contactId
   * @param filter
   * @param callback
   */
  Outbreak.prototype.findContactRelationships = function (contactId, filter, callback) {
    helpers.findPersonRelationships(contactId, filter, callback);
  };

  /**
   * Find relations for a event
   * @param eventId
   * @param filter
   * @param callback
   */
  Outbreak.prototype.findEventRelationships = function (eventId, filter, callback) {
    helpers.findPersonRelationships(eventId, filter, callback);
  };

  /**
   * Create relation for a case
   * @param caseId
   * @param data
   * @param callback
   */
  Outbreak.prototype.createCaseRelationship = function (caseId, data, callback) {
    helpers.createPersonRelationship(this.id, caseId, 'case', data, callback);
  };

  /**
   * Create relation for a contact
   * @param contactId
   * @param data
   * @param callback
   */
  Outbreak.prototype.createContactRelationship = function (contactId, data, callback) {
    helpers.createPersonRelationship(this.id, contactId, 'contact', data, callback);
  };

  /**
   * Create relation for a event
   * @param eventId
   * @param data
   * @param callback
   */
  Outbreak.prototype.createEventRelationship = function (eventId, data, callback) {
    helpers.createPersonRelationship(this.id, eventId, 'event', data, callback);
  };

  /**
   * Retrieve a relation for a case
   * @param caseId
   * @param relationshipId
   * @param filter
   * @param callback
   */
  Outbreak.prototype.getCaseRelationship = function (caseId, relationshipId, filter, callback) {
    helpers.getPersonRelationship(caseId, relationshipId, 'case', filter, callback);
  };

  /**
   * Retrieve a relation for a contact
   * @param contactId
   * @param relationshipId
   * @param filter
   * @param callback
   */
  Outbreak.prototype.getContactRelationship = function (contactId, relationshipId, filter, callback) {
    helpers.getPersonRelationship(contactId, relationshipId, 'contact', filter, callback);
  };

  /**
   * Retrieve a relation for a event
   * @param eventId
   * @param relationshipId
   * @param filter
   * @param callback
   */
  Outbreak.prototype.getEventRelationship = function (eventId, relationshipId, filter, callback) {
    helpers.getPersonRelationship(eventId, relationshipId, 'event', filter, callback);
  };

  /**
   * Update a relation for a case
   * @param caseId
   * @param relationshipId
   * @param data
   * @param callback
   */
  Outbreak.prototype.updateCaseRelationship = function (caseId, relationshipId, data, callback) {
    helpers.updatePersonRelationship(caseId, relationshipId, 'case', data, callback);
  };

  /**
   * Update a relation for a contact
   * @param contactId
   * @param relationshipId
   * @param data
   * @param callback
   */
  Outbreak.prototype.updateContactRelationship = function (contactId, relationshipId, data, callback) {
    helpers.updatePersonRelationship(contactId, relationshipId, 'contact', data, callback);
  };

  /**
   * Update a relation for a event
   * @param eventId
   * @param relationshipId
   * @param data
   * @param callback
   */
  Outbreak.prototype.updateEventRelationship = function (eventId, relationshipId, data, callback) {
    helpers.updatePersonRelationship(eventId, relationshipId, 'event', data, callback);
  };

  /**
   * Delete a relation for a case
   * @param caseId
   * @param relationshipId
   * @param callback
   */
  Outbreak.prototype.deleteCaseRelationship = function (caseId, relationshipId, callback) {
    helpers.deletePersonRelationship(caseId, relationshipId, callback);
  };

  /**
   * Delete a relation for a contact
   * @param contactId
   * @param relationshipId
   * @param callback
   */
  Outbreak.prototype.deleteContactRelationship = function (contactId, relationshipId, callback) {
    helpers.deletePersonRelationship(contactId, relationshipId, callback);
  };

  /**
   * Delete a relation for a event
   * @param eventId
   * @param relationshipId
   * @param callback
   */
  Outbreak.prototype.deleteEventRelationship = function (eventId, relationshipId, callback) {
    helpers.deletePersonRelationship(eventId, relationshipId, callback);
  };

  /**
   * Count relations for a case
   * @param caseId
   * @param where
   * @param callback
   */
  Outbreak.prototype.countCaseRelationships = function (caseId, where, callback) {
    helpers.countPersonRelationships(caseId, where, callback);
  };

  /**
   * Count relations for a contact
   * @param contactId
   * @param where
   * @param callback
   */
  Outbreak.prototype.countContactRelationships = function (contactId, where, callback) {
    helpers.countPersonRelationships(contactId, where, callback);
  };

  /**
   * Count relations for a event
   * @param eventId
   * @param where
   * @param callback
   */
  Outbreak.prototype.countEventRelationships = function (eventId, where, callback) {
    helpers.countPersonRelationships(eventId, where, callback);
  };

  /**
   * Convert a contact to a case
   * @param contactId
   * @param callback
   */
  Outbreak.prototype.convertContactToCase = function (contactId, callback) {
    let updateRelations = [];
    let convertedCase;

    // override default scope to allow switching the type
    const defaultScope = app.models.contact.defaultScope;
    app.models.contact.defaultScope = function () {
    };

    app.models.contact
      .findOne({
        where: {
          type: 'contact',
          id: contactId
        }
      })
      .then(function (contact) {
        if (!contact) {
          throw app.utils.apiError.getError('MODEL_NOT_FOUND', {model: app.models.contact.modelName, id: contactId});
        }
        return contact.updateAttribute('type', 'case');
      })
      .then(function (_case) {
        convertedCase = _case;
        // after updating the contact, find it's relations
        return app.models.relationship
          .find({
            where: {
              "persons.id": contactId
            }
          });
      })
      .then(function (relations) {
        // update relations
        relations.forEach(function (relation) {
          let persons = [];
          relation.persons.forEach(function (person) {
            // for every occurrence of current contact
            if (person.id === contactId) {
              // update type to match the new one
              person.type = 'case';
            }
            persons.push(person);
          });
          updateRelations.push(relation.updateAttributes({persons: persons}));
        });
        return Promise.all(updateRelations);
      })
      .then(function () {
        callback(null, convertedCase);
      })
      .catch(callback)
      .finally(function () {
        // restore default scope
        app.models.contact.defaultScope = defaultScope;
      });
  };

  /**
   * Convert a case to a contact
   * @param caseId
   * @param callback
   */
  Outbreak.prototype.convertCaseToContact = function (caseId, callback) {
    let updateRelations = [];
    let convertedContact;
    let caseInstance;

    // override default scope to allow switching the type
    const defaultScope = app.models.case.defaultScope;
    app.models.case.defaultScope = function () {
    };

    app.models.case
      .findOne({
        where: {
          type: 'case',
          id: caseId
        }
      })
      .then(function (caseModel) {
        if (!caseModel) {
          throw app.utils.apiError.getError('MODEL_NOT_FOUND', {model: app.models.case.modelName, id: caseId});
        }

        // keep the caseModel as we will do actions on it
        caseInstance = caseModel;

        // in order for a case to be converted to a contact it must be related to at least another case
        // check relations
        return app.models.relationship
          .count({
            'and': [
              {
                'persons.id': caseId
              },
              {
                'persons': {
                  'elemMatch': {
                    'type': 'case',
                    'id': {
                      '$ne': caseId
                    }
                  }
                }
              }
            ]
          });
      })
      .then(function (relationsNumber) {
        if (!relationsNumber) {
          // the case doesn't have relations with other cases; stop conversion
          throw app.utils.apiError.getError('INVALID_CASE_RELATIONSHIP', {id: caseId});
        }

        // the case has relations with other cases; proceed with the conversion
        return caseInstance.updateAttribute('type', 'contact');
      })
      .then(function (contact) {
        convertedContact = contact;
        // after updating the case, find it's relations
        return app.models.relationship
          .find({
            where: {
              "persons.id": caseId
            }
          });
      })
      .then(function (relations) {
        // update relations
        relations.forEach(function (relation) {
          let persons = [];
          relation.persons.forEach(function (person) {
            // for every occurrence of current contact
            if (person.id === caseId) {
              // update type to match the new one
              person.type = 'contact';
            }
            persons.push(person);
          });
          updateRelations.push(relation.updateAttributes({persons: persons}));
        });
        return Promise.all(updateRelations);
      })
      .then(function () {
        callback(null, convertedContact);
      })
      .catch(callback)
      .finally(function () {
        // restore default scope
        app.models.case.defaultScope = defaultScope;
      });
  };

  /**
   * Retrieve the list of location + sublocations for the Outbreak
   * @param callback
   */
  Outbreak.prototype.getLocations = function (callback) {
    app.models.location.getSubLocationsWithDetails([this.locationId], [], callback);
  };

  /**
   * Restore a deleted case
   * @param caseId
   * @param callback
   */
  Outbreak.prototype.restoreCase = function (caseId, callback) {
    app.models.case
      .findOne({
        deleted: true,
        where: {
          id: caseId,
          deleted: true
        }
      })
      .then(function (instance) {
        if (!instance) {
          throw app.utils.apiError.getError('MODEL_NOT_FOUND', {model: app.models.case.modelName, id: caseId});
        }

        // undo case delete
        instance.undoDelete(callback);
      })
      .catch(callback);
  };

  /**
   * Retrieve system and own reference data
   * @param filter
   * @param callback
   */
  Outbreak.prototype.getReferenceData = function (filter, callback) {
    helpers.getSystemAndOwnReferenceData(this.id, filter, callback);
  };

  /**
   * Generate (next available) visual id
   * @param callback
   */
  Outbreak.prototype.generateVisualId = function (callback) {
    Outbreak.helpers.getAvailableVisualId(this, callback);
  };

  /**
   * Generate a globally unique id
   * @param callback
   */
  Outbreak.generateUniqueId = function (callback) {
    callback(null, uuid.v4())
  };

  /**
   * Get a resource link embedded in a QR Code Image (png) for a case
   * @param caseId
   * @param callback
   */
  Outbreak.prototype.getCaseQRResourceLink = function (caseId, callback) {
    Outbreak.helpers.getPersonQRResourceLink(this, 'case', caseId, function (error, qrCode) {
      callback(null, qrCode, `image/png`, `attachment;filename=case-${caseId}.png`);
    });
  };

  /**
   * Get a resource link embedded in a QR Code Image (png) for a contact
   * @param contactId
   * @param callback
   */
  Outbreak.prototype.getContactQRResourceLink = function (contactId, callback) {
    Outbreak.helpers.getPersonQRResourceLink(this, 'contact', contactId, function (error, qrCode) {
      callback(null, qrCode, `image/png`, `attachment;filename=contact-${contactId}.png`);
    });
  };

  /**
   * Get a resource link embedded in a QR Code Image (png) for a event
   * @param eventId
   * @param callback
   */
  Outbreak.prototype.getEventQRResourceLink = function (eventId, callback) {
    Outbreak.helpers.getPersonQRResourceLink(this, 'event', eventId, function (error, qrCode) {
      callback(null, qrCode, `image/png`, `attachment;filename=event-${eventId}.png`);
    });
  };

  /**
   * Before create hook
   */
  Outbreak.beforeRemote('create', function (context, modelInstance, next) {
    // in order to translate dynamic data, don't store values in the database, but translatable language tokens
    // parse outbreak
    templateParser.beforeHook(context, modelInstance, next);
  });

  /**
   * After create hook
   */
  Outbreak.afterRemote('create', function (context, modelInstance, next) {
    // after successfully creating outbreak, also create translations for it.
    templateParser.afterHook(context, modelInstance, next);
  });

  /**
   * Before update hook
   */
  Outbreak.beforeRemote('prototype.patchAttributes', function (context, modelInstance, next) {
    // in order to translate dynamic data, don't store values in the database, but translatable language tokens
    // parse outbreak
    templateParser.beforeHook(context, modelInstance, next);
  });

  /**
   * After update hook
   */
  Outbreak.afterRemote('prototype.patchAttributes', function (context, modelInstance, next) {
    // after successfully creating outbreak, also create translations for it.
    templateParser.afterHook(context, modelInstance, next);
  });
};<|MERGE_RESOLUTION|>--- conflicted
+++ resolved
@@ -19,13 +19,12 @@
     'prototype.__delete__contacts',
     'prototype.__delete__contacts__followUps',
     'prototype.__delete__contacts__relationships',
-<<<<<<< HEAD
     'prototype.__create__clusters__relationships',
     'prototype.__delete__clusters__relationships',
     'prototype.__findById__clusters__relationships',
     'prototype.__updateById__clusters__relationships',
     'prototype.__destroyById__clusters__relationships'
-=======
+    'prototype.__delete__contacts__relationships',
     'prototype.__get__referenceData',
     'prototype.__delete__referenceData',
     'prototype.__count__referenceData'
@@ -34,7 +33,6 @@
   // attach search by relation property behavior on get contacts
   app.utils.remote.searchByRelationProperty.attachOnRemotes(Outbreak, [
     'prototype.__get__contacts'
->>>>>>> 0c10e72f
   ]);
 
   /**
