--- conflicted
+++ resolved
@@ -1211,7 +1211,137 @@
     }
   };
 
-<<<<<<< HEAD
+  Outbreak.helpers.printCaseInvestigation = function (outbreakInstance, pdfUtils, foundCase, options, callback) {
+    const models = app.models;
+    let caseInvestigationTemplate = outbreakInstance.caseInvestigationTemplate;
+    let labResultsTemplate = outbreakInstance.labResultsTemplate;
+
+    // authenticated user's language, used to know in which language to translate
+    let languageId = options.remotingContext.req.authData.userInstance.languageId;
+
+    // load user language dictionary
+    app.models.language.getLanguageDictionary(languageId, function (error, dictionary) {
+      // handle errors
+      if (error) {
+        return callback(error);
+      }
+
+      // translate case, lab results, contact fields
+      let caseModel = Object.assign({}, models.case.fieldLabelsMap);
+      let contactModel = Object.assign({}, models.contact.fieldLabelsMap);
+
+      // remove array properties from model definition (they are handled separately)
+      Object.keys(caseModel).forEach(function (property) {
+        if (property.indexOf('[]') !== -1) {
+          delete caseModel[property];
+        }
+      });
+
+      caseModel.addresses = [models.address.fieldLabelsMap];
+      caseModel.documents = [models.document.fieldLabelsMap];
+
+      contactModel.addresses = [models.address.fieldLabelsMap];
+      contactModel.documents = [models.document.fieldLabelsMap];
+
+      let caseFields = genericHelpers.translateFieldLabels(app, caseModel, models.case.modelName, dictionary);
+      let contactFields = genericHelpers.translateFieldLabels(app, contactModel, models.contact.modelName, dictionary);
+
+      // remove not needed properties from lab result/relationship field maps
+      let relationFieldsMap = Object.assign({}, models.relationship.fieldLabelsMap);
+      let labResultFieldsMap = Object.assign({}, models.labResult.fieldLabelsMap);
+      delete labResultFieldsMap.personId;
+      delete relationFieldsMap.persons;
+
+      let labResultsFields = genericHelpers.translateFieldLabels(app, labResultFieldsMap, models.labResult.modelName, dictionary);
+      let relationFields = genericHelpers.translateFieldLabels(app, relationFieldsMap, models.relationship.modelName, dictionary);
+
+      // translate template questions
+      let caseQuestions = Outbreak.helpers.parseTemplateQuestions(caseInvestigationTemplate, dictionary);
+      let labQuestions = Outbreak.helpers.parseTemplateQuestions(labResultsTemplate, dictionary);
+
+      // generate pdf document
+      let doc = pdfUtils.createPdfDoc({
+        fontSize: 11,
+        layout: 'portrait'
+      });
+
+      // add a top margin of 2 lines for each page
+      doc.on('pageAdded', () => {
+        doc.moveDown(2);
+      });
+
+      // set margin top for first page here, to not change the entire createPdfDoc functionality
+      doc.moveDown(2);
+
+      if(foundCase) {
+        let qrCode = app.utils.qrCode.createResourceLink('case', {
+          outbreakId: outbreakInstance.id,
+          caseId: 'caseId'
+        });
+        doc.image(qrCode, 480, 15, {width: 100, height: 100});
+
+        // add case profile fields (empty)
+        pdfUtils.displayModelDetails(doc, caseFields, false, `${foundCase.firstName} ${foundCase.middleName} ${foundCase.lastName}`);
+      } else {
+        // add case profile fields (empty)
+        pdfUtils.displayModelDetails(doc, caseFields, false, dictionary.getTranslation('LNG_PAGE_TITLE_CASE_DETAILS'));
+      }
+
+      // add case investigation questionnaire into the pdf in a separate page
+      doc.addPage();
+      pdfUtils.createQuestionnaire(doc, caseQuestions, false, dictionary.getTranslation('LNG_PAGE_TITLE_CASE_QUESTIONNAIRE'));
+
+      // add lab results information into a separate page
+      doc.addPage();
+      pdfUtils.displayModelDetails(doc, labResultsFields, false, dictionary.getTranslation('LNG_PAGE_TITLE_LAB_RESULTS_DETAILS'));
+      doc.addPage();
+      pdfUtils.createQuestionnaire(doc, labQuestions, false, dictionary.getTranslation('LNG_PAGE_TITLE_LAB_RESULTS_QUESTIONNAIRE'));
+
+      // add contact relation template
+      doc.addPage();
+      pdfUtils.displayModelDetails(doc, contactFields, false, dictionary.getTranslation('LNG_PAGE_TITLE_CONTACT_DETAILS'));
+      pdfUtils.displayModelDetails(doc, relationFields, false, dictionary.getTranslation('LNG_PAGE_TITLE_CONTACT_RELATIONSHIP'));
+
+      // end the document stream
+      // to convert it into a buffer
+      doc.end();
+
+      // convert pdf stream to buffer and send it as response
+      genericHelpers.streamToBuffer(doc, (err, buffer) => {
+        if (err) {
+          callback(err);
+        } else {
+          app.utils.remote.helpers.offerFileToDownload(buffer, 'application/pdf', 'case_investigation.pdf', callback);
+        }
+      });
+    });
+  };
+
+  /**
+   * Do not allow deletion of a active Outbreak
+   * @param ctx
+   * @param next
+   */
+  Outbreak.observe('before delete', function (ctx, next) {
+    Outbreak.findById(ctx.currentInstance.id)
+      .then(function (outbreak) {
+        if (outbreak) {
+          return app.models.User.count({
+            activeOutbreakId: outbreak.id
+          });
+        } else {
+          return 0;
+        }
+      })
+      .then(function (userCount) {
+        if (userCount) {
+          return next(app.utils.apiError.getError('DELETE_ACTIVE_OUTBREAK', { id: ctx.currentInstance.id }, 422));
+        }
+        return next();
+      })
+      .catch(next);
+  });
+
   /**
    * Query contacts using a series of custom filters and return their ids as an array
    * @param filter
@@ -1305,136 +1435,4 @@
         return contacts.map(contact => contact.id);
       });
   };
-=======
-  Outbreak.helpers.printCaseInvestigation = function (outbreakInstance, pdfUtils, foundCase, options, callback) {
-    const models = app.models;
-    let caseInvestigationTemplate = outbreakInstance.caseInvestigationTemplate;
-    let labResultsTemplate = outbreakInstance.labResultsTemplate;
-
-    // authenticated user's language, used to know in which language to translate
-    let languageId = options.remotingContext.req.authData.userInstance.languageId;
-
-    // load user language dictionary
-    app.models.language.getLanguageDictionary(languageId, function (error, dictionary) {
-      // handle errors
-      if (error) {
-        return callback(error);
-      }
-
-      // translate case, lab results, contact fields
-      let caseModel = Object.assign({}, models.case.fieldLabelsMap);
-      let contactModel = Object.assign({}, models.contact.fieldLabelsMap);
-
-      // remove array properties from model definition (they are handled separately)
-      Object.keys(caseModel).forEach(function (property) {
-        if (property.indexOf('[]') !== -1) {
-          delete caseModel[property];
-        }
-      });
-
-      caseModel.addresses = [models.address.fieldLabelsMap];
-      caseModel.documents = [models.document.fieldLabelsMap];
-
-      contactModel.addresses = [models.address.fieldLabelsMap];
-      contactModel.documents = [models.document.fieldLabelsMap];
-
-      let caseFields = genericHelpers.translateFieldLabels(app, caseModel, models.case.modelName, dictionary);
-      let contactFields = genericHelpers.translateFieldLabels(app, contactModel, models.contact.modelName, dictionary);
-
-      // remove not needed properties from lab result/relationship field maps
-      let relationFieldsMap = Object.assign({}, models.relationship.fieldLabelsMap);
-      let labResultFieldsMap = Object.assign({}, models.labResult.fieldLabelsMap);
-      delete labResultFieldsMap.personId;
-      delete relationFieldsMap.persons;
-
-      let labResultsFields = genericHelpers.translateFieldLabels(app, labResultFieldsMap, models.labResult.modelName, dictionary);
-      let relationFields = genericHelpers.translateFieldLabels(app, relationFieldsMap, models.relationship.modelName, dictionary);
-
-      // translate template questions
-      let caseQuestions = Outbreak.helpers.parseTemplateQuestions(caseInvestigationTemplate, dictionary);
-      let labQuestions = Outbreak.helpers.parseTemplateQuestions(labResultsTemplate, dictionary);
-
-      // generate pdf document
-      let doc = pdfUtils.createPdfDoc({
-        fontSize: 11,
-        layout: 'portrait'
-      });
-
-      // add a top margin of 2 lines for each page
-      doc.on('pageAdded', () => {
-        doc.moveDown(2);
-      });
-
-      // set margin top for first page here, to not change the entire createPdfDoc functionality
-      doc.moveDown(2);
-
-      if(foundCase) {
-        let qrCode = app.utils.qrCode.createResourceLink('case', {
-          outbreakId: outbreakInstance.id,
-          caseId: 'caseId'
-        });
-        doc.image(qrCode, 480, 15, {width: 100, height: 100});
-
-        // add case profile fields (empty)
-        pdfUtils.displayModelDetails(doc, caseFields, false, `${foundCase.firstName} ${foundCase.middleName} ${foundCase.lastName}`);
-      } else {
-        // add case profile fields (empty)
-        pdfUtils.displayModelDetails(doc, caseFields, false, dictionary.getTranslation('LNG_PAGE_TITLE_CASE_DETAILS'));
-      }
-
-      // add case investigation questionnaire into the pdf in a separate page
-      doc.addPage();
-      pdfUtils.createQuestionnaire(doc, caseQuestions, false, dictionary.getTranslation('LNG_PAGE_TITLE_CASE_QUESTIONNAIRE'));
-
-      // add lab results information into a separate page
-      doc.addPage();
-      pdfUtils.displayModelDetails(doc, labResultsFields, false, dictionary.getTranslation('LNG_PAGE_TITLE_LAB_RESULTS_DETAILS'));
-      doc.addPage();
-      pdfUtils.createQuestionnaire(doc, labQuestions, false, dictionary.getTranslation('LNG_PAGE_TITLE_LAB_RESULTS_QUESTIONNAIRE'));
-
-      // add contact relation template
-      doc.addPage();
-      pdfUtils.displayModelDetails(doc, contactFields, false, dictionary.getTranslation('LNG_PAGE_TITLE_CONTACT_DETAILS'));
-      pdfUtils.displayModelDetails(doc, relationFields, false, dictionary.getTranslation('LNG_PAGE_TITLE_CONTACT_RELATIONSHIP'));
-
-      // end the document stream
-      // to convert it into a buffer
-      doc.end();
-
-      // convert pdf stream to buffer and send it as response
-      genericHelpers.streamToBuffer(doc, (err, buffer) => {
-        if (err) {
-          callback(err);
-        } else {
-          app.utils.remote.helpers.offerFileToDownload(buffer, 'application/pdf', 'case_investigation.pdf', callback);
-        }
-      });
-    });
-  };
-
-  /**
-   * Do not allow deletion of a active Outbreak
-   * @param ctx
-   * @param next
-   */
-  Outbreak.observe('before delete', function (ctx, next) {
-    Outbreak.findById(ctx.currentInstance.id)
-      .then(function (outbreak) {
-        if (outbreak) {
-          return app.models.User.count({
-            activeOutbreakId: outbreak.id
-          });
-        } else {
-          return 0;
-        }
-      })
-      .then(function (userCount) {
-        if (userCount) {
-          return next(app.utils.apiError.getError('DELETE_ACTIVE_OUTBREAK', { id: ctx.currentInstance.id }, 422));
-        }
-        return next();
-      })
-      .catch(next);
-  });
->>>>>>> 28ef7bc9
 };