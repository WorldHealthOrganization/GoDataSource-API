'use strict';

const app = require('../../server/server');
const _ = require('lodash');
const genericHelpers = require('../../components/helpers');
const templateParser = require('./../../components/templateParser');

// used to manipulate dates
const moment = require('moment');

module.exports = function (Outbreak) {

  Outbreak.fieldLabelsMap = Object.assign({}, Outbreak.fieldLabelsMap, {
    name: 'LNG_OUTBREAK_FIELD_LABEL_NAME',
    description: 'LNG_OUTBREAK_FIELD_LABEL_DESCRIPTION',
    disease: 'LNG_OUTBREAK_FIELD_LABEL_DISEASE',
    countries: 'LNG_OUTBREAK_FIELD_LABEL_COUNTRIES',
    'countries[].id': 'LNG_OUTBREAK_FIELD_LABEL_COUNTRY_ID',
    startDate: 'LNG_OUTBREAK_FIELD_LABEL_START_DATE',
    endDate: 'LNG_OUTBREAK_FIELD_LABEL_END_DATE',
    longPeriodsBetweenCaseOnset: 'LNG_OUTBREAK_FIELD_LABEL_DAYS_LONG_PERIODS',
    periodOfFollowup: 'LNG_OUTBREAK_FIELD_LABEL_DURATION_FOLLOWUP_DAYS',
    frequencyOfFollowUp: 'LNG_OUTBREAK_FIELD_LABEL_FOLLOWUP_FRECQUENCY',
    frequencyOfFollowUpPerDay: 'LNG_OUTBREAK_FIELD_LABEL_FOLLOWUP_FRECQUENCY_PER_DAY',
    noDaysAmongContacts: 'LNG_OUTBREAK_FIELD_LABEL_DAYS_AMONG_KNOWN_CONTACTS',
    noDaysInChains: 'LNG_OUTBREAK_FIELD_LABEL_DAYS_IN_KNOWN_TRANSMISSION_CHAINS',
    noDaysNotSeen: 'LNG_OUTBREAK_FIELD_LABEL_DAYS_NOT_SEEN',
    noLessContacts: 'LNG_OUTBREAK_FIELD_LABEL_LESS_THAN_X_CONTACTS',
    noDaysNewContacts: 'LNG_OUTBREAK_FIELD_LABEL_DAYS_NEW_CONTACT',
    'fieldsToDisplayNode[]': 'LNG_OUTBREAK_FIELD_LABEL_FIELDS_TO_DISPLAY_NODE',
    caseInvestigationTemplate: 'LNG_OUTBREAK_FIELD_LABEL_CASE_INVESTIGATION_TEMPLATE',
    contactFollowUpTemplate: 'LNG_OUTBREAK_FIELD_LABEL_CONTACT_FOLLOWUP_TEMPLATE',
    labResultsTemplate: 'LNG_OUTBREAK_FIELD_LABEL_LAB_RESULTS_TEMPLATE',
    caseIdMask: 'LNG_OUTBREAK_FIELD_LABEL_CASE_ID_MASK',
    'arcGisServers': 'LNG_OUTBREAK_FIELD_LABEL_ARC_GIS_SERVERS',
    'arcGisServers[].name': 'LNG_OUTBREAK_FIELD_LABEL_ARC_GIS_SERVER_NAME',
    'arcGisServers[].url': 'LNG_OUTBREAK_FIELD_LABEL_ARC_GIS_SERVER_URL'
  });

  Outbreak.referenceDataFieldsToCategoryMap = {
    disease: 'LNG_REFERENCE_DATA_CATEGORY_DISEASE',
    'countries[].id': 'LNG_REFERENCE_DATA_CATEGORY_COUNTRY'
  };

  Outbreak.referenceDataFields = Object.keys(Outbreak.referenceDataFieldsToCategoryMap);

  // initialize model helpers
  Outbreak.helpers = {};
  // set a higher limit for event listeners to avoid warnings (we have quite a few listeners)
  Outbreak.setMaxListeners(60);

  // The permissions that influence an user's ability to see a person's data
  Outbreak.personReadPermissions = [
    'read_case',
    'read_contact'
  ];

  // The fields that will be displayed when a user receives a person's data even though he does not
  // have permission to see it (ex. reports, chains of transmission, etc)
  Outbreak.noPersonReadPermissionFields = [
    'id',
    'type'
  ];

  /**
   * Checks whether the given follow up model is generated
   * Checks that update/create dates are on the same
   * Checks that it is not performed or lost
   * @param model
   * @returns {boolean}
   */
  Outbreak.helpers.isNewGeneratedFollowup = function (model) {
    return moment(model.createdAt).isSame(moment(model.updatedAt))
      && model.isGenerated
      && !model.performed
      && !model.lostToFollowUp;
  };

  /**
   * Find relations for a person
   * @param personId
   * @param filter
   * @param callback
   */
  Outbreak.helpers.findPersonRelationships = function (personId, filter, callback) {
    const _filter = app.utils.remote
      .mergeFilters({
        where: {
          'persons.id': personId
        }
      }, filter);

    app.models.relationship
      .find(_filter)
      .then(function (relationships) {
        callback(null, relationships);
      })
      .catch(callback);
  };

  /**
   * Validate persons property
   * @param personId
   * @param type
   * @param data
   * @param callback
   * @return {*}
   */
  Outbreak.helpers.validateAndNormalizePeople = function (personId, type, data, callback) {
    if (Array.isArray(data.persons) && data.persons.length) {

      let errors = [];
      let persons = [];

      // We allow the user to send multiple persons in a create relationships request but we only use the first one.
      // We do this so that we can "silently" treat an user error.
      let person = {id: data.persons[0].id};

      // validate the person item
      if (person.id === undefined) {
        errors.push('"persons[0]" must contain "id"');
      // add only other people
      } else if (person.id === personId) {
        errors.push('You cannot link a person to itself');
      } else {
        persons.push(person);
      }

      // check validation errors
      if (errors.length) {
        return callback(app.utils.apiError.getError('VALIDATION_ERROR', {
          model: app.models.relationship.modelName,
          details: errors.join(', ')
        }));
      }

      data.persons = persons;

      // another person must be specified for a relation to be valid
      if (!data.persons.length) {
        return callback(app.utils.apiError.getError('VALIDATION_ERROR', {
          model: app.models.relationship.modelName,
          details: 'you must specify the related person'
        }));
      }

      // add current person
      if (data.persons.length) {
        data.persons.push({
          id: personId,
          type: type
        });
      }

      // keep a list of promises for finding person types
      let personPromises = [];
      data.persons.forEach(function (person, index) {
        if (!person.type) {
          // find each person
          personPromises.push(
            app.models.person
              .findById(person.id)
              .then(function (foundPerson) {
                if (!foundPerson) {
                  throw app.utils.apiError.getError('MODEL_NOT_FOUND', {
                    model: app.models.person.modelName,
                    id: person.id
                  });
                }

                // do not allow event-event relationships
                if (type === 'event' && foundPerson.type === 'event') {
                  throw app.utils.apiError.getError('INVALID_EVENT_EVENT_RELATIONSHIP', {
                    id: person.id
                  });
                }

                // do not allow contact-contact relationships
                if (type === 'contact' && foundPerson.type === 'contact') {
                  throw app.utils.apiError.getError('INVALID_CONTACT_CONTACT_RELATIONSHIP', {
                    id: person.id
                  });
                }

                // do not allow relationships with discarded cases
                if (
                  foundPerson.type === 'case' &&
                  !app.models.case.nonDiscardedCaseClassifications.includes(foundPerson.classification)
                ) {
                  throw app.utils.apiError.getError('INVALID_RELATIONSHIP_WITH_DISCARDED_CASE', {
                    id: foundPerson.id
                  });
                }

                // set its type
                data.persons[index].type = foundPerson.type;

                // Set the person assignments (source/target)
                // If the trying to link to an event or a case, set it as the source.
                if (['event', 'case'].includes(data.persons[1].type)) {
                  data.persons[0].target = true;
                  data.persons[1].source = true;
                } else {
                  // If we are trying to link two contacts, keep the contact we are linking to as the source
                  if (data.persons[0].type === 'contact') {
                    data.persons[0].target = true;
                    data.persons[1].source = true;
                    // If we are linking a case/event to a contact, set the contact as the target
                  } else {
                    data.persons[0].source = true;
                    data.persons[1].target = true;
                  }
                }
              })
          );
        }
      });
      // wait for all the searches to finis
      Promise.all(personPromises)
        .then(function () {
          callback(null, data.persons);
        })
        .catch(callback);
    } else {
      callback(null, data.persons);
    }
  };

  /**
   * Create relation for a person
   * @param outbreakId
   * @param personId
   * @param type
   * @param data
   * @param options
   * @param callback
   */
  Outbreak.helpers.createPersonRelationship = function (outbreakId, personId, type, data, options, callback) {
    Outbreak.helpers.validateAndNormalizePeople(personId, type, data, function (error) {
      if (error) {
        return callback(error);
      }
      app.models.relationship.removeReadOnlyProperties(data);
      app.models.relationship
        .create(Object.assign(data, {outbreakId: outbreakId}), options)
        .then(function (createdRelation) {
          callback(null, createdRelation);
        })
        .catch(callback);
    });
  };

  /**
   * Retrieve a relation for a person
   * @param personId
   * @param relationshipId
   * @param type
   * @param filter
   * @param callback
   */
  Outbreak.helpers.getPersonRelationship = function (personId, relationshipId, type, filter, callback) {
    const _filter = app.utils.remote
      .mergeFilters({
        where: {
          id: relationshipId,
          'persons.id': personId
        }
      }, filter);

    app.models.relationship
      .findOne(_filter)
      .then(function (relationship) {
        if (!relationship) {
          throw app.utils.apiError.getError('MODEL_NOT_FOUND_IN_CONTEXT', {
            model: app.models.relationship.modelName,
            id: relationshipId,
            contextModel: app.models[type].modelName,
            contextId: personId
          });
        }
        callback(null, relationship);
      })
      .catch(callback);
  };

  /**
   * Update a relation for a person
   * @param personId
   * @param relationshipId
   * @param type
   * @param data
   * @param options
   * @param callback
   */
  Outbreak.helpers.updatePersonRelationship = function (personId, relationshipId, type, data, options, callback) {
    Outbreak.helpers.validateAndNormalizePeople(personId, type, data, function (error) {
      if (error) {
        return callback(error);
      }
      app.models.relationship
        .findOne({
          where: {
            id: relationshipId,
            'persons.id': personId
          }
        })
        .then(function (relationship) {
          if (!relationship) {
            throw app.utils.apiError.getError('MODEL_NOT_FOUND_IN_CONTEXT', {
              model: app.models.relationship.modelName,
              id: relationshipId,
              contextModel: app.models[type].modelName,
              contextId: personId
            });
          }
          app.models.relationship.removeReadOnlyProperties(data);
          return relationship.updateAttributes(data, options);
        })
        .then(function (relationship) {
          callback(null, relationship);
        })
        .catch(callback);
    });
  };

  /**
   * Delete a relation for a person
   * Do not allow deletion of the last relationship of a contact with a case/event
   * @param personId
   * @param relationshipId
   * @param options
   * @param callback
   */
  Outbreak.helpers.deletePersonRelationship = function (personId, relationshipId, options, callback) {
    // initialize relationship instance; will be cached
    let relationshipInstance;

    app.models.relationship
      .findOne({
        where: {
          id: relationshipId,
          'persons.id': personId
        }
      })
      .then(function (relationship) {
        if (!relationship) {
          return {count: 0};
        }

        // cache relationship
        relationshipInstance = relationship;

        // check if the relationship includes a contact; if so the last relationship of a contact with a case/event cannot be deleted
        let relationshipContacts = relationship.persons.filter(person => person.type === 'contact');
        if (relationshipContacts.length) {
          // there are contacts in the relationship; check their other relationships;
          // creating array of promises as the relation might be contact - contact
          let promises = [];
          relationshipContacts.forEach(function (contactEntry) {
            promises.push(
              // count contact relationships with case/events except the current relationship
              app.models.relationship
                .count({
                  id: {
                    neq: relationshipId
                  },
                  'persons.id': contactEntry.id,
                  'persons.type': {
                    in: ['case', 'event']
                  }
                })
                .then(function (relNo) {
                  if (!relNo) {
                    // no other relationships with case/event exist for the contact; return the contactId to return it in an error message
                    return contactEntry.id;
                  } else {
                    return;
                  }
                })
            );
          });

          // execute promises
          return Promise.all(promises);
        } else {
          return;
        }
      })
      .then(function (result) {
        // result can be undefined / object with count / array with contact ID elements to undefined elements
        // for array of contact IDs need to throw error
        if (typeof result === 'undefined') {
          // delete relationship
          return relationshipInstance.destroy(options);
        }
        else if (typeof result.count !== 'undefined') {
          return result;
        } else {
          // result is an array
          // get contact IDs from result if they exist
          let contactIDs = result.filter(entry => typeof entry !== 'undefined');

          // if result doesn't contain contact IDs the relationship will be deleted
          if (!contactIDs.length) {
            // delete relationship
            return relationshipInstance.destroy(options);
          } else {
            // there are contacts with no other relationships with case/event; error
            throw app.utils.apiError.getError('DELETE_CONTACT_LAST_RELATIONSHIP', {
              contactIDs: contactIDs.join(', ')
            });
          }
        }
      })
      .then(function (relationship) {
        callback(null, relationship);
      })
      .catch(callback);
  };

  /**
   * Count relations for a person
   * @param personId
   * @param where
   * @param callback
   */
  Outbreak.helpers.countPersonRelationships = function (personId, where, callback) {
    const _filter = app.utils.remote.mergeFilters(
      {
        where: {
          'persons.id': personId
        }
      },
      {where: where});

    app.models.relationship
      .count(_filter.where)
      .then(function (relationships) {
        callback(null, relationships);
      })
      .catch(callback);
  };

  /**
   * Count filtered relations for a person
   * @param personId
   * @param filter
   * @param callback
   */
  Outbreak.helpers.filteredCountPersonRelationships = function (personId, filter, callback) {
    const _filter = app.utils.remote.mergeFilters(
      {
        where: {
          'persons.id': personId
        }
      },
      filter
    );

    app.models.relationship
      .find(_filter)
      .then((result) => {
        callback(null, app.utils.remote.searchByRelationProperty.deepSearchByRelationProperty(result, _filter).length);
      })
      .catch((error) => {
        callback(error);
      });
  };

  /**
   * Attach filter people without relation behavior (before remote hook)
   * @param type
   * @param context
   * @param modelInstance
   * @param next
   * @return {*}
   */
  Outbreak.helpers.attachFilterPeopleWithoutRelation = function (type, context, modelInstance, next) {
    // get custom noRelationships filter
    const noRelationship = _.get(context, 'args.filter.where.noRelationships', false);
    // remove custom filter before it reaches the model
    _.unset(context, 'args.filter.where.noRelationships');

    if (noRelationship) {
      // Retrieve all relationships of requested type for the given outbreak
      // Then filter cases based on relations count
      app.models.relationship
        .find({
          fields: ['persons'],
          where: {
            outbreakId: context.instance.id,
            'persons.type': type
          }
        })
        // build list of people that have relationships in the given outbreak
        .then((relations) => [].concat(...relations.map((relation) => relation.persons.map(((person) => person.id)))))
        .then((peopleWithRelation) => {
          // attach additional filtering for cases that have no relationships
          context.args.filter = app.utils.remote
            .mergeFilters({
              where: {
                id: {
                  nin: peopleWithRelation
                }
              }
            }, context.args.filter);

          return next();
        })
        .catch(next);
    } else {
      return next();
    }
  };

  /**
   * Get the next available visual id
   * @param outbreak
   * @param visualId
   * @param [personId]
   * @return {*}
   */
  Outbreak.helpers.getAvailableVisualId = function (outbreak, visualId, personId) {
    // get search regex for visual id template
    let maskRegExp = app.utils.maskField.convertMaskToSearchRegExp(outbreak.caseIdMask, visualId);
    // if no search regex returned
    if (!maskRegExp) {
      // invalid mask error
      return Promise.reject(app.utils.apiError.getError('INVALID_VISUAL_ID_MASK', {
        visualIdTemplate: visualId,
        outbreakVisualIdMask: outbreak.caseIdMask
      }));
    }
    // if a personId was provided, check if current visualId is owned by that person (visual ID did not change value)
    let validateExistingId;
    if (personId !== undefined) {
      // try and find the person that owns the ID
      validateExistingId = app.models.person
        .findOne({
          where: {
            id: personId,
            outbreakId: outbreak.id,
            visualId: visualId,
          }
        })
        .then(function (person) {
          // if the person was found
          if (person) {
            // return its visual ID
            return person.visualId;
          }
        });
    } else {
      // no person ID, nothing to check
      validateExistingId = Promise.resolve();
    }

    return validateExistingId
      .then(function (validVisualId) {
        // visual id owned by current person
        if (validVisualId) {
          // leave it as is
          return validVisualId;
        }
        // find the the ID that matches the same pattern with the biggest index value
        return app.models.person
          .findOne({
            where: {
              outbreakId: outbreak.id,
              visualId: {
                regexp: maskRegExp
              }
            },
            deleted: true,
            order: 'visualId DESC'
          })
          .then(function (person) {
            // assume no record found, index 0
            let index = 0;
            // person found
            if (person) {
              // get it's numeric index
              index = app.utils.maskField.extractValueFromMaskedField(outbreak.caseIdMask, person.visualId);
            }
            // get next index
            index++;
            // resolve the mask using the computed index
            return app.utils.maskField.resolveMask(outbreak.caseIdMask, visualId, index);
          });
      });
  };

  /**
   * Get a resource link embedded in a QR Code Image (png) for a person
   * @param outbreak
   * @param type
   * @param personId
   * @param callback
   */
  Outbreak.helpers.getPersonQRResourceLink = function (outbreak, type, personId, callback) {
    callback(null, app.utils.qrCode.createResourceLink(type, {
      outbreakId: outbreak.id,
      [`${type}Id`]: personId
    }));
  };

  /**
   * Retrieve list of system reference data and outbreak's specific reference data; Returns the promise
   * @param outbreakId
   * @param filter Optional additional filter for the reference data
   */
  Outbreak.helpers.getSystemAndOwnReferenceData = function (outbreakId, filter) {
    const _filter = app.utils.remote.mergeFilters(
      {
        where: {
          or: [
            {
              outbreakId: {
                eq: null
              }
            },
            {
              outbreakId: outbreakId
            }
          ]
        }
      },
      filter
    );

    return app.models.referenceData
      .find(_filter);
  };

  /**
   * Restrict what users can see based on their assigned permissions
   * @param type
   * @param context
   */
  Outbreak.helpers.filterPersonInformationBasedOnAccessPermissions = function (type, context) {
    /**
     * Create a restricted filter that will allow returning only the data from allowed fields
     * @param filter
     * @param allowedFields
     * @return {*}
     */
    function createRestrictedFilter(filter, allowedFields) {
      // restrict allowed fields
      filter.fields = allowedFields;
      // if there's a nested relation
      if (filter.include) {
        // always work with lists
        if (!Array.isArray(filter.include)) {
          filter.include = [filter.include];
        }
        let includes = [];
        // go through each relation
        filter.include.forEach(function (include) {
          // simple relation, restrict allowed fields
          if (typeof include === 'string') {
            includes.push({
              relation: include,
              scope: {
                fields: allowedFields
              }
            });
            // complex relation
          } else {
            // complex relation with scope
            if (include.scope) {
              // remove queries (as they may query unavailable data)
              delete include.scope.where;
              if (include.scope) {
                // process sub-scope
                include.scope = createRestrictedFilter(include.scope, allowedFields);
              }
              // no scope on relation, restrict allowed fields
            } else {
              include.scope = {
                fields: allowedFields
              };
            }
            // update includes
            includes.push(include);
          }
        });
        // update filter
        filter.include = includes;
      }
      // return processed filter
      return filter;
    }

    // get the list of permissions
    const permissions = _.get(context, 'req.authData.user.permissionsList', []);
    // get existing filter
    let filter = _.get(context, 'args.filter', {});
    // create a map of required permissions for each type
    let requiredPermissionMap = {
      'case': 'read_case',
      'event': 'read_case',
      'contact': 'read_contact'
    };
    // if the required permission is missing
    if (permissions.indexOf(requiredPermissionMap[type]) === -1) {
      // use restricted field
      filter = createRestrictedFilter(filter, [...Outbreak.noPersonReadPermissionFields, 'relationships', 'persons', 'people']);
      // update filter
      _.set(context, 'args.filter', filter);
    }
  };

  /**
   * Count the contacts by follow-up flag (eg: performed, lostToFollowUp)
   * Note: The contacts are counted in total and per team. If a contact is lost to follow-up by 2 teams it will be counted once in total and once per each team.
   * @param options Object containing outbreakId, follow-up flag name and result property
   * @param filter
   * @param callback
   */
  Outbreak.helpers.countContactsByFollowUpFlag = function (options, filter, callback) {
    // get options
    let followUpFlag = options.followUpFlag;
    let resultProperty = options.resultProperty;

    // initialize result
    let results = {
      [resultProperty]: 0,
      contactIDs: [],
      teams: []
    };

    // get all the followups for the filtered period
    app.models.followUp.find(app.utils.remote
      .mergeFilters({
        where: {
          outbreakId: options.outbreakId
        }
      }, filter || {}))
      .then(function (followups) {
        // filter by relation properties
        followups = app.utils.remote.searchByRelationProperty.deepSearchByRelationProperty(followups, filter);

        // initialize map of contacts to not count same contact twice
        let contacts = {};
        // initialize map of teams
        let teams = {};

        followups.forEach(function (followup) {
          // get contactId
          let contactId = followup.personId;
          // get teamId; there might be no team id, set null
          let teamId = followup.teamId || null;

          // check if a followup for the same contact was already parsed
          if (contacts[contactId]) {
            // check if there was another followup for the same team
            // if so check for the cached follow-up flag value; eg: check for the cached lostToFollowUp flag
            // if the previous followup flag was true there is no need to update any counter;
            // counter will not be incremented even though the new followup flag was also true; eg: will not increment even though the new follow-up is also lostToFollowUp
            // updates needed only for the case where the previous followup flag was false and the current one is true; eg: previous follow-up was not lostToFollowUp and the current one is
            if (contacts[contactId].teams[teamId]) {
              if (!contacts[contactId].teams[teamId][followUpFlag] && followup[followUpFlag] === true) {
                // update follow-up flag
                contacts[contactId].teams[teamId][followUpFlag] = true;
                // increase counter for team
                teams[teamId][resultProperty]++;
                // add contact ID in list of IDs
                teams[teamId].contactIDs.push(followup.personId);
              }
            } else {
              // new teamId
              // cache followup flag information for contact in team
              contacts[contactId].teams[teamId] = {
                [followUpFlag]: followup[followUpFlag]
              };

              // initialize team entry if doesn't already exist
              teams[teamId] = teams[teamId] || {
                id: teamId,
                contactIDs: [],
                [resultProperty]: 0
              };

              // increase counter for the team
              if (followup[followUpFlag]) {
                teams[teamId][resultProperty]++;
                // add contact ID in list of IDs
                teams[teamId].contactIDs.push(followup.personId);
              }
            }

            // check if the previous flag value was  false and the current one is true
            // eg: check if contact didn't have a lostToFollowUp followup and the current one was lostToFollowUp
            // as specified above for teams this is the only case where updates are needed
            if (!contacts[contactId][followUpFlag] && followup[followUpFlag] === true) {
              // update overall follow-up flag
              contacts[contactId][followUpFlag] = true;
              // increase successful total counter
              results[resultProperty]++;
              // add contact ID in list of IDs
              results.contactIDs.push(followup.personId);
            }
          } else {
            // first followup for the contact
            // cache followup flag information for contact in team and overall; eg: cache lostToFollowUp flag
            contacts[contactId] = {
              teams: {
                [teamId]: {
                  [followUpFlag]: followup[followUpFlag]
                }
              },
              [followUpFlag]: followup[followUpFlag]
            };

            // initialize team entry if doesn't already exist
            teams[teamId] = teams[teamId] || {
              id: teamId,
              contactIDs: [],
              [resultProperty]: 0
            };

            // increase counters if the follow-up flag is true; add contact ID in list of IDs
            // eg: if the contact was lost to follow-up
            if (followup[followUpFlag]) {
              results[resultProperty]++;
              results.contactIDs.push(followup.personId);
              teams[teamId][resultProperty]++;
              teams[teamId].contactIDs.push(followup.personId);
            }
          }
        });

        // update results.teams; sending array with teams information only for the teams that have contacts
        results.teams = _.values(teams).filter(teamEntry => teamEntry[resultProperty]);

        // send response
        callback(null, results);
      })
      .catch(callback);
  };

  /**
   * Build/Count new transmission chains from registered contacts who became cases
   * @param outbreak
   * @param filter
   * @param countOnly
   * @param callback
   */
  Outbreak.helpers.buildOrCountNewChainsFromRegisteredContactsWhoBecameCases = function (outbreak, filter, countOnly, callback) {
    // build a filter for finding cases who came from registered contacts and their relationships that appeared happened after they became cases
    const _filter =
      {
        where: {
          outbreakId: outbreak.id,
          dateBecomeCase: {
            neq: null
          }
        },
        fields: ['id', 'relationships', 'dateBecomeCase'],
        include: [
          {
            relation: 'relationships',
            scope: {
              fields: ['id', 'contactDate'],
              filterParent: true
            }
          }
        ]
      };
    // find the cases
    app.models.case
      .find(_filter)
      .then(function (cases) {
        // remove those without relations
        cases = app.utils.remote.searchByRelationProperty.deepSearchByRelationProperty(cases, _filter);
        // keep a list of relationIds
        const relationshipIds = [];
        // go through all the cases
        cases.forEach(function (caseRecord) {
          if (Array.isArray(caseRecord.relationships)) {
            // go trough their relationships
            caseRecord.relationships.forEach(function (relationship) {
              // store only the relationships that are newer than their conversion date
              if ((new Date(relationship.contactDate)) > (new Date(caseRecord.dateBecomeCase))) {
                relationshipIds.push(relationship.id);
              }
            });
          }
        });
        // build/count transmission chains starting from the found relationIds
        app.models.relationship.buildOrCountTransmissionChains(outbreak.id, outbreak.periodOfFollowup, app.utils.remote.mergeFilters({
          where: {
            id: {
              inq: relationshipIds
            }
          }
        }, filter || {}), countOnly, callback);
      })
      .catch(callback);
  };

  /**
   * Validates whether a given visual identifier is unique per given outbreak
   * If not, then a DUPLICATE_VISUAL_ID error is built and returned
   * @param outbreakId Outbreaks identifier
   * @param visualId Visual identifier (string)
   * @param [instanceId] Current instance id
   * @returns Promise { false (if unique), error }
   */
  Outbreak.helpers.validateVisualIdUniqueness = function (outbreakId, visualId, instanceId) {
    return app.models.person
      .findOne({
        where: {
          outbreakId: outbreakId,
          visualId: visualId,
          id: {
            neq: instanceId
          }
        },
        deleted: true
      })
      .then((instance) => {
        if (!instance) {
          // is unique, returning sent id
          return visualId;
        }
        // not unique, return crafted error
        throw app.utils.apiError.getError('DUPLICATE_VISUAL_ID', {
          id: visualId
        });
      });
  };

  /**
   * Merge 2 or more 'person' models of the same type
   * @base base model to be merged upon
   * @people list of 'person' models to be merged into 'base'
   * @type person type: case/contact supported
   */
  Outbreak.helpers.mergePersonModels = function (base, people, type) {
    // declare list of properties specific for case/contacts
    const contactProps = [
      'riskLevel',
      'riskReason'
    ];
    const caseProps = [
      'dateOfInfection',
      'dateOfOnset',
      'isDateOfOnsetApproximate',
      'dateBecomeCase',
      'dateOfOutcome',
      'deceased',
      'dateDeceased',
      'classification',
      'riskLevel',
      'riskReason',
      'transferRefused',
      'dateOfReporting',
      'isDateOfReportingApproximate'
    ];
    // the following case props are array and should be treated differently
    const caseArrayProps = [
      'isolationDates',
      'hospitalizationDates',
      'incubationDates',
    ];

    // decide which type of properties map to use, based on given type
    let propsMap = type === 'case' ? caseProps : contactProps;

    // get reference to properties of the base model
    let baseProps = base.__data;

    // list of properties that should be looked upon, levels below
    let missingProps = [];

    // iterate over case predefined props map
    for (let propName in propsMap) {
      // make sure the property is belonging to the model
      // note: undefined, null are taken into consideration as well
      // doing abstract equality, to check for both undefined/null values
      if (!baseProps.hasOwnProperty(propName) || baseProps[propName] == null) {
        missingProps.push(propName);
      }
    }

    // start working the properties that were missing in the base case
    missingProps.forEach((prop) => {
      for (let i = 1; i < people.length; i++) {
        let props = people[i].__data;
        if (props.hasOwnProperty(prop) && props[prop] !== null) {
          baseProps[prop] = props[prop];
          break;
        }
      }
    });

    // merge all case array props
    if (type === 'case') {
      caseArrayProps.forEach((arrayProp) => {
        baseProps[arrayProp] = baseProps[arrayProp] || [];
        baseProps[arrayProp] = baseProps[arrayProp].concat(...
          people
            .filter((item) => item[arrayProp])
            .map((item) => item[arrayProp])
        );
      });
    }

    // merge all address
    baseProps.addresses = baseProps.addresses || [];
    baseProps.addresses = baseProps.addresses.concat(
      ...people
        .filter((item) => item.addresses)
        .map((item) => item.addresses)
    );

    // merge all documents, accept only unique type,number combination
    baseProps.documents = baseProps.documents || [];
    baseProps.documents = baseProps.documents.concat(
      ...people
        .filter((item) => item.documents)
        .map((item) => {
          return item.documents.filter((doc) => baseProps.documents.findIndex((resultItem) => {
            return resultItem.type === doc.type && resultItem.number === doc.number;
          }) === -1);
        })
    );

    return base;
  };

  /**
   * Parse a outbreak template's questions by translating any tokens based on given dictionary reference
   * Function works recursive by translating any additional questions of the answers
   * @param questions
   * @param languageId
   * @param dictionary
   */
  Outbreak.helpers.parseTemplateQuestions = function (questions, dictionary) {
    // cache translation function name, used in many places below
    // include sanity check, fallback on initial value if no translation is found
    let translateToken = function (text) {
      let translatedText = dictionary.getTranslation(text);
      return translatedText ? translatedText : text;
    };

    // Translate all the questions, including additional questions of the answers
    return (function translate(list) {
      return list.map((question) => {
        let questionResult = {
          order: question.order,
          question: translateToken(question.text),
          variable: question.variable,
          answerType: question.answerType,
          answers: question.answers
        };

        // do not try to translate answers that are free text
        if (question.answerType === 'LNG_REFERENCE_DATA_CATEGORY_QUESTION_ANSWER_TYPE_SINGLE_ANSWER'
          || question.answerType === 'LNG_REFERENCE_DATA_CATEGORY_QUESTION_ANSWER_TYPE_MULTIPLE_ANSWERS') {
          questionResult.answers = question.answers.map((answer) => {
            return {
              label: translateToken(answer.label),
              value: answer.value,
              additionalQuestions: translate(answer.additionalQuestions || [])
            };
          });
        }

        return questionResult;
      });
    })(_.filter(questions, question => question.answerType !== 'LNG_REFERENCE_DATA_CATEGORY_QUESTION_ANSWER_TYPE_FILE_UPLOAD'));
  };

  /**
   * Get the user's person read permissions
   * @param context
   * @returns {*}
   */
  Outbreak.helpers.getUsersPersonReadPermissions = function (context) {
    let userPermissions = context.req.authData.user.permissionsList;

    // Keep only the read person permissions that the user has
    let personReadPermissions = (userPermissions.filter(value => -1 !== Outbreak.personReadPermissions.indexOf(value)));

    // Keep only the unique values
    personReadPermissions = [...new Set(personReadPermissions)];

    return personReadPermissions;
  };

  /**
   * Hide fields that the user does not have permission to see on a person model (case/contact/event)
   * @param model
   * @param permissions
   */
  Outbreak.helpers.limitPersonInformation = function (model, permissions) {
    const personReadPermissionMap = {
      'contact': 'read_contact',
      'case': 'read_case',
      'event': 'read_case'
    };

    if (permissions.indexOf(personReadPermissionMap[model.type]) === -1) {
      for (let key in model) {
        if (Outbreak.noPersonReadPermissionFields.indexOf(key) === -1) {
          delete model[key];
        }
      }
    }
  };

  /**
   * Format the questions object for easier printing
   * @param answers
   * @param questions
   */
  Outbreak.helpers.prepareQuestionsForPrint = function (answers, questions) {
    Object.keys(answers).forEach((key) => {
      let question = _.find(questions, (question) => {
        return question.variable === key;
      });

      if (question && question.answers) {
        question.answers.forEach((answer) => {
          if (answers[key].indexOf(answer.value) !== -1) {
            answer.selected = true;
          }

          if (answer.additionalQuestions && answer.additionalQuestions.length) {
            Outbreak.helpers.prepareQuestionsForPrint(answers, answer.additionalQuestions);
          }
        });
      } else if (question && !question.answers) {
        if (answers[key] instanceof Date || genericHelpers.isValidDate(answers[key])) {
          question.value = genericHelpers.getDateDisplayValue(answers[key]);
        } else {
          question.value = answers[key];
        }
      }
    });
  };

  /**
   * Find the list of people or count the people in a cluster
   * @param clusterId
   * @param filter
   * @param countOnly
   * @param callback
   */
  Outbreak.prototype.findOrCountPeopleInCluster = function (clusterId, filter, countOnly, callback) {
    // find the requested cluster
    app.models.cluster
      .findOne({
        where: {
          id: clusterId,
          outbreakId: this.id
        }
      })
      .then(function (cluster) {
        // if the cluster was not found
        if (!cluster) {
          // stop with error
          return callback(app.utils.apiError.getError('MODEL_NOT_FOUND', {
            model: app.models.cluster.modelName,
            id: clusterId
          }));
        }
        // otherwise find people in that cluster
        cluster.findOrCountPeople(filter, countOnly, callback);
      });
  };

  /**
<<<<<<< HEAD
   * Resolve person visual id template, if visualId field present
   * @param outbreak
   * @param visualId
   * @param [personId]
   * @return {*}
   */
  Outbreak.helpers.resolvePersonVisualIdTemplate = function (outbreak, visualId, personId) {
    // if the field is present
    if (typeof visualId === 'string' && visualId.length) {
      // get the next available visual id for the visual id template
      return Outbreak.helpers
        .getAvailableVisualId(outbreak, visualId, personId)
        .then(function (visualId) {
          // validate its uniqueness
          return Outbreak.helpers.validateVisualIdUniqueness(outbreak.id, visualId, personId);
        });
    } else {
      // nothing to resolve
      return Promise.resolve();
    }
  };
=======
   * On create/update parse questions/answers
   */
  Outbreak.observe('before save', function (context, next) {
    // in order to translate dynamic data, don't store values in the database, but translatable language tokens
    // parse template
    templateParser.beforeHook(context, next);
  });

  /**
   * On create/update save questions/answers tokens
   */
  Outbreak.observe('after save', function (context, next) {
    // after successfully creating template, also create translations for it.
    templateParser.afterHook(context, next);
  });
>>>>>>> 01bb269f
};<|MERGE_RESOLUTION|>--- conflicted
+++ resolved
@@ -1173,7 +1173,23 @@
   };
 
   /**
-<<<<<<< HEAD
+   * On create/update parse questions/answers
+   */
+  Outbreak.observe('before save', function (context, next) {
+    // in order to translate dynamic data, don't store values in the database, but translatable language tokens
+    // parse template
+    templateParser.beforeHook(context, next);
+  });
+
+  /**
+   * On create/update save questions/answers tokens
+   */
+  Outbreak.observe('after save', function (context, next) {
+    // after successfully creating template, also create translations for it.
+    templateParser.afterHook(context, next);
+  });
+
+  /**
    * Resolve person visual id template, if visualId field present
    * @param outbreak
    * @param visualId
@@ -1195,21 +1211,4 @@
       return Promise.resolve();
     }
   };
-=======
-   * On create/update parse questions/answers
-   */
-  Outbreak.observe('before save', function (context, next) {
-    // in order to translate dynamic data, don't store values in the database, but translatable language tokens
-    // parse template
-    templateParser.beforeHook(context, next);
-  });
-
-  /**
-   * On create/update save questions/answers tokens
-   */
-  Outbreak.observe('after save', function (context, next) {
-    // after successfully creating template, also create translations for it.
-    templateParser.afterHook(context, next);
-  });
->>>>>>> 01bb269f
 };