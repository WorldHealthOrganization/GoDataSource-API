--- conflicted
+++ resolved
@@ -1254,10 +1254,6 @@
       });
 
       if (question) {
-<<<<<<< HEAD
-        if (question.answers) {
-          question.answers.forEach((answer) => {
-=======
         // check the length of the list as well
         // weird case when question is free text but the answers is an empty list
         if (Array.isArray(question.answers) && question.answers.length) {
@@ -1267,7 +1263,6 @@
             if (!answers[key]) {
               return;
             }
->>>>>>> 97bb1d60
             if (answers[key].indexOf(answer.value) !== -1) {
               answer.selected = true;
             }
