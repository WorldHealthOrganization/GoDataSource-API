'use strict';

const app = require('../../server/server');

module.exports = function (Outbreak) {

  // initialize model helpers
  Outbreak.helpers = {};

  /**
   * Find relations for a person
   * @param personId
   * @param filter
   * @param callback
   */
  Outbreak.helpers.findPersonRelationships = function (personId, filter, callback) {
    const _filter = app.utils.remote
      .mergeFilters({
        where: {
          'persons.id': personId
        }
      }, filter);

    app.models.relationship
      .find(_filter)
      .then(function (relationships) {
        callback(null, relationships);
      })
      .catch(callback);
  };

  /**
   * Validate persons property
   * @param personId
   * @param type
   * @param data
   * @param callback
   * @return {*}
   */
  Outbreak.helpers.validateAndNormalizePeople = function (personId, type, data, callback) {
    if (Array.isArray(data.persons) && data.persons.length) {

      let errors;
      let persons = [];

      data.persons.forEach(function (person, index) {
        // validate each person item
        if (person.id === undefined) {
          if (!errors) {
            errors = [];
          }
          errors.push(`"persons[${index}]" must contain "id"`);
          // add only other people
        } else if (person.id !== personId) {
          // make sure type is not set (it will be set later on)
          delete person.type;
          persons.push(person);
        }
      });

      // check validation errors
      if (errors) {
        return callback(app.utils.apiError.getError('VALIDATION_ERROR', {
          model: app.models.relationship.modelName,
          details: errors.join(', ')
        }));
      }

      data.persons = persons;

      // another person must be specified for a relation to be valid
      if (!data.persons.length) {
        return callback(app.utils.apiError.getError('VALIDATION_ERROR', {
          model: app.models.relationship.modelName,
          details: 'you must specify the related person'
        }));
      }

      // add current person
      if (data.persons.length) {
        data.persons.push({
          id: personId,
          type: type
        });
      }

      // keep a list of promises for finding person types
      let personPromises = [];
      data.persons.forEach(function (person, index) {
        if (!person.type) {
          // find each person
          personPromises.push(
            app.models.person
              .findById(person.id)
              .then(function (foundPerson) {
                if (!foundPerson) {
                  throw app.utils.apiError.getError('MODEL_NOT_FOUND', {
                    model: app.models.person.modelName,
                    id: person.id
                  })
                }

                // do not allow event-event relationships
                if (type === 'event' && foundPerson.type === 'event') {
                  throw callback(app.utils.apiError.getError('INVALID_EVENT_EVENT_RELATIONSHIP', {
                    id: person.id
                  }));
                }

                // do not allow contact-contact relationships
                if (type === 'contact' && foundPerson.type === 'contact') {
                  throw callback(app.utils.apiError.getError('INVALID_CONTACT_CONTACT_RELATIONSHIP', {
                    id: person.id
                  }));
                }

                // set its type
                data.persons[index].type = foundPerson.type;
              })
          );
        }
      });
      // wait for all the searches to finis
      Promise.all(personPromises)
        .then(function () {
          callback(null, data.persons);
        })
        .catch(callback);
    } else {
      callback(null, data.persons);
    }
  };

  /**
   * Create relation for a person
   * @param outbreakId
   * @param personId
   * @param type
   * @param data
   * @param callback
   */
  Outbreak.helpers.createPersonRelationship = function (outbreakId, personId, type, data, callback) {
    Outbreak.helpers.validateAndNormalizePeople(personId, type, data, function (error, persons) {
      if (error) {
        return callback(error);
      }
      data.persons = persons;
      app.models.relationship.removeReadOnlyProperties(data);
      app.models.relationship
        .create(Object.assign(data, {outbreakId: outbreakId}))
        .then(function (createdRelation) {
          callback(null, createdRelation);
        })
        .catch(callback);
    });
  };

  /**
   * Retrieve a relation for a person
   * @param personId
   * @param relationshipId
   * @param type
   * @param filter
   * @param callback
   */
  Outbreak.helpers.getPersonRelationship = function (personId, relationshipId, type, filter, callback) {
    const _filter = app.utils.remote
      .mergeFilters({
        where: {
          id: relationshipId,
          'persons.id': personId
        }
      }, filter);

    app.models.relationship
      .findOne(_filter)
      .then(function (relationship) {
        if (!relationship) {
          throw app.utils.apiError.getError('MODEL_NOT_FOUND_IN_CONTEXT', {
            model: app.models.relationship.modelName,
            id: relationshipId,
            contextModel: app.models[type].modelName,
            contextId: personId
          });
        }
        callback(null, relationship);
      })
      .catch(callback);
  };

  /**
   * Update a relation for a person
   * @param personId
   * @param relationshipId
   * @param type
   * @param data
   * @param callback
   */
  Outbreak.helpers.updatePersonRelationship = function (personId, relationshipId, type, data, callback) {
    Outbreak.helpers.validateAndNormalizePeople(personId, type, data, function (error, persons) {
      if (error) {
        return callback(error);
      }
      data.person = persons;
      app.models.relationship
        .findOne({
          where: {
            id: relationshipId,
            'persons.id': personId
          }
        })
        .then(function (relationship) {
          if (!relationship) {
            throw app.utils.apiError.getError('MODEL_NOT_FOUND_IN_CONTEXT', {
              model: app.models.relationship.modelName,
              id: relationshipId,
              contextModel: app.models[type].modelName,
              contextId: personId
            });
          }
          app.models.relationship.removeReadOnlyProperties(data);
          return relationship.updateAttributes(data);
        })
        .then(function (relationship) {
          callback(null, relationship);
        })
        .catch(callback);
    });
  };

  /**
   * Delete a relation for a person
   * @param personId
   * @param relationshipId
   * @param callback
   */
  Outbreak.helpers.deletePersonRelationship = function (personId, relationshipId, callback) {
    app.models.relationship
      .findOne({
        where: {
          id: relationshipId,
          'persons.id': personId
        }
      })
      .then(function (relationship) {
        if (!relationship) {
          return {count: 0};
        }
        return relationship.destroy();
      })
      .then(function (relationship) {
        callback(null, relationship);
      })
      .catch(callback);
  };

  /**
   * Count relations for a person
   * @param personId
   * @param where
   * @param callback
   */
  Outbreak.helpers.countPersonRelationships = function (personId, where, callback) {
    const _filter = app.utils.remote
      .mergeFilters({
          where: {
            'persons.id': personId
          }
        },
        {where: where});

    app.models.relationship
      .count(_filter.where)
      .then(function (relationships) {
        callback(null, relationships);
      })
      .catch(callback);
  };

  /**
   * Parsing the properties that are of type '["date"]' as Loopback doesn't save them correctly
   * Need to parse the date strings to actual date objects
   * Note: data object is altered by this function
   * @param data Data received in the req (req.body)
   */
  Outbreak.helpers.parseArrayOfDates = function (data) {
    // initialize list of properties that are of type array of dates
    let props = ['isolationDates', 'hospitalizationDates', 'incubationDates'];

    // loop through the array of dates properties and parse them
    props.forEach(function (prop) {
      if (Array.isArray(data[prop]) && data[prop].length) {
        data[prop].forEach(function (dateString, index) {
          data[prop][index] = new Date(dateString);
        });
      }
    });
  };

  /**
   * Attach filter people without relation behavior (before remote hook)
   * @param type
   * @param context
   * @param modelInstance
   * @param next
   * @return {*}
   */
  Outbreak.helpers.attachFilterPeopleWithoutRelation = function (type, context, modelInstance, next) {
    // Retrieve all relationships of requested type for the given outbreak
    // Then filter cases based on relations count
    if (context.args.filter && context.args.filter.noRelationships) {
      app.models.relationship
        .find({
          fields: ['persons'],
          where: {
            outbreakId: context.instance.id,
            'persons.type': type
          }
        })
        // build list of people that have relationships in the given outbreak
        .then((relations) => [].concat(...relations.map((relation) => relation.persons.map(((person) => person.id)))))
        .then((peopleWithRelation) => {
          // attach additional filtering for cases that have no relationships
          context.args.filter = app.utils.remote
            .mergeFilters({
              where: {
                id: {
                  nin: peopleWithRelation
                }
              }
            }, context.args.filter);

          return next();
        })
        .catch(next);
    } else {
      return next();
    }
  };

  /**
<<<<<<< HEAD
   * Get the next available visual id
   * @param outbreak
   * @param callback
   */
  Outbreak.helpers.getAvailableVisualId = function (outbreak, callback) {
    let maskRegExp = app.utils.maskField.convertMaskToSearchRegExp(outbreak.caseIdMask);
    app.models.person
      .findOne({
        where: {
          outbreakId: outbreak.id,
          visualId: {
            regexp: maskRegExp
          }
        },
        deleted: true,
        order: 'visualId DESC'
      })
      .then(function (person) {
        let index = 0;
        if (person) {
          index = app.utils.maskField.extractValueFromMaskedField(outbreak.caseIdMask, person.visualId);
        }
        index++;
        app.utils.maskField.resolveMask(outbreak.caseIdMask, index, callback);
      }).catch(callback);
  };

  /**
   * Get a resource link embedded in a QR Code Image (png) for a person
   * @param outbreak
   * @param type
   * @param personId
   * @param callback
   */
  Outbreak.helpers.getPersonQRResourceLink = function (outbreak, type, personId, callback) {
    callback(null, app.utils.qrCode.createResourceLink(type, {
      outbreakId: outbreak.id,
      [`${type}Id`]: personId
    }));
  }
=======
   * Retrieve list of system reference data and outbreak's specific reference data
   * @param outbreakId
   * @param filter
   * @param callback
   */
  Outbreak.helpers.getSystemAndOwnReferenceData = function (outbreakId, filter, callback) {
    const _filter = app.utils.remote
      .mergeFilters({
          where: {
            or: [
              {
                outbreakId: {
                  exists: false
                }
              },
              {
                outbreakId: outbreakId
              }
            ]
          }
        },
        filter
      );

    app.models.referenceData
      .find(_filter)
      .then((data) => callback(null, data))
      .catch(callback);
  };
>>>>>>> a3d583f9
};<|MERGE_RESOLUTION|>--- conflicted
+++ resolved
@@ -339,7 +339,6 @@
   };
 
   /**
-<<<<<<< HEAD
    * Get the next available visual id
    * @param outbreak
    * @param callback
@@ -379,8 +378,9 @@
       outbreakId: outbreak.id,
       [`${type}Id`]: personId
     }));
-  }
-=======
+  };
+
+  /**
    * Retrieve list of system reference data and outbreak's specific reference data
    * @param outbreakId
    * @param filter
@@ -410,5 +410,4 @@
       .then((data) => callback(null, data))
       .catch(callback);
   };
->>>>>>> a3d583f9
 };