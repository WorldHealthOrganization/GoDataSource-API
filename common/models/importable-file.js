--- conflicted
+++ resolved
@@ -194,11 +194,7 @@
    */
   function getSpreadSheetHeaders({ data }, callback) {
     // parse XLS data
-<<<<<<< HEAD
     const parsedData = xlsx.read(data, {cellDates: true, cellNF: false, cellText: false});
-=======
-    const parsedData = xlsx.read(fileContent, { raw: true, cellText: false });
->>>>>>> 02291f3b
     // extract first sheet name (we only care about first sheet)
     let sheetName = parsedData.SheetNames.shift();
     // convert data to JSON
