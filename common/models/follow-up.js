'use strict';

const app = require('../../server/server');
const moment = require('moment');
const _ = require('lodash');
const helpers = require('../../components/helpers');

module.exports = function (FollowUp) {
  // set flag to not get controller
  FollowUp.hasController = false;

  FollowUp.statusAcronymMap = {
    'LNG_REFERENCE_DATA_CONTACT_DAILY_FOLLOW_UP_STATUS_TYPE_NOT_PERFORMED': 'LNG_REFERENCE_DATA_CONTACT_DAILY_FOLLOW_UP_STATUS_TYPE_NOT_PERFORMED_ACRONYM',
    'LNG_REFERENCE_DATA_CONTACT_DAILY_FOLLOW_UP_STATUS_TYPE_SEEN_OK': 'LNG_REFERENCE_DATA_CONTACT_DAILY_FOLLOW_UP_STATUS_TYPE_SEEN_OK_ACRONYM',
    'LNG_REFERENCE_DATA_CONTACT_DAILY_FOLLOW_UP_STATUS_TYPE_SEEN_NOT_OK': 'LNG_REFERENCE_DATA_CONTACT_DAILY_FOLLOW_UP_STATUS_TYPE_SEEN_NOT_OK_ACRONYM',
    'LNG_REFERENCE_DATA_CONTACT_DAILY_FOLLOW_UP_STATUS_TYPE_MISSED': 'LNG_REFERENCE_DATA_CONTACT_DAILY_FOLLOW_UP_STATUS_TYPE_MISSED_ACRONYM',
    'LNG_REFERENCE_DATA_CONTACT_DAILY_FOLLOW_UP_STATUS_TYPE_NOT_ATTEMPTED': 'LNG_REFERENCE_DATA_CONTACT_DAILY_FOLLOW_UP_STATUS_TYPE_NOT_ATTEMPTED_ACRONYM'
  };

  // filter for seen follow ups
  FollowUp.seenFilter = {
    or: [
      {
        statusId: 'LNG_REFERENCE_DATA_CONTACT_DAILY_FOLLOW_UP_STATUS_TYPE_SEEN_OK'
      },
      {
        statusId: 'LNG_REFERENCE_DATA_CONTACT_DAILY_FOLLOW_UP_STATUS_TYPE_SEEN_NOT_OK'
      }
    ]
  };

  // filter for not seen follow ups
  FollowUp.notSeenFilter = {
    or: [
      {
        statusId: 'LNG_REFERENCE_DATA_CONTACT_DAILY_FOLLOW_UP_STATUS_TYPE_NOT_PERFORMED'
      },
      {
        statusId: 'LNG_REFERENCE_DATA_CONTACT_DAILY_FOLLOW_UP_STATUS_TYPE_MISSED'
      },
      {
        statusId: 'LNG_REFERENCE_DATA_CONTACT_DAILY_FOLLOW_UP_STATUS_TYPE_NOT_ATTEMPTED'
      }
    ]
  };

  // helper functions that indicates if a follow up is performed
  FollowUp.isPerformed = function (obj) {
    return [
      'LNG_REFERENCE_DATA_CONTACT_DAILY_FOLLOW_UP_STATUS_TYPE_SEEN_OK',
      'LNG_REFERENCE_DATA_CONTACT_DAILY_FOLLOW_UP_STATUS_TYPE_SEEN_NOT_OK'
    ].indexOf(obj.statusId) >= 0;
  };

  // map language token labels for model properties
  FollowUp.fieldLabelsMap = Object.assign({}, FollowUp.fieldLabelsMap, {
    'personId': 'LNG_FOLLOW_UP_FIELD_LABEL_PERSON_ID',
    'contact.firstName': 'LNG_FOLLOW_UP_FIELD_LABEL_CONTACT_FIRST_NAME',
    'contact.lastName': 'LNG_FOLLOW_UP_FIELD_LABEL_CONTACT_LAST_NAME',
    'date': 'LNG_FOLLOW_UP_FIELD_LABEL_DATE',
    'address': 'LNG_FOLLOW_UP_FIELD_LABEL_ADDRESS',
    'address.typeId': 'LNG_ADDRESS_FIELD_LABEL_ADDRESS_TYPEID',
    'address.country': 'LNG_ADDRESS_FIELD_LABEL_ADDRESS_COUNTRY',
    'address.city': 'LNG_ADDRESS_FIELD_LABEL_ADDRESS_CITY',
    'address.addressLine1': 'LNG_ADDRESS_FIELD_LABEL_ADDRESS_ADDRESS_LINE_1',
    'address.addressLine2': 'LNG_ADDRESS_FIELD_LABEL_ADDRESS_ADDRESS_LINE_2',
    'address.postalCode': 'LNG_ADDRESS_FIELD_LABEL_ADDRESS_POSTAL_CODE',
    'address.locationId': 'LNG_ADDRESS_FIELD_LABEL_ADDRESS_LOCATION_ID',
    'address.geoLocation': 'LNG_ADDRESS_FIELD_LABEL_ADDRESS_GEO_LOCATION',
    'address.geoLocation.lat': 'LNG_ADDRESS_FIELD_LABEL_ADDRESS_GEO_LOCATION_LAT',
    'address.geoLocation.lng': 'LNG_ADDRESS_FIELD_LABEL_ADDRESS_GEO_LOCATION_LNG',
    'address.geoLocationAccurate': 'LNG_ADDRESS_FIELD_LABEL_ADDRESS_GEO_LOCATION_ACCURATE',
    'address.date': 'LNG_ADDRESS_FIELD_LABEL_ADDRESS_DATE',
    'fillGeolocation': 'LNG_FOLLOW_UP_FIELD_LABEL_FILL_GEO_LOCATION',
    'fillGeolocation.lat': 'LNG_FOLLOW_UP_FIELD_LABEL_FILL_GEO_LOCATION_LAT',
    'fillGeolocation.lng': 'LNG_FOLLOW_UP_FIELD_LABEL_FILL_GEO_LOCATION_LNG',
    'index': 'LNG_FOLLOW_UP_FIELD_LABEL_INDEX',
    'teamId': 'LNG_FOLLOW_UP_FIELD_LABEL_TEAM',
    'statusId': 'LNG_FOLLOW_UP_FIELD_LABEL_STATUSID',
    'isGenerated': 'LNG_FOLLOW_UP_FIELD_LABEL_IS_GENERATED',
    'targeted': 'LNG_FOLLOW_UP_FIELD_LABEL_TARGETED',
    'comment': 'LNG_FOLLOW_UP_FIELD_LABEL_COMMENT',
    'questionnaireAnswers': 'LNG_PAGE_CREATE_FOLLOW_UP_TAB_QUESTIONNAIRE_TITLE',
  });

  FollowUp.referenceDataFieldsToCategoryMap = {
    'address.typeId': 'LNG_ADDRESS_FIELD_LABEL_ADDRESS_TYPE',
    'statusId': 'LNG_REFERENCE_DATA_CONTACT_DAILY_FOLLOW_UP_STATUS_TYPE'
  };

  FollowUp.referenceDataFields = Object.keys(FollowUp.referenceDataFieldsToCategoryMap);

  // define a list of nested GeoPoints (they need to be handled separately as loopback does not handle them automatically)
  FollowUp.nestedGeoPoints = [
    'address.geoLocation'
  ];

  FollowUp.printFieldsinOrder = [
    'date',
    'statusId',
    'targeted',
    'address',
    'index',
    'teamId'
  ];

  FollowUp.locationFields = [
    'address.locationId'
  ];

  FollowUp.foreignKeyResolverMap = {
    'address.locationId': {
      modelName: 'location',
      useProperty: 'name'
    },
    'personId': {
      modelName: 'contact',
      useProperty: ['firstName', 'lastName']
    },
    'teamId': {
      modelName: 'team',
      useProperty: 'name'
    }
  };

  FollowUp.extendedForm = {
    template: 'contactFollowUpTemplate',
    containerProperty: 'questionnaireAnswers'
  };

  /**
   * Get contact current address (if needed: if follow-up does not have an address set)
   * @param modelInstance
   * @return {*}
   */
  function getContactCurrentAddressIfNeeded(modelInstance) {
    // if the model instance has an address (check locationId (required field with no default value),
    // loopback automatically adds address object with default values) or is not linked to a person
    if (modelInstance.address && modelInstance.address.locationId || !modelInstance.personId) {
      // nothing left to do
      return Promise.resolve();
    } else {
      // find contact
      return app.models.person
        .findById(modelInstance.personId)
        .then((person) => {
          // ignore if not found (it's better to return an orphaned follow-up in a list instead of failing)
          if (!person) {
            return;
          }
          // if found, get current address
          let contactAddress = person.getCurrentAddress();
          // if current address present
          if (contactAddress) {
            // update follow-up address
            modelInstance.address = contactAddress;
          }
        });
    }
  }


  /**
   * Loaded hooks
   */
  FollowUp.observe('loaded', function (context, next) {
    getContactCurrentAddressIfNeeded(context.data)
      .then(
        () => next()
      )
      .catch(next);
  });

  /**
   * Update follow-up index (if needed)
   * @param context
   * @return {*}
   */
  function setFollowUpIndexIfNeeded(context) {
    // this needs to be done only for new instances (and not for sync)
    if (!context.isNewInstance || (context.options && context.options._sync)) {
      return Promise.resolve();
    }
    return app.models.person
      .findById(context.instance.personId)
      .then((person) => {
        if (!person) {
          throw app.utils.apiError.getError('MODEL_NOT_FOUND', {
            model: app.models.person.modelName,
            id: context.instance.personId
          });
        }
        if (!person.followUp) {
          throw app.utils.apiError.getError('INTERNAL_ERROR', {
            error: `Contact record (id: '${person.id}) missing follow-up interval information`
          });
        }
        // set index based on the difference in days from start date until the follow up set date
        // index is incremented by 1 because if follow up is on exact start day, the counter starts with 0
        context.instance.index = daysSince(moment(person.followUp.startDate), context.instance.date) + 1;
      });
  }

  /**
   * Set follow-up address, if needed
   * @param context
   * @return {*}
   */
  function setFollowUpAddressIfNeeded(context) {
    // get data from context
    const data = app.utils.helpers.getSourceAndTargetFromModelHookContext(context);
    // check if follow-up has an address
    let hasAddress = _.get(data, 'source.all.address.locationId');
    // if follow-up has an address (check locationId (required field with no default value),
    // loopback automatically adds address object with default values)
    if (hasAddress) {
      // make sure address stays there
      return Promise.resolve();
    }
    // make sure we have person id (bulk delete/updates are missing this info)
    const personId = _.get(data, 'source.all.personId');
    // if there is no person id
    if (!personId) {
      // stop here
      return Promise.resolve();
    }
    // follow-up does not have an address, find it's contact
    return app.models.person
      .findById(personId)
      .then((person) => {
        // if the contact was not found, just continue (maybe this is a sync and contact was not synced yet)
        if (!person) {
          return;
        }
        // get current person address
        let contactAddress = person.getCurrentAddress();
        // if address was found
        if (contactAddress) {
          // update contact address
          _.set(data, 'target.address', contactAddress);
        }
      });
  }

  /**
   * Before save hooks
   */
  FollowUp.observe('before save', function (ctx, next) {
<<<<<<< HEAD
    helpers.sortMultiAnswerQuestions(ctx.instance);
=======
    helpers.sortMultiAnswerQuestions(ctx.isNewInstance ? ctx.instance : ctx.data);
>>>>>>> dbf9a2e8

    // set follow-up index (if needed)
    setFollowUpIndexIfNeeded(ctx)
    // set follow-up address (if needed)
      .then(() => setFollowUpAddressIfNeeded(ctx))
      .then(() => next())
      .catch(next);
  });

  /**
   *
   * @param startDate
   * @param endDate
   */
  const daysSince = function (startDate, endDate) {
    return (moment(endDate).startOf('day')).diff(moment(startDate).startOf('day'), 'days');
  };

  /**
   * Count contacts on follow-up lists on a specific day (default day: current day)
   * @param outbreakId
   * @param filter Accepts 'date' on the first level of 'where' property
   */
  FollowUp.countContacts = function (outbreakId, filter) {
    // define a date filter
    let dateFilter, endDateFilter;
    // try to get date filter from filters
    if (filter) {
      dateFilter = _.get(filter, 'where.date');
      _.unset(filter, 'where.date');
    }
    // if a filter was passed
    if (dateFilter) {
      // used passed filter
      dateFilter.setHours(0, 0, 0, 0);
    } else {
      // by default, date filter is for today
      dateFilter = new Date();
      dateFilter.setHours(0, 0, 0, 0);
    }
    // update end date filter
    endDateFilter = new Date(dateFilter);
    endDateFilter.setHours(23, 59, 59, 999);

    // get follow-ups
    return FollowUp.find(app.utils.remote
      .mergeFilters({
        where: {
          outbreakId: outbreakId,
          // get follow-ups that are scheduled later than today 00:00 hours
          date: {
            between: [
              dateFilter, endDateFilter
            ]
          }
        }
      }, filter || {}))
      .then(function (followUps) {
        // filter by relation properties
        followUps = app.utils.remote.searchByRelationProperty.deepSearchByRelationProperty(followUps, filter);
        // initialize contacts map; helper to not count contacts twice
        let contactsMap = {};

        // loop through the followups to get unique contacts
        followUps.forEach(function (followUp) {
          if (!contactsMap[followUp.personId]) {
            contactsMap[followUp.personId] = true;
          }
        });

        // get contacts IDs
        let contactIDs = Object.keys(contactsMap);

        // create result
        return {
          contactsCount: contactIDs.length,
          followUpsCount: followUps.length,
          contactIDs: contactIDs
        };
      });
  };

  /**
   * Count follow-ups grouped by associated team
   * @param outbreakId
   * @param filter
   */
  FollowUp.countByTeam = function (outbreakId, filter) {
    // find follow-ups for current outbreak
    return FollowUp
      .rawFind(app.utils.remote
        .mergeFilters({
          where: {
            outbreakId: outbreakId
          }
        }, filter || {}).where
      )
      .then(function (followUps) {
        // define result
        const result = {
          team: {},
          count: followUps.length
        };
        // go through all followUps
        followUps.forEach(function (followUp) {
          // use empty string for not associated team
          if (!followUp.teamId) {
            followUp.teamId = '';
          }
          // init team container if not already inited
          if (!result.team[followUp.teamId]) {
            result.team[followUp.teamId] = {
              followUpIds: [],
              count: 0
            };
          }
          // add follow-up ID per team
          result.team[followUp.teamId].followUpIds.push(followUp.id);
          // increment the number of follow-ups per team
          result.team[followUp.teamId].count++;
        });
        // find the teams for for the follow-ups
        return app.models.team
          .rawFind({
            id: {
              inq: Object.keys(result.team)
            }
          })
          .then(function (teams) {
            // add team information to each section
            teams.forEach(function (team) {
              result.team[team.id].team = team;
            });
            // return built result
            return result;
          });
      });
  };

  /**
   * Pre-filter follow-ups for an outbreak using related models (case, contact)
   * @param outbreak
   * @param filter Supports 'where.contact', 'where.case' MongoDB compatible queries, 'where.timeLastSeen', 'where.weekNumber' queries
   * @return {Promise<void | never>}
   */
  FollowUp.preFilterForOutbreak = function (outbreak, filter) {
    // set a default filter
    filter = filter || {};
    // get case query, if any
    let caseQuery = _.get(filter, 'where.case');
    // if found, remove it form main query
    if (caseQuery) {
      delete filter.where.case;
    }
    // get contact query, if any
    let contactQuery = _.get(filter, 'where.contact');
    // if found, remove it form main query
    if (contactQuery) {
      delete filter.where.contact;
    }
    // get time last seen, if any
    let timeLastSeen = _.get(filter, 'where.timeLastSeen');
    // if found, remove it form main query
    if (timeLastSeen != null) {
      delete filter.where.timeLastSeen;
    }
    // get week number, if any
    let weekNumber = _.get(filter, 'where.weekNumber');
    // if found, remove it form main query
    if (weekNumber != null) {
      delete filter.where.weekNumber;
    }
    // get main followUp query
    let followUpQuery = _.get(filter, 'where', {});
    let contactIds;
    // start with a resolved promise (so we can link others)
    let buildQuery = Promise.resolve();
    // if a case query is present
    if (caseQuery) {
      // restrict query to current outbreak
      caseQuery = {
        $and: [
          caseQuery,
          {
            outbreakId: outbreak.id
          }
        ]
      };
      // filter cases based on query
      buildQuery = buildQuery
        .then(function () {
          return app.models.case
            .rawFind(caseQuery, {projection: {_id: 1}})
            .then(function (cases) {
              // build a list of case ids that passed the filter
              const caseIds = cases.map(caseRecord => caseRecord.id);
              // find relations with contacts for those cases
              return app.models.relationship
                .rawFind({
                  outbreakId: outbreak.id,
                  'persons.type': 'LNG_REFERENCE_DATA_CATEGORY_PERSON_TYPE_CONTACT',
                  'persons.id': {
                    $in: caseIds
                  }
                }, {
                  projection: {persons: 1}
                });
            })
            .then(function (relationships) {
              // build a list of contact ids from the found relations
              contactIds = [];
              relationships.forEach(function (relation) {
                relation.persons.forEach(function (person) {
                  if (person.type === 'LNG_REFERENCE_DATA_CATEGORY_PERSON_TYPE_CONTACT') {
                    contactIds.push(person.id);
                  }
                });
              });
            });
        });
    }
    // if time last seen filter is present
    if (timeLastSeen != null) {
      buildQuery = buildQuery
        .then(function () {
          // find people that were seen pass the specified date
          return app.models.followUp
            .rawFind({
              outbreakId: outbreak.id,
              performed: true,
              date: {
                $gt: timeLastSeen
              }
            }, {
              projection: {personId: 1}
            })
            .then(function (followUps) {
              if (!contactQuery) {
                contactQuery = {};
              }
              // update contact query to exclude those people
              contactQuery = {
                $and: [
                  contactQuery,
                  {
                    _id: {
                      $nin: followUps.map(followUp => followUp.personId)
                    }
                  }
                ]
              };
            });
        });
    }
    return buildQuery
      .then(function () {
        // if contact Ids were specified
        if (contactIds) {
          // make sure there is a contact query
          if (!contactQuery) {
            contactQuery = {};
          }
          // update contact query to filter based on contactIds
          contactQuery = {
            $and: [
              contactQuery,
              {
                _id: {
                  $in: contactIds
                }
              }
            ]
          };
        }
        // if there is a contact query
        if (contactQuery) {
          // restrict it to current outbreak
          contactQuery = {
            $and: [
              contactQuery,
              {
                outbreakId: outbreak.id
              }
            ]
          };
          // query contacts
          return app.models.contact
            .rawFind(contactQuery, {projection: {_id: 1}})
            .then(function (contacts) {
              // update follow-up query, restrict it to the list of contacts found
              followUpQuery = {
                and: [
                  followUpQuery,
                  {
                    personId: {
                      inq: contacts.map(contact => contact.id)
                    }
                  }
                ]
              };
            });
        }
      })
      .then(function () {
        // restrict follow-up query to current outbreak
        followUpQuery = {
          and: [
            followUpQuery,
            {
              outbreakId: outbreak.id
            }
          ]
        };
        // if week number was specified
        if (weekNumber != null) {
          // restrict follow-ups to be in the specified week range
          followUpQuery.and.push({
            index: {
              between: [(weekNumber - 1) * 7 + 1, weekNumber * 7]
            }
          });
        }
        // return updated filter
        return Object.assign(filter, {where: followUpQuery});
      });
  };

  /**
   * Retrieve list of follow ups grouped by contact
   * Information about contact is returned as well
   * Also 'countOnly' flag is supported, in this case only the count of groups is returned as result
   * @param outbreakId
   * @param filter Supports 'where.contact' MongoDB compatible queries besides follow-ups conditions which are on the first level
   * @param countOnly
   * @param callback
   */
  FollowUp.getOrCountGroupedByPerson = function (outbreakId, filter, countOnly, callback) {
    // convert filter to mongodb filter structure
    filter = filter || {};
    filter.where = filter.where || {};

    // check if we have contact filters
    let buildQuery = Promise.resolve();
    if (!_.isEmpty(filter.where.contact)) {
      // retrieve contact query
      const contactQuery = filter.where.contact;

      // retrieve contacts
      buildQuery = buildQuery
        .then(() => {
          return app.models.contact.rawFind(
            app.utils.remote.convertLoopbackFilterToMongo(contactQuery),
            { projection: { _id: 1 } });
        });
    }

    // no need to send contact filter further, since this one is handled separately
    delete filter.where.contact;

    // retrieve range follow-ups
    buildQuery
      .then((contactIds) => {
        // parse filter
        const parsedFilter = app.utils.remote.convertLoopbackFilterToMongo(
          {
            $and: [
              // make sure we're only retrieving follow ups from the current outbreak
              {
                outbreakId: this.id
              },
              // retrieve only non-deleted records
              {
                $or: [
                  {
                    deleted: false
                  },
                  {
                    deleted: {
                      $eq: null
                    }
                  }
                ]
              },
              // filter by contact
              ...(contactIds === undefined ? [] : [{
                personId: {
                  $in: Array.from(new Set((contactIds || []).map((contactData) => contactData.id)))
                }
              }]),

              // conditions coming from request
              filter.where
            ]
          });

        // parse order props
        const knownOrderTypes = {
          ASC: 1,
          DESC: -1
        };
        const orderProps = {};
        if (Array.isArray(filter.order)) {
          filter.order.forEach((pair) => {
            // split prop and order type
            const split = pair.split(' ');
            // ignore if we don't receive a pair
            if (split.length !== 2) {
              return;
            }
            split[1] = split[1].toUpperCase();
            // make sure the order type is known
            if (!knownOrderTypes.hasOwnProperty(split[1])) {
              return;
            }
            orderProps[split[0]] = knownOrderTypes[split[1]];
          });
        }

        // mongodb aggregate pipeline
        const aggregatePipeline = [
          // match conditions for followups
          {
            $match: parsedFilter
          },
          // group follow ups by person id
          // structure after grouping (_id -> personId, followUps -> list of follow ups)
          {
            $group: {
              _id : '$personId',
              followUps: {
                $push: '$$ROOT'
              }
            }
          }
        ];

        if (!countOnly) {
          // add additional data transformation into pipeline, after pagination is done
          // otherwise we transform unnecessary amount of data, that actually should be excluded from result
          aggregatePipeline.push(
            {
              $lookup: {
                from: 'person',
                localField: '_id',
                foreignField: '_id',
                as: 'contacts'
              }
            },
            {
              $project: {
                _id: 0,
                contact: {
                  $arrayElemAt: [
                    '$contacts',
                    0
                  ]
                },
                followUps: 1
              }
            },
            // discard follow ups with contacts soft deleted
            {
              $match: {
                $or: [
                  {
                    'contact.deleted': false
                  },
                  {
                    'contact.deleted': {
                      $eq: null
                    }
                  }
                ]
              }
            }
          );

          // do not add sort with 0 items, it will throw error
          if (Object.keys(orderProps).length) {
            aggregatePipeline.push({
              $sort: orderProps
            });
          }

          // we only add pagination fields if they are numbers
          // otherwise aggregation will fail
          if (!isNaN(filter.skip)) {
            aggregatePipeline.push({
              $skip: filter.skip
            });
          }
          if (!isNaN(filter.limit)) {
            aggregatePipeline.push({
              $limit: filter.limit
            });
          }
        }

        // run the aggregation against database
        const cursor = app.dataSources.mongoDb.connector.collection('followUp').aggregate(aggregatePipeline);

        // get the records from the cursor
        cursor
          .toArray()
          .then((records) => {
            // do not send the results back, just the count
            if (countOnly) {
              return callback(null, {
                count: records.length
              });
            }
            // replace _id with id, to be consistent
            records.forEach((record) => {
              if (record.contact) {
                record.contact.id = record.contact._id;
                delete record.contact._id;
              }
              if (Array.isArray(record.followUps)) {
                record.followUps.forEach((followUp) => {
                  followUp.id = followUp._id;
                  delete followUp._id;
                });
              }
            });
            // return results
            return callback(null, records);
          })
          .catch(callback);
      });
  };
};<|MERGE_RESOLUTION|>--- conflicted
+++ resolved
@@ -246,11 +246,7 @@
    * Before save hooks
    */
   FollowUp.observe('before save', function (ctx, next) {
-<<<<<<< HEAD
-    helpers.sortMultiAnswerQuestions(ctx.instance);
-=======
     helpers.sortMultiAnswerQuestions(ctx.isNewInstance ? ctx.instance : ctx.data);
->>>>>>> dbf9a2e8
 
     // set follow-up index (if needed)
     setFollowUpIndexIfNeeded(ctx)
