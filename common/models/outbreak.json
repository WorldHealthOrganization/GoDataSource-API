--- conflicted
+++ resolved
@@ -771,11 +771,13 @@
       "principalType": "ROLE",
       "principalId": "read_report",
       "permission": "ALLOW",
-<<<<<<< HEAD
+      "property": "countCasesContacts"
+    },
+    {
+      "principalType": "ROLE",
+      "principalId": "read_report",
+      "permission": "ALLOW",
       "property": "findSecondaryCasesWithDateOfOnsetBeforePrimaryCase"
-=======
-      "property": "countCasesContacts"
->>>>>>> 8f3a84c3
     }
   ],
   "methods": {
@@ -2100,11 +2102,7 @@
         "path": "/relationships/new-transmission-chains-from-registered-contacts-who-became-cases/filtered-count"
       }
     },
-<<<<<<< HEAD
-    "prototype.findSecondaryCasesWithDateOfOnsetBeforePrimaryCase": {
-=======
     "prototype.countCasesContacts": {
->>>>>>> 8f3a84c3
       "accepts": [
         {
           "arg": "filter",
@@ -2114,17 +2112,6 @@
       ],
       "returns": [
         {
-<<<<<<< HEAD
-          "arg": "results",
-          "type": [{
-            "type": {
-              "primaryCase": "case",
-              "secondaryCase": "case",
-              "relationship": "relationship"
-            }
-          }],
-          "description": "List of secondary cases that have date of onset before the date of onset of primary cases",
-=======
           "arg": "counters",
           "type": {
             "casesCount": {
@@ -2169,22 +2156,43 @@
             ]
           },
           "description": "Object containing counters for contacts per case",
->>>>>>> 8f3a84c3
-          "root": true,
-          "required": true
-        }
-      ],
-<<<<<<< HEAD
+          "root": true,
+          "required": true
+        }
+      ],
+      "description": "Count the number of contacts for each case; Additionally calculate average/mean/median",
+      "http": {
+        "verb": "get",
+        "path": "/relationships/contacts-per-case/count"
+      }
+    },
+    "prototype.findSecondaryCasesWithDateOfOnsetBeforePrimaryCase": {
+      "accepts": [
+        {
+          "arg": "filter",
+          "type": "object",
+          "description": "Filter defining fields, where, include, order, offset, and limit - must be a JSON-encoded string ({\"something\":\"value\"})"
+        }
+      ],
+      "returns": [
+        {
+          "arg": "results",
+          "type": [{
+            "type": {
+              "primaryCase": "case",
+              "secondaryCase": "case",
+              "relationship": "relationship"
+            }
+          }],
+          "description": "List of secondary cases that have date of onset before the date of onset of primary cases",
+          "root": true,
+          "required": true
+        }
+      ],
       "description": "Get a list of secondary cases that have date of onset before the date of onset of primary cases",
       "http": {
         "verb": "get",
         "path": "/relationships/secondary-cases-with-date-of-onset-before-primary-case"
-=======
-      "description": "Count the number of contacts for each case; Additionally calculate average/mean/median",
-      "http": {
-        "verb": "get",
-        "path": "/relationships/contacts-per-case/count"
->>>>>>> 8f3a84c3
       }
     }
   }
