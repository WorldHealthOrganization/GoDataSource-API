{
  "name": "outbreak",
  "base": "extendedPersistedModel",
  "idInjection": true,
  "options": {
    "validateUpsert": true
  },
  "properties": {
    "name": {
      "type": "string",
      "required": true
    },
    "description": {
      "type": "string"
    },
    "disease": {
      "type": "string",
      "required": true
    },
    "locationId": {
      "type": "string",
      "required": true
    },
    "active": {
      "type": "boolean",
      "default": false
    },
    "startDate": {
      "type": "date",
      "required": true
    },
    "endDate": {
      "type": "date"
    },
    "periodOfFollowup": {
      "type": "number",
      "description": "Duration for the follow-up period in days. Default: 6 weeks = 42 days",
      "default": 42
    },
    "frequencyOfFollowUp": {
      "type": "number",
      "required": true
    },
    "displayDateFormat": {
      "type": "string",
      "default": "yyyy-mm-dd"
    },
    "noDaysAmongContacts": {
      "type": "number",
      "required": true,
      "description": "Number of days used to calculate the proportion of new cases detected among known contacts"
    },
    "noDaysDaysInChains": {
      "type": "number",
      "required": true,
      "description": "Number of days used to calculate the proportion of new cases in known transmission chains"
    },
    "noDaysNotSeen": {
      "type": "number",
      "required": true,
      "description": "Number of days used to filter a list of contacts not seen for a specific number of days"
    },
    "noLessContacts": {
      "type": "number",
      "required": true,
      "description": "Number of contacts used to determine the proportion of cases with less than X contacts"
    },
    "highExposureDuration": {
      "type": "number",
      "required": true
    },
    "fieldsToDisplayNode": {
      "type": ["string"]
    },
    "colorContactNode": {
      "type": "string"
    },
    "colorCaseClassifications": {
      "type": "array"
    },
    "iconPeopleDied": {
      "type": "string"
    },
    "iconEvents": {
      "type": "string"
    },
    "caseInvestigationTemplate": {
      "type": [
        "templateQuestion"
      ],
      "required": true
    },
    "contactFollowUpTemplate": {
      "type": [
        "templateQuestion"
      ],
      "required": true
    },
    "labResultsTemplate": {
      "type": [
        "templateQuestion"
      ],
      "required": true
    },
    "caseClassification": {
      "type": [
        "string"
      ],
      "required": true
    },
    "vaccinationStatus": {
      "type": [
<<<<<<< HEAD
        "referenceData"
=======
        "string"
>>>>>>> 9b909e52
      ],
      "required": true
    },
    "nutritionalStatus": {
      "type": [
<<<<<<< HEAD
        "referenceData"
=======
        "string"
>>>>>>> 9b909e52
      ],
      "required": true
    },
    "pregnancyInformation": {
      "type": [
<<<<<<< HEAD
        "referenceData"
=======
        "string"
>>>>>>> 9b909e52
      ],
      "required": true
    },
    "caseIdMask": {
      "type": "string",
      "required": true,
      "pattern": "^(?:(?!š).)*(?:9*0+|9+0*)[^š]*$"
    }
  },
  "indexes": {
    "name_index": {
      "name": 1
    },
    "disease_index": {
      "disease": 1
    },
    "active_index": {
      "active": 1
    },
    "startDate_index": {
      "startDate": 1
    }
  },
  "validations": [],
  "relations": {
    "cases": {
      "type": "hasMany",
      "model": "case",
      "foreignKey": "outbreakId"
    },
    "clusters": {
      "type": "hasMany",
      "model": "cluster",
      "foreignKey": "outbreakId"
    },
    "contacts": {
      "type": "hasMany",
      "model": "contact",
      "foreignKey": "outbreakId"
    },
    "events": {
      "type": "hasMany",
      "model": "event",
      "foreignKey": "outbreakId"
    }
  },
  "acls": [
    {
      "principalType": "ROLE",
      "principalId": "$everyone",
      "permission": "DENY"
    },
    {
      "principalType": "ROLE",
      "principalId": "read_outbreak",
      "permission": "ALLOW",
      "property": "find"
    },
    {
      "principalType": "ROLE",
      "principalId": "write_outbreak",
      "permission": "ALLOW",
      "property": "create"
    },
    {
      "principalType": "ROLE",
      "principalId": "write_outbreak",
      "permission": "ALLOW",
      "property": "patchAttributes"
    },
    {
      "principalType": "ROLE",
      "principalId": "read_outbreak",
      "permission": "ALLOW",
      "property": "findById"
    },
    {
      "principalType": "ROLE",
      "principalId": "write_outbreak",
      "permission": "ALLOW",
      "property": "deleteById"
    },
    {
      "principalType": "ROLE",
      "principalId": "read_outbreak",
      "permission": "ALLOW",
      "property": "getAvailableDateFormats"
    },
    {
      "principalType": "ROLE",
      "principalId": "read_outbreak",
      "permission": "ALLOW",
      "property": "count"
    },
    {
      "principalType": "ROLE",
      "principalId": "read_case",
      "permission": "ALLOW",
      "property": "__get__cases"
    },
    {
      "principalType": "ROLE",
      "principalId": "write_case",
      "permission": "ALLOW",
      "property": "__create__cases"
    },
    {
      "principalType": "ROLE",
      "principalId": "write_own_case",
      "permission": "ALLOW",
      "property": "__create__cases"
    },
    {
      "principalType": "ROLE",
      "principalId": "read_case",
      "permission": "ALLOW",
      "property": "__findById__cases"
    },
    {
      "principalType": "ROLE",
      "principalId": "write_case",
      "permission": "ALLOW",
      "property": "__updateById__cases"
    },
    {
      "principalType": "ROLE",
      "principalId": "write_own_case",
      "permission": "ALLOW",
      "property": "__updateById__cases"
    },
    {
      "principalType": "ROLE",
      "principalId": "write_case",
      "permission": "ALLOW",
      "property": "__destroyById__cases"
    },
    {
      "principalType": "ROLE",
      "principalId": "write_own_case",
      "permission": "ALLOW",
      "property": "__destroyById__cases"
    },
    {
      "principalType": "ROLE",
      "principalId": "read_case",
      "permission": "ALLOW",
      "property": "__count__cases"
    },
    {
      "principalType": "ROLE",
      "principalId": "read_contact",
      "permission": "ALLOW",
      "property": "__get__contacts"
    },
    {
      "principalType": "ROLE",
      "principalId": "write_contact",
      "permission": "ALLOW",
      "property": "__create__contacts"
    },
    {
      "principalType": "ROLE",
      "principalId": "write_own_contact",
      "permission": "ALLOW",
      "property": "__create__contacts"
    },
    {
      "principalType": "ROLE",
      "principalId": "read_contact",
      "permission": "ALLOW",
      "property": "__findById__contacts"
    },
    {
      "principalType": "ROLE",
      "principalId": "write_contact",
      "permission": "ALLOW",
      "property": "__updateById__contacts"
    },
    {
      "principalType": "ROLE",
      "principalId": "write_own_contact",
      "permission": "ALLOW",
      "property": "__updateById__contacts"
    },
    {
      "principalType": "ROLE",
      "principalId": "write_contact",
      "permission": "ALLOW",
      "property": "__destroyById__contacts"
    },
    {
      "principalType": "ROLE",
      "principalId": "write_own_contact",
      "permission": "ALLOW",
      "property": "__destroyById__contacts"
    },
    {
      "principalType": "ROLE",
      "principalId": "read_contact",
      "permission": "ALLOW",
      "property": "__count__contacts"
    },
    {
      "principalType": "ROLE",
      "principalId": "read_case",
      "permission": "ALLOW",
      "property": "__get__cases__labResults"
    },
    {
      "principalType": "ROLE",
      "principalId": "write_case",
      "permission": "ALLOW",
      "property": "__create__cases__labResults"
    },
    {
      "principalType": "ROLE",
      "principalId": "write_own_case",
      "permission": "ALLOW",
      "property": "__create__cases__labResults"
    },
    {
      "principalType": "ROLE",
      "principalId": "read_case",
      "permission": "ALLOW",
      "property": "__findById__cases__labResults"
    },
    {
      "principalType": "ROLE",
      "principalId": "write_case",
      "permission": "ALLOW",
      "property": "__updateById__cases__labResults"
    },
    {
      "principalType": "ROLE",
      "principalId": "write_own_case",
      "permission": "ALLOW",
      "property": "__updateById__cases__labResults"
    },
    {
      "principalType": "ROLE",
      "principalId": "write_case",
      "permission": "ALLOW",
      "property": "__destroyById__cases__labResults"
    },
    {
      "principalType": "ROLE",
      "principalId": "write_own_case",
      "permission": "ALLOW",
      "property": "__destroyById__cases__labResults"
    },
    {
      "principalType": "ROLE",
      "principalId": "read_case",
      "permission": "ALLOW",
      "property": "__count__cases__labResults"
    },
    {
      "principalType": "ROLE",
      "principalId": "read_followup",
      "permission": "ALLOW",
      "property": "__get__contacts__followUps"
    },
    {
      "principalType": "ROLE",
      "principalId": "write_followup",
      "permission": "ALLOW",
      "property": "__create__contacts__followUps"
    },
    {
      "principalType": "ROLE",
      "principalId": "read_followup",
      "permission": "ALLOW",
      "property": "__findById__contacts__followUps"
    },
    {
      "principalType": "ROLE",
      "principalId": "write_followup",
      "permission": "ALLOW",
      "property": "__updateById__contacts__followUps"
    },
    {
      "principalType": "ROLE",
      "principalId": "write_followup",
      "permission": "ALLOW",
      "property": "__destroyById__contacts__followUps"
    },
    {
      "principalType": "ROLE",
      "principalId": "read_followup",
      "permission": "ALLOW",
      "property": "__count__contacts__followUps"
    },
    {
      "principalType": "ROLE",
      "principalId": "read_case",
      "permission": "ALLOW",
      "property": "findCaseRelationships"
    },
    {
      "principalType": "ROLE",
      "principalId": "read_contact",
      "permission": "ALLOW",
      "property": "findContactRelationships"
    },
    {
      "principalType": "ROLE",
      "principalId": "write_case",
      "permission": "ALLOW",
      "property": "createCaseRelationship"
    },
    {
      "principalType": "ROLE",
      "principalId": "write_own_case",
      "permission": "ALLOW",
      "property": "createCaseRelationship"
    },
    {
      "principalType": "ROLE",
      "principalId": "write_contact",
      "permission": "ALLOW",
      "property": "createContactRelationship"
    },
    {
      "principalType": "ROLE",
      "principalId": "write_own_contact",
      "permission": "ALLOW",
      "property": "createContactRelationship"
    },
    {
      "principalType": "ROLE",
      "principalId": "read_case",
      "permission": "ALLOW",
      "property": "getCaseRelationship"
    },
    {
      "principalType": "ROLE",
      "principalId": "read_contact",
      "permission": "ALLOW",
      "property": "getContactRelationship"
    },
    {
      "principalType": "ROLE",
      "principalId": "write_case",
      "permission": "ALLOW",
      "property": "updateCaseRelationship"
    },
    {
      "principalType": "ROLE",
      "principalId": "write_own_case",
      "permission": "ALLOW",
      "property": "updateCaseRelationship"
    },
    {
      "principalType": "ROLE",
      "principalId": "write_contact",
      "permission": "ALLOW",
      "property": "updateContactRelationship"
    },
    {
      "principalType": "ROLE",
      "principalId": "write_own_contact",
      "permission": "ALLOW",
      "property": "updateContactRelationship"
    },
    {
      "principalType": "ROLE",
      "principalId": "write_case",
      "permission": "ALLOW",
      "property": "deleteCaseRelationship"
    },
    {
      "principalType": "ROLE",
      "principalId": "write_own_case",
      "permission": "ALLOW",
      "property": "deleteCaseRelationship"
    },
    {
      "principalType": "ROLE",
      "principalId": "write_contact",
      "permission": "ALLOW",
      "property": "deleteContactRelationship"
    },
    {
      "principalType": "ROLE",
      "principalId": "write_own_contact",
      "permission": "ALLOW",
      "property": "deleteContactRelationship"
    },
    {
      "principalType": "ROLE",
      "principalId": "read_case",
      "permission": "ALLOW",
      "property": "countCaseRelationships"
    },
    {
      "principalType": "ROLE",
      "principalId": "read_contact",
      "permission": "ALLOW",
      "property": "countContactRelationships"
    },
    {
      "principalType": "ROLE",
      "principalId": "write_contact",
      "permission": "ALLOW",
      "property": "convertContactToCase"
    },
    {
      "principalType": "ROLE",
      "principalId": "write_own_contact",
      "permission": "ALLOW",
      "property": "convertContactToCase"
    },
    {
      "principalType": "ROLE",
      "principalId": "$authenticated",
      "permission": "ALLOW",
      "property": "getLocations"
    }
  ],
  "methods": {
    "getAvailableDateFormats": {
      "accepts": [],
      "returns": [
        {
          "arg": "dateFormats",
          "type": [
            "string"
          ],
          "description": "List of available date formats",
          "root": true,
          "required": true
        }
      ],
      "description": "Retrieve the list of available date formats.",
      "http": {
        "verb": "get",
        "path": "/available-date-formats"
      }
    },
    "prototype.findCaseRelationships": {
      "accepts": [
        {
          "arg": "nk",
          "type": "string",
          "description": "Foreign key for cases"
        },
        {
          "arg": "filter",
          "type": "object",
          "description": "Filter defining fields, where, include, order, offset, and limit - must be a JSON-encoded string ({\"something\":\"value\"})"
        }
      ],
      "returns": [
        {
          "arg": "relationships",
          "type": [
            "relationship"
          ],
          "description": "Relationships of a case",
          "root": true,
          "required": true
        }
      ],
      "description": "Queries relationships of case.",
      "http": {
        "verb": "get",
        "path": "/cases/:nk/relationships"
      }
    },
    "prototype.createCaseRelationship": {
      "accepts": [
        {
          "arg": "nk",
          "type": "string",
          "description": "Foreign key for cases"
        },
        {
          "arg": "data",
          "type": "object",
          "model": "relationship",
          "description": "Model instance data",
          "http": {
            "source": "body"
          },
          "root": true,
          "required": true
        }
      ],
      "returns": [
        {
          "arg": "relationship",
          "type": "relationship",
          "description": "Created Relationship",
          "root": true,
          "required": true
        }
      ],
      "description": "Creates a new instance in relationships of this model.",
      "http": {
        "verb": "post",
        "path": "/cases/:nk/relationships"
      }
    },
    "prototype.getCaseRelationship": {
      "accepts": [
        {
          "arg": "nk",
          "type": "string",
          "description": "Foreign key for cases"
        },
        {
          "arg": "fk",
          "type": "string",
          "description": "Foreign key for relationships."
        },
        {
          "arg": "filter",
          "type": "object",
          "description": "Filter defining fields, where, include, order, offset, and limit - must be a JSON-encoded string ({\"something\":\"value\"})"
        }
      ],
      "returns": [
        {
          "arg": "relationship",
          "type": "relationship",
          "description": "Relationship of a case",
          "root": true,
          "required": true
        }
      ],
      "description": "Find a related item by id for relationships.",
      "http": {
        "verb": "get",
        "path": "/cases/:nk/relationships/:fk"
      }
    },
    "prototype.updateCaseRelationship": {
      "accepts": [
        {
          "arg": "nk",
          "type": "string",
          "description": "Foreign key for case"
        },
        {
          "arg": "fk",
          "type": "string",
          "description": "Foreign key for relationships."
        },
        {
          "arg": "data",
          "type": "object",
          "model": "relationship",
          "description": "Model instance data",
          "http": {
            "source": "body"
          },
          "root": true,
          "required": true
        }
      ],
      "returns": [
        {
          "arg": "relationship",
          "type": "relationship",
          "description": "Updated Relationship",
          "root": true,
          "required": true
        }
      ],
      "description": "Update a related item by id for relationships.",
      "http": {
        "verb": "put",
        "path": "/cases/:nk/relationships/:fk"
      }
    },
    "prototype.deleteCaseRelationship": {
      "accepts": [
        {
          "arg": "nk",
          "type": "string",
          "description": "Foreign key for case"
        },
        {
          "arg": "fk",
          "type": "string",
          "description": "Foreign key for relationships."
        }
      ],
      "returns": [
        {
          "arg": "count",
          "type": "object",
          "root": true,
          "required": true
        }
      ],
      "description": "Delete a related item by id for relationships.",
      "http": {
        "verb": "del",
        "path": "/cases/:nk/relationships/:fk"
      }
    },
    "prototype.countCaseRelationships": {
      "accepts": [
        {
          "arg": "nk",
          "type": "string",
          "description": "Foreign key for cases"
        },
        {
          "arg": "where",
          "type": "object",
          "description": "Criteria to match model instances"
        }
      ],
      "returns": [
        {
          "arg": "count",
          "type": "number",
          "description": "Number of relationships of a case",
          "required": true
        }
      ],
      "description": "Counts relationships of case.",
      "http": {
        "verb": "get",
        "path": "/cases/:nk/relationships/count"
      }
    },
    "prototype.findContactRelationships": {
      "accepts": [
        {
          "arg": "nk",
          "type": "string",
          "description": "Foreign key for contacts"
        },
        {
          "arg": "filter",
          "type": "object",
          "description": "Filter defining fields, where, include, order, offset, and limit - must be a JSON-encoded string ({\"something\":\"value\"})"
        }
      ],
      "returns": [
        {
          "arg": "relationships",
          "type": [
            "relationship"
          ],
          "description": "Relationships of a contact",
          "root": true,
          "required": true
        }
      ],
      "description": "Queries relationships of contacts.",
      "http": {
        "verb": "get",
        "path": "/contacts/:nk/relationships"
      }
    },
    "prototype.createContactRelationship": {
      "accepts": [
        {
          "arg": "nk",
          "type": "string",
          "description": "Foreign key for contact"
        },
        {
          "arg": "data",
          "type": "object",
          "model": "relationship",
          "description": "Model instance data",
          "http": {
            "source": "body"
          },
          "root": true,
          "required": true
        }
      ],
      "returns": [
        {
          "arg": "relationship",
          "type": "relationship",
          "description": "Created Relationship",
          "root": true,
          "required": true
        }
      ],
      "description": "Creates a new instance in relationships of this model.",
      "http": {
        "verb": "post",
        "path": "/contacts/:nk/relationships"
      }
    },
    "prototype.getContactRelationship": {
      "accepts": [
        {
          "arg": "nk",
          "type": "string",
          "description": "Foreign key for contacts"
        },
        {
          "arg": "fk",
          "type": "string",
          "description": "Foreign key for relationships."
        },
        {
          "arg": "filter",
          "type": "object",
          "description": "Filter defining fields, where, include, order, offset, and limit - must be a JSON-encoded string ({\"something\":\"value\"})"
        }
      ],
      "returns": [
        {
          "arg": "relationship",
          "type": "relationship",
          "description": "Relationship of a contact",
          "root": true,
          "required": true
        }
      ],
      "description": "Find a related item by id for relationships.",
      "http": {
        "verb": "get",
        "path": "/contacts/:nk/relationships/:fk"
      }
    },
    "prototype.updateContactRelationship": {
      "accepts": [
        {
          "arg": "nk",
          "type": "string",
          "description": "Foreign key for contact"
        },
        {
          "arg": "fk",
          "type": "string",
          "description": "Foreign key for relationships."
        },
        {
          "arg": "data",
          "type": "object",
          "model": "relationship",
          "description": "Model instance data",
          "http": {
            "source": "body"
          },
          "root": true,
          "required": true
        }
      ],
      "returns": [
        {
          "arg": "relationship",
          "type": "relationship",
          "description": "Updated Relationship",
          "root": true,
          "required": true
        }
      ],
      "description": "Update a related item by id for relationships.",
      "http": {
        "verb": "put",
        "path": "/contacts/:nk/relationships/:fk"
      }
    },
    "prototype.deleteContactRelationship": {
      "accepts": [
        {
          "arg": "nk",
          "type": "string",
          "description": "Foreign key for contact"
        },
        {
          "arg": "fk",
          "type": "string",
          "description": "Foreign key for relationships."
        }
      ],
      "returns": [
        {
          "arg": "count",
          "type": "object",
          "root": true,
          "required": true
        }
      ],
      "description": "Delete a related item by id for relationships.",
      "http": {
        "verb": "del",
        "path": "/contacts/:nk/relationships/:fk"
      }
    },
    "prototype.countContactRelationships": {
      "accepts": [
        {
          "arg": "nk",
          "type": "string",
          "description": "Foreign key for contacts"
        },
        {
          "arg": "where",
          "type": "object",
          "description": "Criteria to match model instances"
        }
      ],
      "returns": [
        {
          "arg": "count",
          "type": "number",
          "description": "Number of relationships of a contact",
          "required": true
        }
      ],
      "description": "Counts relationships of contact.",
      "http": {
        "verb": "get",
        "path": "/contacts/:nk/relationships/count"
      }
    },
    "prototype.convertContactToCase": {
      "accepts": [
        {
          "arg": "nk",
          "type": "string",
          "description": "Foreign key for contacts"
        }
      ],
      "returns": [
        {
          "arg": "case",
          "type": "case",
          "description": "Case resulted from the conversion",
          "required": true,
          "root": true
        }
      ],
      "description": "Converts contact to case.",
      "http": {
        "verb": "post",
        "path": "/contacts/:nk/convert-to-case"
      }
    },
    "prototype.getLocations": {
      "accepts": [],
      "returns": [
        {
          "arg": "locations",
          "type": [
            "location"
          ],
          "description": "Locations for the Outbreak",
          "root": true,
          "required": true
        }
      ],
      "description": "Retrieve the list of location + sublocations for the Outbreak",
      "http": {
        "verb": "get",
        "path": "/locations"
      }
    }
  }
}<|MERGE_RESOLUTION|>--- conflicted
+++ resolved
@@ -110,31 +110,19 @@
     },
     "vaccinationStatus": {
       "type": [
-<<<<<<< HEAD
-        "referenceData"
-=======
         "string"
->>>>>>> 9b909e52
       ],
       "required": true
     },
     "nutritionalStatus": {
       "type": [
-<<<<<<< HEAD
-        "referenceData"
-=======
         "string"
->>>>>>> 9b909e52
       ],
       "required": true
     },
     "pregnancyInformation": {
       "type": [
-<<<<<<< HEAD
-        "referenceData"
-=======
         "string"
->>>>>>> 9b909e52
       ],
       "required": true
     },
