--- conflicted
+++ resolved
@@ -679,11 +679,18 @@
     },
     {
       "principalType": "ROLE",
-<<<<<<< HEAD
       "principalId": "read_case",
       "permission": "ALLOW",
       "property": "extendedCountCases"
-=======
+    },
+    {
+      "principalType": "ROLE",
+      "principalId": "read_contact",
+      "permission": "ALLOW",
+      "property": "extendedCountCases"
+    },
+    {
+      "principalType": "ROLE",
       "principalId": "read_report",
       "permission": "ALLOW",
       "property": "countIndependentTransmissionChains"
@@ -711,15 +718,11 @@
       "principalId": "read_followup",
       "permission": "ALLOW",
       "property": "__count__followUps"
->>>>>>> 2320a7bd
     },
     {
       "principalType": "ROLE",
       "principalId": "read_contact",
       "permission": "ALLOW",
-<<<<<<< HEAD
-      "property": "extendedCountCases"
-=======
       "property": "countContactsSeen"
     },
     {
@@ -733,7 +736,6 @@
       "principalId": "read_case",
       "permission": "ALLOW",
       "property": "countCasesWithLessThanXContacts"
->>>>>>> 2320a7bd
     }
   ],
   "methods": {
