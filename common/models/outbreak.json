{
  "name": "outbreak",
  "base": "extendedPersistedModel",
  "idInjection": true,
  "options": {
    "validateUpsert": true
  },
  "properties": {
    "name": {
      "type": "string",
      "required": true
    },
    "description": {
      "type": "string"
    },
    "disease": {
      "type": "string",
      "required": true
    },
    "countries": {
      "type": [
        "string"
      ],
      "required": true
    },
    "startDate": {
      "type": "date",
      "required": true
    },
    "endDate": {
      "type": "date"
    },
    "longPeriodsBetweenCaseOnset": {
      "type": "number",
      "description": "Number of days used for defining long periods in the dates of onset between cases in the chain of transmission",
      "required": true
    },
    "periodOfFollowup": {
      "type": "number",
      "description": "Duration for the follow-up period in days",
      "required": true
    },
    "frequencyOfFollowUp": {
      "type": "number",
      "required": true,
      "description": "Frequency of follow ups in days (once every X days/daily)"
    },
    "frequencyOfFollowUpPerDay": {
      "type": "number",
      "required": true,
      "description": "Number of follow ups to be generated per day"
    },
    "noDaysAmongContacts": {
      "type": "number",
      "required": true,
      "description": "Number of days used to calculate the proportion of new cases detected among known contacts"
    },
    "noDaysDaysInChains": {
      "type": "number",
      "required": true,
      "description": "Number of days used to calculate the proportion of new cases in known transmission chains"
    },
    "noDaysNotSeen": {
      "type": "number",
      "required": true,
      "description": "Number of days used to filter a list of contacts not seen for a specific number of days"
    },
    "noLessContacts": {
      "type": "number",
      "required": true,
      "description": "Number of contacts used to determine the proportion of cases with less than X contacts"
    },
    "noDaysNewContacts": {
      "type": "number",
      "description": "Number of days used to determine if a contact is new",
      "default": 1
    },
    "fieldsToDisplayNode": {
      "type": [
        "string"
      ]
    },
    "colorContactNode": {
      "type": "string"
    },
    "colorCaseClassifications": {
      "type": "array"
    },
    "iconPeopleDied": {
      "type": "string"
    },
    "iconEvents": {
      "type": "string"
    },
    "caseInvestigationTemplate": {
      "type": [
        "templateQuestion"
      ],
      "required": true
    },
    "contactFollowUpTemplate": {
      "type": [
        "templateQuestion"
      ],
      "required": true
    },
    "labResultsTemplate": {
      "type": [
        "templateQuestion"
      ],
      "required": true
    },
    "caseIdMask": {
      "type": "string",
      "required": true,
      "pattern": "^(?:(?!š).)*(?:9*0+|9+0*)[^š]*$",
      "default": "9999999999"
    }
  },
  "indexes": {
    "name_index": {
      "name": 1
    },
    "disease_index": {
      "disease": 1
    },
    "startDate_index": {
      "startDate": 1
    }
  },
  "validations": [],
  "relations": {
    "cases": {
      "type": "hasMany",
      "model": "case",
      "foreignKey": "outbreakId"
    },
    "clusters": {
      "type": "hasMany",
      "model": "cluster",
      "foreignKey": "outbreakId"
    },
    "contacts": {
      "type": "hasMany",
      "model": "contact",
      "foreignKey": "outbreakId"
    },
    "events": {
      "type": "hasMany",
      "model": "event",
      "foreignKey": "outbreakId"
    },
    "referenceData": {
      "type": "hasMany",
      "model": "referenceData",
      "foreignKey": "outbreakId"
    }
  },
  "acls": [
    {
      "principalType": "ROLE",
      "principalId": "$everyone",
      "permission": "DENY"
    },
    {
      "principalType": "ROLE",
      "principalId": "read_outbreak",
      "permission": "ALLOW",
      "property": "find"
    },
    {
      "principalType": "ROLE",
      "principalId": "write_outbreak",
      "permission": "ALLOW",
      "property": "create"
    },
    {
      "principalType": "ROLE",
      "principalId": "write_outbreak",
      "permission": "ALLOW",
      "property": "patchAttributes"
    },
    {
      "principalType": "ROLE",
      "principalId": "read_outbreak",
      "permission": "ALLOW",
      "property": "findById"
    },
    {
      "principalType": "ROLE",
      "principalId": "write_outbreak",
      "permission": "ALLOW",
      "property": "deleteById"
    },
    {
      "principalType": "ROLE",
      "principalId": "read_outbreak",
      "permission": "ALLOW",
      "property": "count"
    },
    {
      "principalType": "ROLE",
      "principalId": "read_case",
      "permission": "ALLOW",
      "property": "__get__cases"
    },
    {
      "principalType": "ROLE",
      "principalId": "read_report",
      "permission": "ALLOW",
      "property": "__get__cases"
    },
    {
      "principalType": "ROLE",
      "principalId": "write_case",
      "permission": "ALLOW",
      "property": "__create__cases"
    },
    {
      "principalType": "ROLE",
      "principalId": "read_case",
      "permission": "ALLOW",
      "property": "__findById__cases"
    },
    {
      "principalType": "ROLE",
      "principalId": "write_case",
      "permission": "ALLOW",
      "property": "__updateById__cases"
    },
    {
      "principalType": "ROLE",
      "principalId": "write_case",
      "permission": "ALLOW",
      "property": "__destroyById__cases"
    },
    {
      "principalType": "ROLE",
      "principalId": "read_case",
      "permission": "ALLOW",
      "property": "__count__cases"
    },
    {
      "principalType": "ROLE",
      "principalId": "read_contact",
      "permission": "ALLOW",
      "property": "__get__contacts"
    },
    {
      "principalType": "ROLE",
      "principalId": "read_report",
      "permission": "ALLOW",
      "property": "__get__contacts"
    },
    {
      "principalType": "ROLE",
      "principalId": "write_contact",
      "permission": "ALLOW",
      "property": "__create__contacts"
    },
    {
      "principalType": "ROLE",
      "principalId": "read_contact",
      "permission": "ALLOW",
      "property": "__findById__contacts"
    },
    {
      "principalType": "ROLE",
      "principalId": "write_contact",
      "permission": "ALLOW",
      "property": "__updateById__contacts"
    },
    {
      "principalType": "ROLE",
      "principalId": "write_contact",
      "permission": "ALLOW",
      "property": "__destroyById__contacts"
    },
    {
      "principalType": "ROLE",
      "principalId": "read_contact",
      "permission": "ALLOW",
      "property": "__count__contacts"
    },
    {
      "principalType": "ROLE",
      "principalId": "read_case",
      "permission": "ALLOW",
      "property": "__get__cases__labResults"
    },
    {
      "principalType": "ROLE",
      "principalId": "write_case",
      "permission": "ALLOW",
      "property": "__create__cases__labResults"
    },
    {
      "principalType": "ROLE",
      "principalId": "read_case",
      "permission": "ALLOW",
      "property": "__findById__cases__labResults"
    },
    {
      "principalType": "ROLE",
      "principalId": "write_case",
      "permission": "ALLOW",
      "property": "__updateById__cases__labResults"
    },
    {
      "principalType": "ROLE",
      "principalId": "write_case",
      "permission": "ALLOW",
      "property": "__destroyById__cases__labResults"
    },
    {
      "principalType": "ROLE",
      "principalId": "read_case",
      "permission": "ALLOW",
      "property": "__count__cases__labResults"
    },
    {
      "principalType": "ROLE",
      "principalId": "read_followup",
      "permission": "ALLOW",
      "property": "__get__contacts__followUps"
    },
    {
      "principalType": "ROLE",
      "principalId": "write_followup",
      "permission": "ALLOW",
      "property": "__create__contacts__followUps"
    },
    {
      "principalType": "ROLE",
      "principalId": "read_followup",
      "permission": "ALLOW",
      "property": "__findById__contacts__followUps"
    },
    {
      "principalType": "ROLE",
      "principalId": "write_followup",
      "permission": "ALLOW",
      "property": "__updateById__contacts__followUps"
    },
    {
      "principalType": "ROLE",
      "principalId": "write_followup",
      "permission": "ALLOW",
      "property": "__destroyById__contacts__followUps"
    },
    {
      "principalType": "ROLE",
      "principalId": "read_followup",
      "permission": "ALLOW",
      "property": "__count__contacts__followUps"
    },
    {
      "principalType": "ROLE",
      "principalId": "write_followup",
      "permission": "ALLOW",
      "property": "restoreContactFollowUp"
    },
    {
      "principalType": "ROLE",
      "principalId": "read_case",
      "permission": "ALLOW",
      "property": "findCaseRelationships"
    },
    {
      "principalType": "ROLE",
      "principalId": "read_contact",
      "permission": "ALLOW",
      "property": "findContactRelationships"
    },
    {
      "principalType": "ROLE",
      "principalId": "read_case",
      "permission": "ALLOW",
      "property": "findEventRelationships"
    },
    {
      "principalType": "ROLE",
      "principalId": "write_case",
      "permission": "ALLOW",
      "property": "createCaseRelationship"
    },
    {
      "principalType": "ROLE",
      "principalId": "write_contact",
      "permission": "ALLOW",
      "property": "createContactRelationship"
    },
    {
      "principalType": "ROLE",
      "principalId": "write_case",
      "permission": "ALLOW",
      "property": "createEventRelationship"
    },
    {
      "principalType": "ROLE",
      "principalId": "read_case",
      "permission": "ALLOW",
      "property": "getCaseRelationship"
    },
    {
      "principalType": "ROLE",
      "principalId": "read_contact",
      "permission": "ALLOW",
      "property": "getContactRelationship"
    },
    {
      "principalType": "ROLE",
      "principalId": "read_case",
      "permission": "ALLOW",
      "property": "getEventRelationship"
    },
    {
      "principalType": "ROLE",
      "principalId": "write_case",
      "permission": "ALLOW",
      "property": "updateCaseRelationship"
    },
    {
      "principalType": "ROLE",
      "principalId": "write_contact",
      "permission": "ALLOW",
      "property": "updateContactRelationship"
    },
    {
      "principalType": "ROLE",
      "principalId": "write_case",
      "permission": "ALLOW",
      "property": "updateEventRelationship"
    },
    {
      "principalType": "ROLE",
      "principalId": "write_case",
      "permission": "ALLOW",
      "property": "deleteCaseRelationship"
    },
    {
      "principalType": "ROLE",
      "principalId": "write_contact",
      "permission": "ALLOW",
      "property": "deleteContactRelationship"
    },
    {
      "principalType": "ROLE",
      "principalId": "write_case",
      "permission": "ALLOW",
      "property": "deleteEventRelationship"
    },
    {
      "principalType": "ROLE",
      "principalId": "read_case",
      "permission": "ALLOW",
      "property": "countCaseRelationships"
    },
    {
      "principalType": "ROLE",
      "principalId": "read_contact",
      "permission": "ALLOW",
      "property": "countContactRelationships"
    },
    {
      "principalType": "ROLE",
      "principalId": "read_case",
      "permission": "ALLOW",
      "property": "countEventRelationships"
    },
    {
      "principalType": "ROLE",
      "principalId": "write_contact",
      "permission": "ALLOW",
      "property": "convertContactToCase"
    },
    {
      "principalType": "ROLE",
      "principalId": "write_case",
      "permission": "ALLOW",
      "property": "convertCaseToContact"
    },
    {
      "principalType": "ROLE",
      "principalId": "$authenticated",
      "permission": "ALLOW",
      "property": "getLocations"
    },
    {
      "principalType": "ROLE",
      "principalId": "write_case",
      "permission": "ALLOW",
      "property": "restoreCase"
    },
    {
      "principalType": "ROLE",
      "principalId": "read_case",
      "permission": "ALLOW",
      "property": "__get__events"
    },
    {
      "principalType": "ROLE",
      "principalId": "read_report",
      "permission": "ALLOW",
      "property": "__get__events"
    },
    {
      "principalType": "ROLE",
      "principalId": "write_case",
      "permission": "ALLOW",
      "property": "__create__events"
    },
    {
      "principalType": "ROLE",
      "principalId": "read_case",
      "permission": "ALLOW",
      "property": "__findById__events"
    },
    {
      "principalType": "ROLE",
      "principalId": "write_case",
      "permission": "ALLOW",
      "property": "__updateById__events"
    },
    {
      "principalType": "ROLE",
      "principalId": "write_case",
      "permission": "ALLOW",
      "property": "__destroyById__events"
    },
    {
      "principalType": "ROLE",
      "principalId": "read_case",
      "permission": "ALLOW",
      "property": "__count__events"
    },
    {
      "principalType": "ROLE",
      "principalId": "read_outbreak",
      "permission": "ALLOW",
      "property": "getReferenceData"
    },
    {
      "principalType": "ROLE",
      "principalId": "write_outbreak",
      "permission": "ALLOW",
      "property": "__create__referenceData"
    },
    {
      "principalType": "ROLE",
      "principalId": "read_outbreak",
      "permission": "ALLOW",
      "property": "__findById__referenceData"
    },
    {
      "principalType": "ROLE",
      "principalId": "write_outbreak",
      "permission": "ALLOW",
      "property": "__updateById__referenceData"
    },
    {
      "principalType": "ROLE",
      "principalId": "write_outbreak",
      "permission": "ALLOW",
      "property": "__destroyById__referenceData"
    },
    {
      "principalType": "ROLE",
      "principalId": "write_case",
      "permission": "ALLOW",
      "property": "generateVisualId"
    },
    {
      "principalType": "ROLE",
      "principalId": "write_contact",
      "permission": "ALLOW",
      "property": "generateVisualId"
    },
    {
      "principalType": "ROLE",
      "principalId": "$authenticated",
      "permission": "ALLOW",
      "property": "generateUniqueId"
    },
    {
      "principalType": "ROLE",
      "principalId": "read_case",
      "permission": "ALLOW",
      "property": "getCaseQRResourceLink"
    },
    {
      "principalType": "ROLE",
      "principalId": "read_contact",
      "permission": "ALLOW",
      "property": "getContactQRResourceLink"
    },
    {
      "principalType": "ROLE",
      "principalId": "read_case",
      "permission": "ALLOW",
      "property": "getEventQRResourceLink"
    },
    {
      "principalType": "ROLE",
      "principalId": "read_outbreak",
      "permission": "ALLOW",
      "property": "__get__clusters"
    },
    {
      "principalType": "ROLE",
      "principalId": "read_outbreak",
      "permission": "ALLOW",
      "property": "__findById__clusters"
    },
    {
      "principalType": "ROLE",
      "principalId": "write_outbreak",
      "permission": "ALLOW",
      "property": "__create__clusters"
    },
    {
      "principalType": "ROLE",
      "principalId": "write_outbreak",
      "permission": "ALLOW",
      "property": "__updateById__clusters"
    },
    {
      "principalType": "ROLE",
      "principalId": "write_outbreak",
      "permission": "ALLOW",
      "property": "__destroyById__clusters"
    },
    {
      "principalType": "ROLE",
      "principalId": "read_outbreak",
      "permission": "ALLOW",
      "property": "__count__clusters"
    },
    {
      "principalType": "ROLE",
      "principalId": "read_case",
      "permission": "ALLOW",
      "property": "__get__clusters__relationships"
    },
    {
      "principalType": "ROLE",
      "principalId": "read_contact",
      "permission": "ALLOW",
      "property": "__get__clusters__relationships"
    },
    {
      "principalType": "ROLE",
      "principalId": "read_case",
      "permission": "ALLOW",
      "property": "__count__clusters__relationships"
    },
    {
      "principalType": "ROLE",
      "principalId": "read_contact",
      "permission": "ALLOW",
      "property": "__count__clusters__relationships"
    },
    {
      "principalType": "ROLE",
      "principalId": "read_outbreak",
      "permission": "ALLOW",
      "property": "countNewContactsByExposure"
    },
    {
      "principalType": "ROLE",
<<<<<<< HEAD
      "principalId": "read_case",
      "permission": "ALLOW",
      "property": "extendedCountCases"
    },
    {
      "principalType": "ROLE",
      "principalId": "read_contact",
      "permission": "ALLOW",
      "property": "extendedCountCases"
=======
      "principalId": "write_outbreak",
      "permission": "ALLOW",
      "property": "generateFollowups"
>>>>>>> 5b8e7762
    }
  ],
  "methods": {
    "prototype.findCaseRelationships": {
      "accepts": [
        {
          "arg": "nk",
          "type": "string",
          "description": "Foreign key for cases"
        },
        {
          "arg": "filter",
          "type": "object",
          "description": "Filter defining fields, where, include, order, offset, and limit - must be a JSON-encoded string ({\"something\":\"value\"})"
        }
      ],
      "returns": [
        {
          "arg": "relationships",
          "type": [
            "relationship"
          ],
          "description": "Relationships of a case",
          "root": true,
          "required": true
        }
      ],
      "description": "Queries relationships of case.",
      "http": {
        "verb": "get",
        "path": "/cases/:nk/relationships"
      }
    },
    "prototype.createCaseRelationship": {
      "accepts": [
        {
          "arg": "nk",
          "type": "string",
          "description": "Foreign key for cases"
        },
        {
          "arg": "data",
          "type": "object",
          "model": "relationship",
          "description": "Model instance data",
          "http": {
            "source": "body"
          },
          "root": true,
          "required": true
        }
      ],
      "returns": [
        {
          "arg": "relationship",
          "type": "relationship",
          "description": "Created Relationship",
          "root": true,
          "required": true
        }
      ],
      "description": "Creates a new instance in relationships of this model.",
      "http": {
        "verb": "post",
        "path": "/cases/:nk/relationships"
      }
    },
    "prototype.getCaseRelationship": {
      "accepts": [
        {
          "arg": "nk",
          "type": "string",
          "description": "Foreign key for cases"
        },
        {
          "arg": "fk",
          "type": "string",
          "description": "Foreign key for relationships."
        },
        {
          "arg": "filter",
          "type": "object",
          "description": "Filter defining fields, where, include, order, offset, and limit - must be a JSON-encoded string ({\"something\":\"value\"})"
        }
      ],
      "returns": [
        {
          "arg": "relationship",
          "type": "relationship",
          "description": "Relationship of a case",
          "root": true,
          "required": true
        }
      ],
      "description": "Find a related item by id for relationships.",
      "http": {
        "verb": "get",
        "path": "/cases/:nk/relationships/:fk"
      }
    },
    "prototype.updateCaseRelationship": {
      "accepts": [
        {
          "arg": "nk",
          "type": "string",
          "description": "Foreign key for case"
        },
        {
          "arg": "fk",
          "type": "string",
          "description": "Foreign key for relationships."
        },
        {
          "arg": "data",
          "type": "object",
          "model": "relationship",
          "description": "Model instance data",
          "http": {
            "source": "body"
          },
          "root": true,
          "required": true
        }
      ],
      "returns": [
        {
          "arg": "relationship",
          "type": "relationship",
          "description": "Updated Relationship",
          "root": true,
          "required": true
        }
      ],
      "description": "Update a related item by id for relationships.",
      "http": {
        "verb": "put",
        "path": "/cases/:nk/relationships/:fk"
      }
    },
    "prototype.deleteCaseRelationship": {
      "accepts": [
        {
          "arg": "nk",
          "type": "string",
          "description": "Foreign key for case"
        },
        {
          "arg": "fk",
          "type": "string",
          "description": "Foreign key for relationships."
        }
      ],
      "returns": [
        {
          "arg": "count",
          "type": "object",
          "root": true,
          "required": true
        }
      ],
      "description": "Delete a related item by id for relationships.",
      "http": {
        "verb": "del",
        "path": "/cases/:nk/relationships/:fk"
      }
    },
    "prototype.countCaseRelationships": {
      "accepts": [
        {
          "arg": "nk",
          "type": "string",
          "description": "Foreign key for cases"
        },
        {
          "arg": "where",
          "type": "object",
          "description": "Criteria to match model instances"
        }
      ],
      "returns": [
        {
          "arg": "count",
          "type": "number",
          "description": "Number of relationships of a case",
          "required": true
        }
      ],
      "description": "Counts relationships of case.",
      "http": {
        "verb": "get",
        "path": "/cases/:nk/relationships/count"
      }
    },
    "prototype.findContactRelationships": {
      "accepts": [
        {
          "arg": "nk",
          "type": "string",
          "description": "Foreign key for contacts"
        },
        {
          "arg": "filter",
          "type": "object",
          "description": "Filter defining fields, where, include, order, offset, and limit - must be a JSON-encoded string ({\"something\":\"value\"})"
        }
      ],
      "returns": [
        {
          "arg": "relationships",
          "type": [
            "relationship"
          ],
          "description": "Relationships of a contact",
          "root": true,
          "required": true
        }
      ],
      "description": "Queries relationships of contacts.",
      "http": {
        "verb": "get",
        "path": "/contacts/:nk/relationships"
      }
    },
    "prototype.createContactRelationship": {
      "accepts": [
        {
          "arg": "nk",
          "type": "string",
          "description": "Foreign key for contact"
        },
        {
          "arg": "data",
          "type": "object",
          "model": "relationship",
          "description": "Model instance data",
          "http": {
            "source": "body"
          },
          "root": true,
          "required": true
        }
      ],
      "returns": [
        {
          "arg": "relationship",
          "type": "relationship",
          "description": "Created Relationship",
          "root": true,
          "required": true
        }
      ],
      "description": "Creates a new instance in relationships of this model.",
      "http": {
        "verb": "post",
        "path": "/contacts/:nk/relationships"
      }
    },
    "prototype.getContactRelationship": {
      "accepts": [
        {
          "arg": "nk",
          "type": "string",
          "description": "Foreign key for contacts"
        },
        {
          "arg": "fk",
          "type": "string",
          "description": "Foreign key for relationships."
        },
        {
          "arg": "filter",
          "type": "object",
          "description": "Filter defining fields, where, include, order, offset, and limit - must be a JSON-encoded string ({\"something\":\"value\"})"
        }
      ],
      "returns": [
        {
          "arg": "relationship",
          "type": "relationship",
          "description": "Relationship of a contact",
          "root": true,
          "required": true
        }
      ],
      "description": "Find a related item by id for relationships.",
      "http": {
        "verb": "get",
        "path": "/contacts/:nk/relationships/:fk"
      }
    },
    "prototype.updateContactRelationship": {
      "accepts": [
        {
          "arg": "nk",
          "type": "string",
          "description": "Foreign key for contact"
        },
        {
          "arg": "fk",
          "type": "string",
          "description": "Foreign key for relationships."
        },
        {
          "arg": "data",
          "type": "object",
          "model": "relationship",
          "description": "Model instance data",
          "http": {
            "source": "body"
          },
          "root": true,
          "required": true
        }
      ],
      "returns": [
        {
          "arg": "relationship",
          "type": "relationship",
          "description": "Updated Relationship",
          "root": true,
          "required": true
        }
      ],
      "description": "Update a related item by id for relationships.",
      "http": {
        "verb": "put",
        "path": "/contacts/:nk/relationships/:fk"
      }
    },
    "prototype.deleteContactRelationship": {
      "accepts": [
        {
          "arg": "nk",
          "type": "string",
          "description": "Foreign key for contact"
        },
        {
          "arg": "fk",
          "type": "string",
          "description": "Foreign key for relationships."
        }
      ],
      "returns": [
        {
          "arg": "count",
          "type": "object",
          "root": true,
          "required": true
        }
      ],
      "description": "Delete a related item by id for relationships.",
      "http": {
        "verb": "del",
        "path": "/contacts/:nk/relationships/:fk"
      }
    },
    "prototype.countContactRelationships": {
      "accepts": [
        {
          "arg": "nk",
          "type": "string",
          "description": "Foreign key for contacts"
        },
        {
          "arg": "where",
          "type": "object",
          "description": "Criteria to match model instances"
        }
      ],
      "returns": [
        {
          "arg": "count",
          "type": "number",
          "description": "Number of relationships of a contact",
          "required": true
        }
      ],
      "description": "Counts relationships of contact.",
      "http": {
        "verb": "get",
        "path": "/contacts/:nk/relationships/count"
      }
    },
    "prototype.findEventRelationships": {
      "accepts": [
        {
          "arg": "nk",
          "type": "string",
          "description": "Foreign key for events"
        },
        {
          "arg": "filter",
          "type": "object",
          "description": "Filter defining fields, where, include, order, offset, and limit - must be a JSON-encoded string ({\"something\":\"value\"})"
        }
      ],
      "returns": [
        {
          "arg": "relationships",
          "type": [
            "relationship"
          ],
          "description": "Relationships of a event",
          "root": true,
          "required": true
        }
      ],
      "description": "Queries relationships of event.",
      "http": {
        "verb": "get",
        "path": "/events/:nk/relationships"
      }
    },
    "prototype.createEventRelationship": {
      "accepts": [
        {
          "arg": "nk",
          "type": "string",
          "description": "Foreign key for events"
        },
        {
          "arg": "data",
          "type": "object",
          "model": "relationship",
          "description": "Model instance data",
          "http": {
            "source": "body"
          },
          "root": true,
          "required": true
        }
      ],
      "returns": [
        {
          "arg": "relationship",
          "type": "relationship",
          "description": "Created Relationship",
          "root": true,
          "required": true
        }
      ],
      "description": "Creates a new instance in relationships of this model.",
      "http": {
        "verb": "post",
        "path": "/events/:nk/relationships"
      }
    },
    "prototype.getEventRelationship": {
      "accepts": [
        {
          "arg": "nk",
          "type": "string",
          "description": "Foreign key for events"
        },
        {
          "arg": "fk",
          "type": "string",
          "description": "Foreign key for relationships."
        },
        {
          "arg": "filter",
          "type": "object",
          "description": "Filter defining fields, where, include, order, offset, and limit - must be a JSON-encoded string ({\"something\":\"value\"})"
        }
      ],
      "returns": [
        {
          "arg": "relationship",
          "type": "relationship",
          "description": "Relationship of a event",
          "root": true,
          "required": true
        }
      ],
      "description": "Find a related item by id for relationships.",
      "http": {
        "verb": "get",
        "path": "/events/:nk/relationships/:fk"
      }
    },
    "prototype.updateEventRelationship": {
      "accepts": [
        {
          "arg": "nk",
          "type": "string",
          "description": "Foreign key for event"
        },
        {
          "arg": "fk",
          "type": "string",
          "description": "Foreign key for relationships."
        },
        {
          "arg": "data",
          "type": "object",
          "model": "relationship",
          "description": "Model instance data",
          "http": {
            "source": "body"
          },
          "root": true,
          "required": true
        }
      ],
      "returns": [
        {
          "arg": "relationship",
          "type": "relationship",
          "description": "Updated Relationship",
          "root": true,
          "required": true
        }
      ],
      "description": "Update a related item by id for relationships.",
      "http": {
        "verb": "put",
        "path": "/events/:nk/relationships/:fk"
      }
    },
    "prototype.deleteEventRelationship": {
      "accepts": [
        {
          "arg": "nk",
          "type": "string",
          "description": "Foreign key for event"
        },
        {
          "arg": "fk",
          "type": "string",
          "description": "Foreign key for relationships."
        }
      ],
      "returns": [
        {
          "arg": "count",
          "type": "object",
          "root": true,
          "required": true
        }
      ],
      "description": "Delete a related item by id for relationships.",
      "http": {
        "verb": "del",
        "path": "/events/:nk/relationships/:fk"
      }
    },
    "prototype.countEventRelationships": {
      "accepts": [
        {
          "arg": "nk",
          "type": "string",
          "description": "Foreign key for events"
        },
        {
          "arg": "where",
          "type": "object",
          "description": "Criteria to match model instances"
        }
      ],
      "returns": [
        {
          "arg": "count",
          "type": "number",
          "description": "Number of relationships of a event",
          "required": true
        }
      ],
      "description": "Counts relationships of event.",
      "http": {
        "verb": "get",
        "path": "/events/:nk/relationships/count"
      }
    },
    "prototype.convertContactToCase": {
      "accepts": [
        {
          "arg": "nk",
          "type": "string",
          "description": "Foreign key for contacts"
        }
      ],
      "returns": [
        {
          "arg": "case",
          "type": "case",
          "description": "Case resulted from the conversion",
          "required": true,
          "root": true
        }
      ],
      "description": "Converts contact to case.",
      "http": {
        "verb": "post",
        "path": "/contacts/:nk/convert-to-case"
      }
    },
    "prototype.convertCaseToContact": {
      "accepts": [
        {
          "arg": "nk",
          "type": "string",
          "description": "Foreign key for cases"
        }
      ],
      "returns": [
        {
          "arg": "contact",
          "type": "contact",
          "description": "Contact resulted from the conversion",
          "required": true,
          "root": true
        }
      ],
      "description": "Converts case to contact.",
      "http": {
        "verb": "post",
        "path": "/cases/:nk/convert-to-contact"
      }
    },
    "prototype.getLocations": {
      "accepts": [],
      "returns": [
        {
          "arg": "locations",
          "type": [
            "location"
          ],
          "description": "Locations for the Outbreak",
          "root": true,
          "required": true
        }
      ],
      "description": "Retrieve the list of location + sublocations for the Outbreak",
      "http": {
        "verb": "get",
        "path": "/locations"
      }
    },
    "prototype.restoreCase": {
      "accepts": [
        {
          "arg": "nk",
          "type": "string",
          "description": "Foreign key for cases"
        }
      ],
      "returns": [
        {
          "arg": "case",
          "type": [
            "case"
          ],
          "description": "Case",
          "root": true,
          "required": true
        }
      ],
      "description": "Restores a deleted case.",
      "http": {
        "verb": "post",
        "path": "/cases/:nk/restore"
      }
    },
    "prototype.getReferenceData": {
      "accepts": [
        {
          "arg": "filter",
          "type": "object",
          "description": "Filter defining fields, where, include, order, offset, and limit - must be a JSON-encoded string ({\"something\":\"value\"})"
        }
      ],
      "returns": [
        {
          "arg": "referenceData",
          "type": [
            "referenceData"
          ],
          "description": "System and outbreak specific reference data",
          "root": true,
          "required": true
        }
      ],
      "description": "Queries system and outbreak specific reference data list.",
      "http": {
        "verb": "get",
        "path": "/reference-data"
      }
    },
    "prototype.generateVisualId": {
      "accepts": [],
      "returns": [
        {
          "arg": "visualId",
          "type": "string",
          "description": "Visual ID",
          "root": true,
          "required": true
        }
      ],
      "description": "Generates the next (available) visual ID based on the outbreak mask.",
      "http": {
        "verb": "post",
        "path": "/generate-visual-id"
      }
    },
    "generateUniqueId": {
      "accepts": [
        {
          "arg": "nk",
          "type": "string",
          "description": "Foreign key for cases"
        }
      ],
      "returns": [
        {
          "arg": "uniqueId",
          "type": "string",
          "description": "Unique ID",
          "root": true,
          "required": true
        }
      ],
      "description": "Generates a globally unique ID (UUID).",
      "http": {
        "verb": "post",
        "path": "/generate-unique-id"
      }
    },
    "prototype.getCaseQRResourceLink": {
      "accepts": [
        {
          "arg": "nk",
          "type": "string",
          "description": "Foreign key for cases"
        }
      ],
      "returns": [
        {
          "arg": "body",
          "type": "file",
          "root": true,
          "required": true
        },
        {
          "arg": "Content-Type",
          "type": "string",
          "http": {
            "target": "header"
          }
        },
        {
          "arg": "Content-Disposition",
          "type": "string",
          "http": {
            "target": "header"
          }
        }
      ],
      "description": "Get a resource link embedded in a QR Code Image (png) for a case.",
      "http": {
        "verb": "get",
        "path": "/cases/:nk/qr-resource-link"
      }
    },
    "prototype.getContactQRResourceLink": {
      "accepts": [
        {
          "arg": "nk",
          "type": "string",
          "description": "Foreign key for contacts"
        }
      ],
      "returns": [
        {
          "arg": "body",
          "type": "file",
          "root": true,
          "required": true
        },
        {
          "arg": "Content-Type",
          "type": "string",
          "http": {
            "target": "header"
          }
        },
        {
          "arg": "Content-Disposition",
          "type": "string",
          "http": {
            "target": "header"
          }
        }
      ],
      "description": "Get a resource link embedded in a QR Code Image (png) for a contact.",
      "http": {
        "verb": "get",
        "path": "/contacts/:nk/qr-resource-link"
      }
    },
    "prototype.getEventQRResourceLink": {
      "accepts": [
        {
          "arg": "nk",
          "type": "string",
          "description": "Foreign key for events"
        }
      ],
      "returns": [
        {
          "arg": "body",
          "type": "file",
          "root": true,
          "required": true
        },
        {
          "arg": "Content-Type",
          "type": "string",
          "http": {
            "target": "header"
          }
        },
        {
          "arg": "Content-Disposition",
          "type": "string",
          "http": {
            "target": "header"
          }
        }
      ],
      "description": "Get a resource link embedded in a QR Code Image (png) for a event.",
      "http": {
        "verb": "get",
        "path": "/events/:nk/qr-resource-link"
      }
    },
    "prototype.countNewContactsByExposure": {
      "accepts": [],
      "returns": [
        {
          "arg": "counters",
          "type": {
            "{exposureTypeId}": "number"
          },
          "description": "Object containing new contacts counters for each found exposure type",
          "root": true,
          "required": true
        }
      ],
      "description": "Count the new contacts and groups them by exposure type",
      "http": {
        "verb": "get",
        "path": "/contacts/count-new-contacts-by-exposure-type"
      }
    },
<<<<<<< HEAD
    "prototype.extendedCountCases": {
      "accepts":[
        {
          "arg": "filter",
          "type": "object",
          "description": "Filter defining fields, where, include, order, offset, and limit - must be a JSON-encoded string ({\"something\":\"value\"})"
=======
    "prototype.restoreContactFollowUp": {
      "accepts": [
        {
          "arg": "nk",
          "type": "string",
          "description": "Foreign key for contacts"
        },
        {
          "arg": "fk",
          "type": "string",
          "description": "Foreign key for followUps"
        }
      ],
      "returns": [
        {
          "arg": "followUp",
          "type": [
            "followUp"
          ],
          "description": "Follow Up",
          "root": true,
          "required": true
        }
      ],
      "description": "Restores a deleted follow-up.",
      "http": {
        "verb": "post",
        "path": "/contacts/:nk/follow-ups/:fk/restore"
      }
    },
    "prototype.generateFollowups": {
      "accepts": [
        {
          "arg": "body",
          "type": "object",
          "description": "Follow up period in days. Property: followUpPeriod [number]",
          "http": {
            "source": "body"
          },
          "root": true,
          "required": true
>>>>>>> 5b8e7762
        }
      ],
      "returns": [
        {
<<<<<<< HEAD
          "arg": "count",
          "type": "number",
          "description": "Number of cases that pass the filter",
          "required": true
        }
      ],
      "description": "Counts the cases that pass a filter (which now can accept relations)",
      "http": {
        "verb": "get",
        "path": "/cases/extendedCount"
=======
          "arg": "generatedFollowUps",
          "type": [
            {
              "type": {
                "contactId": {
                  "type": "string"
                },
                "followUps": {
                  "type": [
                    "followUp"
                  ]
                }
              }
            }
          ],
          "description": "Generated Follow Ups",
          "root": true,
          "required": true
        }
      ],
      "description": "Generate a list of follow-ups",
      "http": {
        "verb": "post",
        "path": "/generate-followups"
>>>>>>> 5b8e7762
      }
    }
  }
}<|MERGE_RESOLUTION|>--- conflicted
+++ resolved
@@ -668,7 +668,12 @@
     },
     {
       "principalType": "ROLE",
-<<<<<<< HEAD
+      "principalId": "write_outbreak",
+      "permission": "ALLOW",
+      "property": "generateFollowups"
+    },
+    {
+      "principalType": "ROLE",
       "principalId": "read_case",
       "permission": "ALLOW",
       "property": "extendedCountCases"
@@ -678,11 +683,6 @@
       "principalId": "read_contact",
       "permission": "ALLOW",
       "property": "extendedCountCases"
-=======
-      "principalId": "write_outbreak",
-      "permission": "ALLOW",
-      "property": "generateFollowups"
->>>>>>> 5b8e7762
     }
   ],
   "methods": {
@@ -1538,14 +1538,28 @@
         "path": "/contacts/count-new-contacts-by-exposure-type"
       }
     },
-<<<<<<< HEAD
     "prototype.extendedCountCases": {
       "accepts":[
         {
           "arg": "filter",
           "type": "object",
           "description": "Filter defining fields, where, include, order, offset, and limit - must be a JSON-encoded string ({\"something\":\"value\"})"
-=======
+        }
+      ],
+      "returns": [
+        {
+          "arg": "count",
+          "type": "number",
+          "description": "Number of cases that pass the filter",
+          "required": true
+        }
+      ],
+      "description": "Counts the cases that pass a filter (which now can accept relations)",
+      "http": {
+        "verb": "get",
+        "path": "/cases/extendedCount"
+      }
+    },
     "prototype.restoreContactFollowUp": {
       "accepts": [
         {
@@ -1587,23 +1601,10 @@
           },
           "root": true,
           "required": true
->>>>>>> 5b8e7762
-        }
-      ],
-      "returns": [
-        {
-<<<<<<< HEAD
-          "arg": "count",
-          "type": "number",
-          "description": "Number of cases that pass the filter",
-          "required": true
-        }
-      ],
-      "description": "Counts the cases that pass a filter (which now can accept relations)",
-      "http": {
-        "verb": "get",
-        "path": "/cases/extendedCount"
-=======
+        }
+      ],
+      "returns": [
+        {
           "arg": "generatedFollowUps",
           "type": [
             {
@@ -1628,7 +1629,6 @@
       "http": {
         "verb": "post",
         "path": "/generate-followups"
->>>>>>> 5b8e7762
       }
     }
   }
