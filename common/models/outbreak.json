{
  "name": "outbreak",
  "base": "extendedPersistedModel",
  "idInjection": true,
  "options": {
    "validateUpsert": true
  },
  "scope": {
    "order": [
      "name ASC"
    ]
  },
  "properties": {
    "name": {
      "type": "string",
      "required": true
    },
    "description": {
      "type": "string"
    },
    "disease": {
      "type": "string"
    },
    "countries": {
      "type": [
        "country"
      ]
    },
    "locationIds": [
      "string"
    ],
    "startDate": {
      "type": "date",
      "required": true
    },
    "endDate": {
      "type": "date"
    },
    "longPeriodsBetweenCaseOnset": {
      "type": "number",
      "description": "Number of days used for defining long periods in the dates of onset between cases in the chain of transmission",
      "required": true
    },
    "periodOfFollowup": {
      "type": "number",
      "description": "Duration for the follow-up period in days",
      "required": true
    },
    "frequencyOfFollowUp": {
      "type": "number",
      "required": true,
      "default": 1,
      "description": "Frequency of follow ups in days (once every X days/daily)"
    },
    "frequencyOfFollowUpPerDay": {
      "type": "number",
      "required": true,
      "description": "Number of follow ups to be generated per day"
    },
    "noDaysAmongContacts": {
      "type": "number",
      "required": true,
      "description": "Number of days used to calculate the proportion of new cases detected among known contacts"
    },
    "noDaysInChains": {
      "type": "number",
      "required": true,
      "description": "Number of days used to calculate the proportion of new cases in known transmission chains"
    },
    "noDaysNotSeen": {
      "type": "number",
      "required": true,
      "description": "Number of days used to filter a list of contacts not seen for a specific number of days"
    },
    "noLessContacts": {
      "type": "number",
      "required": true,
      "description": "Number of contacts used to determine the proportion of cases with less than X contacts"
    },
    "noDaysNewContacts": {
      "type": "number",
      "description": "Number of days used to determine if a contact is new",
      "default": 1
    },
    "fieldsToDisplayNode": {
      "type": [
        "string"
      ]
    },
    "caseInvestigationTemplate": {
      "type": [
        "templateQuestion"
      ],
      "default": [],
      "importTopLevelOnly": true
    },
    "contactFollowUpTemplate": {
      "type": [
        "templateQuestion"
      ],
      "default": [],
      "importTopLevelOnly": true
    },
    "labResultsTemplate": {
      "type": [
        "templateQuestion"
      ],
      "default": [],
      "importTopLevelOnly": true
    },
    "caseIdMask": {
      "type": "string",
      "required": true,
      "pattern": "^(?:9*[^9()]*|[^9()]*9*[^9()]*|[^9()]*9*)$",
      "default": "9999999999"
    },
    "arcGisServers": [
      "arcGisServer"
    ],
    "reportingGeographicalLevelId": {
      "type": "string",
      "description": "The maximum geographical level of locations from which reports data is gathered"
    }
  },
  "indexes": {
    "name_index": {
      "name": 1
    },
    "disease_index": {
      "disease": 1
    },
    "startDate_index": {
      "startDate": 1
    }
  },
  "validations": [],
  "relations": {
    "cases": {
      "type": "hasMany",
      "model": "case",
      "foreignKey": "outbreakId"
    },
    "clusters": {
      "type": "hasMany",
      "model": "cluster",
      "foreignKey": "outbreakId"
    },
    "contacts": {
      "type": "hasMany",
      "model": "contact",
      "foreignKey": "outbreakId"
    },
    "events": {
      "type": "hasMany",
      "model": "event",
      "foreignKey": "outbreakId"
    },
    "referenceData": {
      "type": "hasMany",
      "model": "referenceData",
      "foreignKey": "outbreakId"
    },
    "followUps": {
      "type": "hasMany",
      "model": "followUp",
      "foreignKey": "outbreakId"
    },
    "people": {
      "type": "hasMany",
      "model": "person",
      "foreignKey": "outbreakId"
    },
    "labResults": {
      "type": "hasMany",
      "model": "labResult",
      "foreignKey": "outbreakId"
    },
    "attachments": {
      "type": "hasMany",
      "model": "fileAttachment",
      "foreignKey": "outbreakId"
    }
  },
  "acls": [
    {
      "principalType": "ROLE",
      "principalId": "$everyone",
      "permission": "DENY"
    },
    {
      "principalType": "ROLE",
      "principalId": "read_outbreak",
      "permission": "ALLOW",
      "property": "find"
    },
    {
      "principalType": "ROLE",
      "principalId": "write_outbreak",
      "permission": "ALLOW",
      "property": "create"
    },
    {
      "principalType": "ROLE",
      "principalId": "write_outbreak",
      "permission": "ALLOW",
      "property": "patchAttributes"
    },
    {
      "principalType": "ROLE",
      "principalId": "read_outbreak",
      "permission": "ALLOW",
      "property": "findById"
    },
    {
      "principalType": "ROLE",
      "principalId": "write_outbreak",
      "permission": "ALLOW",
      "property": "deleteById"
    },
    {
      "principalType": "ROLE",
      "principalId": "read_outbreak",
      "permission": "ALLOW",
      "property": "count"
    },
    {
      "principalType": "ROLE",
      "principalId": "read_case",
      "permission": "ALLOW",
      "property": "__get__cases"
    },
    {
      "principalType": "ROLE",
      "principalId": "read_report",
      "permission": "ALLOW",
      "property": "__get__cases"
    },
    {
      "principalType": "ROLE",
      "principalId": "write_case",
      "permission": "ALLOW",
      "property": "__create__cases"
    },
    {
      "principalType": "ROLE",
      "principalId": "read_case",
      "permission": "ALLOW",
      "property": "__findById__cases"
    },
    {
      "principalType": "ROLE",
      "principalId": "write_case",
      "permission": "ALLOW",
      "property": "__updateById__cases"
    },
    {
      "principalType": "ROLE",
      "principalId": "write_case",
      "permission": "ALLOW",
      "property": "__destroyById__cases"
    },
    {
      "principalType": "ROLE",
      "principalId": "read_case",
      "permission": "ALLOW",
      "property": "__count__cases"
    },
    {
      "principalType": "ROLE",
      "principalId": "read_contact",
      "permission": "ALLOW",
      "property": "__get__contacts"
    },
    {
      "principalType": "ROLE",
      "principalId": "read_report",
      "permission": "ALLOW",
      "property": "__get__contacts"
    },
    {
      "principalType": "ROLE",
      "principalId": "write_contact",
      "permission": "ALLOW",
      "property": "__create__contacts"
    },
    {
      "principalType": "ROLE",
      "principalId": "read_contact",
      "permission": "ALLOW",
      "property": "__findById__contacts"
    },
    {
      "principalType": "ROLE",
      "principalId": "write_contact",
      "permission": "ALLOW",
      "property": "__updateById__contacts"
    },
    {
      "principalType": "ROLE",
      "principalId": "write_contact",
      "permission": "ALLOW",
      "property": "__destroyById__contacts"
    },
    {
      "principalType": "ROLE",
      "principalId": "read_contact",
      "permission": "ALLOW",
      "property": "__count__contacts"
    },
    {
      "principalType": "ROLE",
      "principalId": "read_case",
      "permission": "ALLOW",
      "property": "__get__cases__labResults"
    },
    {
      "principalType": "ROLE",
      "principalId": "write_case",
      "permission": "ALLOW",
      "property": "__create__cases__labResults"
    },
    {
      "principalType": "ROLE",
      "principalId": "read_case",
      "permission": "ALLOW",
      "property": "__findById__cases__labResults"
    },
    {
      "principalType": "ROLE",
      "principalId": "write_case",
      "permission": "ALLOW",
      "property": "__updateById__cases__labResults"
    },
    {
      "principalType": "ROLE",
      "principalId": "write_case",
      "permission": "ALLOW",
      "property": "__destroyById__cases__labResults"
    },
    {
      "principalType": "ROLE",
      "principalId": "read_case",
      "permission": "ALLOW",
      "property": "__count__cases__labResults"
    },
    {
      "principalType": "ROLE",
      "principalId": "read_followup",
      "permission": "ALLOW",
      "property": "__get__contacts__followUps"
    },
    {
      "principalType": "ROLE",
      "principalId": "write_followup",
      "permission": "ALLOW",
      "property": "__create__contacts__followUps"
    },
    {
      "principalType": "ROLE",
      "principalId": "read_followup",
      "permission": "ALLOW",
      "property": "__findById__contacts__followUps"
    },
    {
      "principalType": "ROLE",
      "principalId": "write_followup",
      "permission": "ALLOW",
      "property": "__updateById__contacts__followUps"
    },
    {
      "principalType": "ROLE",
      "principalId": "write_followup",
      "permission": "ALLOW",
      "property": "__destroyById__contacts__followUps"
    },
    {
      "principalType": "ROLE",
      "principalId": "read_followup",
      "permission": "ALLOW",
      "property": "__count__contacts__followUps"
    },
    {
      "principalType": "ROLE",
      "principalId": "write_followup",
      "permission": "ALLOW",
      "property": "restoreContactFollowUp"
    },
    {
      "principalType": "ROLE",
      "principalId": "read_case",
      "permission": "ALLOW",
      "property": "findCaseRelationships"
    },
    {
      "principalType": "ROLE",
      "principalId": "read_contact",
      "permission": "ALLOW",
      "property": "findContactRelationships"
    },
    {
      "principalType": "ROLE",
      "principalId": "read_case",
      "permission": "ALLOW",
      "property": "findEventRelationships"
    },
    {
      "principalType": "ROLE",
      "principalId": "write_case",
      "permission": "ALLOW",
      "property": "createCaseRelationship"
    },
    {
      "principalType": "ROLE",
      "principalId": "write_contact",
      "permission": "ALLOW",
      "property": "createContactRelationship"
    },
    {
      "principalType": "ROLE",
      "principalId": "write_case",
      "permission": "ALLOW",
      "property": "createEventRelationship"
    },
    {
      "principalType": "ROLE",
      "principalId": "read_case",
      "permission": "ALLOW",
      "property": "getCaseRelationship"
    },
    {
      "principalType": "ROLE",
      "principalId": "read_contact",
      "permission": "ALLOW",
      "property": "getContactRelationship"
    },
    {
      "principalType": "ROLE",
      "principalId": "read_case",
      "permission": "ALLOW",
      "property": "getEventRelationship"
    },
    {
      "principalType": "ROLE",
      "principalId": "write_case",
      "permission": "ALLOW",
      "property": "updateCaseRelationship"
    },
    {
      "principalType": "ROLE",
      "principalId": "write_contact",
      "permission": "ALLOW",
      "property": "updateContactRelationship"
    },
    {
      "principalType": "ROLE",
      "principalId": "write_case",
      "permission": "ALLOW",
      "property": "updateEventRelationship"
    },
    {
      "principalType": "ROLE",
      "principalId": "write_case",
      "permission": "ALLOW",
      "property": "deleteCaseRelationship"
    },
    {
      "principalType": "ROLE",
      "principalId": "write_contact",
      "permission": "ALLOW",
      "property": "deleteContactRelationship"
    },
    {
      "principalType": "ROLE",
      "principalId": "write_case",
      "permission": "ALLOW",
      "property": "deleteEventRelationship"
    },
    {
      "principalType": "ROLE",
      "principalId": "read_case",
      "permission": "ALLOW",
      "property": "countCaseRelationships"
    },
    {
      "principalType": "ROLE",
      "principalId": "read_case",
      "permission": "ALLOW",
      "property": "filteredCountCaseRelationships"
    },
    {
      "principalType": "ROLE",
      "principalId": "read_contact",
      "permission": "ALLOW",
      "property": "countContactRelationships"
    },
    {
      "principalType": "ROLE",
      "principalId": "read_contact",
      "permission": "ALLOW",
      "property": "filteredCountContactRelationships"
    },
    {
      "principalType": "ROLE",
      "principalId": "read_case",
      "permission": "ALLOW",
      "property": "countEventRelationships"
    },
    {
      "principalType": "ROLE",
      "principalId": "read_case",
      "permission": "ALLOW",
      "property": "filteredCountEventRelationships"
    },
    {
      "principalType": "ROLE",
      "principalId": "write_contact",
      "permission": "ALLOW",
      "property": "convertContactToCase"
    },
    {
      "principalType": "ROLE",
      "principalId": "write_case",
      "permission": "ALLOW",
      "property": "convertCaseToContact"
    },
    {
      "principalType": "ROLE",
      "principalId": "$authenticated",
      "permission": "ALLOW",
      "property": "getLocationsHierarchicalList"
    },
    {
      "principalType": "ROLE",
      "principalId": "write_case",
      "permission": "ALLOW",
      "property": "restoreCase"
    },
    {
      "principalType": "ROLE",
      "principalId": "write_contact",
      "permission": "ALLOW",
      "property": "restoreContact"
    },
    {
      "principalType": "ROLE",
      "principalId": "write_case",
      "permission": "ALLOW",
      "property": "restoreEvent"
    },
    {
      "principalType": "ROLE",
      "principalId": "read_case",
      "permission": "ALLOW",
      "property": "__get__events"
    },
    {
      "principalType": "ROLE",
      "principalId": "read_report",
      "permission": "ALLOW",
      "property": "__get__events"
    },
    {
      "principalType": "ROLE",
      "principalId": "write_case",
      "permission": "ALLOW",
      "property": "__create__events"
    },
    {
      "principalType": "ROLE",
      "principalId": "read_case",
      "permission": "ALLOW",
      "property": "__findById__events"
    },
    {
      "principalType": "ROLE",
      "principalId": "write_case",
      "permission": "ALLOW",
      "property": "__updateById__events"
    },
    {
      "principalType": "ROLE",
      "principalId": "write_case",
      "permission": "ALLOW",
      "property": "__destroyById__events"
    },
    {
      "principalType": "ROLE",
      "principalId": "read_case",
      "permission": "ALLOW",
      "property": "__count__events"
    },
    {
      "principalType": "ROLE",
      "principalId": "read_outbreak",
      "permission": "ALLOW",
      "property": "getReferenceData"
    },
    {
      "principalType": "ROLE",
      "principalId": "write_outbreak",
      "permission": "ALLOW",
      "property": "__create__referenceData"
    },
    {
      "principalType": "ROLE",
      "principalId": "read_outbreak",
      "permission": "ALLOW",
      "property": "__findById__referenceData"
    },
    {
      "principalType": "ROLE",
      "principalId": "write_outbreak",
      "permission": "ALLOW",
      "property": "__updateById__referenceData"
    },
    {
      "principalType": "ROLE",
      "principalId": "write_outbreak",
      "permission": "ALLOW",
      "property": "__destroyById__referenceData"
    },
    {
      "principalType": "ROLE",
      "principalId": "write_case",
      "permission": "ALLOW",
      "property": "generateVisualId"
    },
    {
      "principalType": "ROLE",
      "principalId": "write_contact",
      "permission": "ALLOW",
      "property": "generateVisualId"
    },
    {
      "principalType": "ROLE",
      "principalId": "read_case",
      "permission": "ALLOW",
      "property": "getCaseQRResourceLink"
    },
    {
      "principalType": "ROLE",
      "principalId": "read_contact",
      "permission": "ALLOW",
      "property": "getContactQRResourceLink"
    },
    {
      "principalType": "ROLE",
      "principalId": "read_case",
      "permission": "ALLOW",
      "property": "getEventQRResourceLink"
    },
    {
      "principalType": "ROLE",
      "principalId": "read_outbreak",
      "permission": "ALLOW",
      "property": "__get__clusters"
    },
    {
      "principalType": "ROLE",
      "principalId": "read_outbreak",
      "permission": "ALLOW",
      "property": "__findById__clusters"
    },
    {
      "principalType": "ROLE",
      "principalId": "write_outbreak",
      "permission": "ALLOW",
      "property": "__create__clusters"
    },
    {
      "principalType": "ROLE",
      "principalId": "write_outbreak",
      "permission": "ALLOW",
      "property": "__updateById__clusters"
    },
    {
      "principalType": "ROLE",
      "principalId": "write_outbreak",
      "permission": "ALLOW",
      "property": "__destroyById__clusters"
    },
    {
      "principalType": "ROLE",
      "principalId": "read_outbreak",
      "permission": "ALLOW",
      "property": "__count__clusters"
    },
    {
      "principalType": "ROLE",
      "principalId": "read_case",
      "permission": "ALLOW",
      "property": "__get__clusters__relationships"
    },
    {
      "principalType": "ROLE",
      "principalId": "read_contact",
      "permission": "ALLOW",
      "property": "__get__clusters__relationships"
    },
    {
      "principalType": "ROLE",
      "principalId": "read_case",
      "permission": "ALLOW",
      "property": "__count__clusters__relationships"
    },
    {
      "principalType": "ROLE",
      "principalId": "read_contact",
      "permission": "ALLOW",
      "property": "__count__clusters__relationships"
    },
    {
      "principalType": "ROLE",
      "principalId": "read_outbreak",
      "permission": "ALLOW",
      "property": "countNewContactsByExposure"
    },
    {
      "principalType": "ROLE",
      "principalId": "read_report",
      "permission": "ALLOW",
      "property": "countNewContactsByExposure"
    },
    {
      "principalType": "ROLE",
      "principalId": "write_followup",
      "permission": "ALLOW",
      "property": "generateFollowups"
    },
    {
      "principalType": "ROLE",
      "principalId": "read_case",
      "permission": "ALLOW",
      "property": "filteredCountCases"
    },
    {
      "principalType": "ROLE",
      "principalId": "read_contact",
      "permission": "ALLOW",
      "property": "filteredCountCases"
    },
    {
      "principalType": "ROLE",
      "principalId": "read_case",
      "permission": "ALLOW",
      "property": "filteredCountContacts"
    },
    {
      "principalType": "ROLE",
      "principalId": "read_contact",
      "permission": "ALLOW",
      "property": "filteredCountContacts"
    },
    {
      "principalType": "ROLE",
      "principalId": "read_case",
      "permission": "ALLOW",
      "property": "filteredCountEvents"
    },
    {
      "principalType": "ROLE",
      "principalId": "read_report",
      "permission": "ALLOW",
      "property": "filteredCountEvents"
    },
    {
      "principalType": "ROLE",
      "principalId": "read_report",
      "permission": "ALLOW",
      "property": "countIndependentTransmissionChains"
    },
    {
      "principalType": "ROLE",
      "principalId": "read_report",
      "permission": "ALLOW",
      "property": "getIndependentTransmissionChains"
    },
    {
      "principalType": "ROLE",
      "principalId": "read_followup",
      "permission": "ALLOW",
      "property": "__get__followUps"
    },
    {
      "principalType": "ROLE",
      "principalId": "read_followup",
      "permission": "ALLOW",
      "property": "__findById__followUps"
    },
    {
      "principalType": "ROLE",
      "principalId": "read_followup",
      "permission": "ALLOW",
      "property": "__count__followUps"
    },
    {
      "principalType": "ROLE",
      "principalId": "read_contact",
      "permission": "ALLOW",
      "property": "countContactsSeen"
    },
    {
      "principalType": "ROLE",
      "principalId": "read_contact",
      "permission": "ALLOW",
      "property": "countContactsLostToFollowup"
    },
    {
      "principalType": "ROLE",
      "principalId": "read_report",
      "permission": "ALLOW",
      "property": "countNewCasesInKnownTransmissionChains"
    },
    {
      "principalType": "ROLE",
      "principalId": "read_case",
      "permission": "ALLOW",
      "property": "countCasesWithLessThanXContacts"
    },
    {
      "principalType": "ROLE",
      "principalId": "read_report",
      "permission": "ALLOW",
      "property": "countEventNewContacts"
    },
    {
      "principalType": "ROLE",
      "principalId": "read_report",
      "permission": "ALLOW",
      "property": "longPeriodsBetweenDatesOfOnsetInTransmissionChains"
    },
    {
      "principalType": "ROLE",
      "principalId": "read_report",
      "permission": "ALLOW",
      "property": "buildNewChainsFromRegisteredContactsWhoBecameCases"
    },
    {
      "principalType": "ROLE",
      "principalId": "read_report",
      "permission": "ALLOW",
      "property": "countNewChainsFromRegisteredContactsWhoBecameCases"
    },
    {
      "principalType": "ROLE",
      "principalId": "read_report",
      "permission": "ALLOW",
      "property": "countCasesContacts"
    },
    {
      "principalType": "ROLE",
      "principalId": "read_contact",
      "permission": "ALLOW",
      "property": "countCasesContacts"
    },
    {
      "principalType": "ROLE",
      "principalId": "read_case",
      "permission": "ALLOW",
      "property": "countCasesContacts"
    },
    {
      "principalType": "ROLE",
      "principalId": "read_report",
      "permission": "ALLOW",
      "property": "findSecondaryCasesWithDateOfOnsetBeforePrimaryCase"
    },
    {
      "principalType": "ROLE",
      "principalId": "read_contact",
      "permission": "ALLOW",
      "property": "countFollowUpContacts"
    },
    {
      "principalType": "ROLE",
      "principalId": "read_case",
      "permission": "ALLOW",
      "property": "countNewCasesInThePreviousXDaysDetectedAmongKnownContacts"
    },
    {
      "principalType": "ROLE",
      "principalId": "read_report",
      "permission": "ALLOW",
      "property": "countNewCasesInThePreviousXDaysDetectedAmongKnownContacts"
    },
    {
      "principalType": "ROLE",
      "principalId": "read_contact",
      "permission": "ALLOW",
      "property": "countContactsNotSeenInXDays"
    },
    {
      "principalType": "ROLE",
      "principalId": "read_report",
      "permission": "ALLOW",
      "property": "countContactsNotSeenInXDays"
    },
    {
      "principalType": "ROLE",
      "principalId": "read_contact",
      "permission": "ALLOW",
      "property": "countContactsWithSuccessfulFollowups"
    },
    {
      "principalType": "ROLE",
      "principalId": "read_team",
      "permission": "ALLOW",
      "property": "countContactsWithSuccessfulFollowups"
    },
    {
      "principalType": "ROLE",
      "principalId": "read_report",
      "permission": "ALLOW",
      "property": "countContactsWithSuccessfulFollowups"
    },
    {
      "principalType": "ROLE",
      "principalId": "read_report",
      "permission": "ALLOW",
      "property": "countFollowUpsPerTeamPerDay"
    },
    {
      "principalType": "ROLE",
      "principalId": "read_team",
      "permission": "ALLOW",
      "property": "countFollowUpsPerTeamPerDay"
    },
    {
      "principalType": "ROLE",
      "principalId": "write_case",
      "permission": "ALLOW",
      "property": "mergeCasesAndContacts"
    },
    {
      "principalType": "ROLE",
      "principalId": "write_contact",
      "permission": "ALLOW",
      "property": "mergeCasesAndContacts"
    },
    {
      "principalType": "ROLE",
      "principalId": "read_case",
      "permission": "ALLOW",
      "property": "exportFilteredCases"
    },
    {
      "principalType": "ROLE",
      "principalId": "read_report",
      "permission": "ALLOW",
      "property": "countCasesPerPeriod"
    },
    {
      "principalType": "ROLE",
      "principalId": "read_followup",
      "permission": "ALLOW",
      "property": "listLatestFollowUpsForContactsIfNotPerformed"
    },
    {
      "principalType": "ROLE",
      "principalId": "read_followup",
      "permission": "ALLOW",
      "property": "filteredCountLatestFollowUpsForContactsIfNotPerformed"
    },
    {
      "principalType": "ROLE",
      "principalId": "read_case",
      "permission": "ALLOW",
      "property": "__get__people"
    },
    {
      "principalType": "ROLE",
      "principalId": "read_contact",
      "permission": "ALLOW",
      "property": "__get__people"
    },
    {
      "principalType": "ROLE",
      "principalId": "read_case",
      "permission": "ALLOW",
      "property": "__count__people"
    },
    {
      "principalType": "ROLE",
      "principalId": "read_contact",
      "permission": "ALLOW",
      "property": "__count__people"
    },
    {
      "principalType": "ROLE",
      "principalId": "read_case",
      "permission": "ALLOW",
      "property": "listInconsistenciesInKeyDates"
    },
    {
      "principalType": "ROLE",
      "principalId": "read_contact",
      "permission": "ALLOW",
      "property": "listInconsistenciesInKeyDates"
    },
    {
      "principalType": "ROLE",
      "principalId": "write_outbreak",
      "permission": "ALLOW",
      "property": "restoreReferenceData"
    },
    {
      "principalType": "ROLE",
      "principalId": "$authenticated",
      "permission": "ALLOW",
      "property": "importableFileUpload"
    },
    {
      "principalType": "ROLE",
      "principalId": "$authenticated",
      "permission": "ALLOW",
      "property": "getImportableFileJsonById"
    },
    {
      "principalType": "ROLE",
      "principalId": "write_case",
      "permission": "ALLOW",
      "property": "importImportableLabResultsFileUsingMap"
    },
    {
      "principalType": "ROLE",
      "principalId": "read_outbreak",
      "permission": "ALLOW",
      "property": "exportCaseInvestigationTemplate"
    },
    {
      "principalType": "ROLE",
      "principalId": "read_report",
      "permission": "ALLOW",
      "property": "contactDossier"
    },
    {
      "principalType": "ROLE",
      "principalId": "read_report",
      "permission": "ALLOW",
      "property": "caseDossier"
    },
    {
      "principalType": "ROLE",
      "principalId": "read_contact",
      "permission": "ALLOW",
      "property": "contactDossier"
    },
    {
      "principalType": "ROLE",
      "principalId": "read_case",
      "permission": "ALLOW",
      "property": "caseDossier"
    },
    {
      "principalType": "ROLE",
      "principalId": "write_case",
      "permission": "ALLOW",
      "property": "importImportableCasesFileUsingMap"
    },
    {
      "principalType": "ROLE",
      "principalId": "write_contact",
      "permission": "ALLOW",
      "property": "importImportableContactsFileUsingMap"
    },
    {
      "principalType": "ROLE",
      "principalId": "write_contact",
      "permission": "ALLOW",
      "property": "importImportableOutbreaksFileUsingMap"
    },
    {
      "principalType": "ROLE",
      "principalId": "read_contact",
      "permission": "ALLOW",
      "property": "countContactsPerLocation"
    },
    {
      "principalType": "ROLE",
      "principalId": "read_contact",
      "permission": "ALLOW",
      "property": "exportFilteredContacts"
    },
    {
      "principalType": "ROLE",
      "principalId": "read_outbreak",
      "permission": "ALLOW",
      "property": "exportFilteredOutbreaks"
    },
    {
      "principalType": "ROLE",
      "principalId": "read_followup",
      "permission": "ALLOW",
      "property": "exportFilteredContactFollowUps"
    },
    {
      "principalType": "ROLE",
      "principalId": "read_outbreak",
      "permission": "ALLOW",
      "property": "exportFilteredReferenceData"
    },
    {
      "principalType": "ROLE",
      "principalId": "write_outbreak",
      "permission": "ALLOW",
      "property": "importImportableReferenceDataFileUsingMap"
    },
    {
      "principalType": "ROLE",
      "principalId": "read_case",
      "permission": "ALLOW",
      "property": "findPeopleInCluster"
    },
    {
      "principalType": "ROLE",
      "principalId": "read_contact",
      "permission": "ALLOW",
      "property": "findPeopleInCluster"
    },
    {
      "principalType": "ROLE",
      "principalId": "read_case",
      "permission": "ALLOW",
      "property": "countPeopleInCluster"
    },
    {
      "principalType": "ROLE",
      "principalId": "read_contact",
      "permission": "ALLOW",
      "property": "countPeopleInCluster"
    },
    {
      "principalType": "ROLE",
      "principalId": "read_contact",
      "permission": "ALLOW",
      "property": "filteredCountFollowUps"
    },
    {
      "principalType": "ROLE",
      "principalId": "read_followup",
      "permission": "ALLOW",
      "property": "exportFilteredFollowups"
    },
    {
      "principalType": "ROLE",
      "principalId": "read_case",
      "permission": "ALLOW",
      "property": "exportExistingEmptyCaseInvestigation"
    },
    {
      "principalType": "ROLE",
      "principalId": "read_case",
      "permission": "ALLOW",
      "property": "findPossiblePersonDuplicates"
    },
    {
      "principalType": "ROLE",
      "principalId": "read_case",
      "permission": "ALLOW",
      "property": "countPossiblePersonDuplicates"
    },
    {
      "principalType": "ROLE",
      "principalId": "write_contact",
      "permission": "ALLOW",
      "property": "createCaseMultipleContacts"
    },
    {
      "principalType": "ROLE",
      "principalId": "read_case",
      "permission": "ALLOW",
      "property": "__get__labResults"
    },
    {
      "principalType": "ROLE",
      "principalId": "read_case",
      "permission": "ALLOW",
      "property": "__count__labResults"
    },
    {
      "principalType": "ROLE",
      "principalId": "read_case",
      "permission": "ALLOW",
      "property": "filteredCountLabResults"
    },
    {
      "principalType": "ROLE",
      "principalId": "write_outbreak",
      "permission": "ALLOW",
      "property": "restoreOutbreak"
    },
    {
      "principalType": "ROLE",
      "principalId": "read_case",
      "permission": "ALLOW",
      "property": "findCaseRelationshipExposures"
    },
    {
      "principalType": "ROLE",
      "principalId": "read_case",
      "permission": "ALLOW",
      "property": "countCaseRelationshipExposures"
    },
    {
      "principalType": "ROLE",
      "principalId": "read_case",
      "permission": "ALLOW",
      "property": "findCaseRelationshipContacts"
    },
    {
      "principalType": "ROLE",
      "principalId": "read_case",
      "permission": "ALLOW",
      "property": "countCaseRelationshipContacts"
    },
    {
      "principalType": "ROLE",
      "principalId": "read_contact",
      "permission": "ALLOW",
      "property": "findContactRelationshipExposures"
    },
    {
      "principalType": "ROLE",
      "principalId": "read_contact",
      "permission": "ALLOW",
      "property": "countContactRelationshipExposures"
    },
    {
      "principalType": "ROLE",
      "principalId": "read_contact",
      "permission": "ALLOW",
      "property": "findContactRelationshipContacts"
    },
    {
      "principalType": "ROLE",
      "principalId": "read_contact",
      "permission": "ALLOW",
      "property": "countContactRelationshipContacts"
    },
    {
      "principalType": "ROLE",
      "principalId": "read_case",
      "permission": "ALLOW",
      "property": "findEventRelationshipExposures"
    },
    {
      "principalType": "ROLE",
      "principalId": "read_case",
      "permission": "ALLOW",
      "property": "countEventRelationshipExposures"
    },
    {
      "principalType": "ROLE",
      "principalId": "read_case",
      "permission": "ALLOW",
      "property": "findEventRelationshipContacts"
    },
    {
      "principalType": "ROLE",
      "principalId": "read_case",
      "permission": "ALLOW",
      "property": "countEventRelationshipContacts"
    },
    {
      "principalType": "ROLE",
      "principalId": "read_case",
      "permission": "ALLOW",
      "property": "countCasesPerClassification"
    },
    {
      "principalType": "ROLE",
      "principalId": "read_contact",
      "permission": "ALLOW",
      "property": "countContactsPerRiskLevel"
    },
    {
      "principalType": "ROLE",
      "principalId": "read_case",
      "permission": "ALLOW",
      "property": "countCasesStratifiedByClassificationOverTime"
    },
    {
      "principalType": "ROLE",
      "principalId": "read_contact",
      "permission": "ALLOW",
      "property": "countFollowUpsByTeam"
    },
    {
      "principalType": "ROLE",
      "principalId": "read_case",
      "permission": "ALLOW",
      "property": "__findById__attachments"
    },
    {
      "principalType": "ROLE",
      "principalId": "read_contact",
      "permission": "ALLOW",
      "property": "__findById__attachments"
    },
    {
      "principalType": "ROLE",
      "principalId": "write_case",
      "permission": "ALLOW",
      "property": "attachmentUpload"
    },
    {
      "principalType": "ROLE",
      "principalId": "write_contact",
      "permission": "ALLOW",
      "property": "attachmentUpload"
    },
    {
      "principalType": "ROLE",
      "principalId": "read_case",
      "permission": "ALLOW",
      "property": "attachmentDownload"
    },
    {
      "principalType": "ROLE",
      "principalId": "read_contact",
      "permission": "ALLOW",
      "property": "attachmentDownload"
    },
    {
      "principalType": "ROLE",
      "principalId": "write_case",
      "permission": "ALLOW",
      "property": "__destroyById__attachments"
    },
    {
      "principalType": "ROLE",
      "principalId": "write_contact",
      "permission": "ALLOW",
      "property": "__destroyById__attachments"
    },
    {
      "principalType": "ROLE",
      "principalId": "write_case",
      "permission": "ALLOW",
      "property": "bulkCreateRelationships"
    },
    {
      "principalType": "ROLE",
      "principalId": "write_contact",
      "permission": "ALLOW",
      "property": "bulkCreateRelationships"
    },
    {
      "principalType": "ROLE",
      "principalId": "read_case",
      "permission": "ALLOW",
      "property": "downloadCaseClassificationPerLocationLevelReport"
    },
    {
      "principalType": "ROLE",
      "principalId": "read_case",
      "permission": "ALLOW",
      "property": "countCasesPerLocationLevel"
    },
    {
      "principalType": "ROLE",
      "principalId": "read_contact",
      "permission": "ALLOW",
      "property": "downloadContactTracingPerLocationLevelReport"
    },
    {
      "principalType": "ROLE",
      "principalId": "read_contact",
      "permission": "ALLOW",
      "property": "countContactsPerLocationLevel"
    },
    {
      "principalType": "ROLE",
      "principalId": "read_case",
      "permission": "ALLOW",
      "property": "getCaseMovement"
    },
    {
      "principalType": "ROLE",
      "principalId": "read_contact",
      "permission": "ALLOW",
      "property": "getContactMovement"
    },
    {
      "principalType": "ROLE",
<<<<<<< HEAD
      "principalId": "read_contact",
      "permission": "ALLOW",
      "property": "exportDailyContactFollowUpForm"
=======
      "principalId": "read_case",
      "permission": "ALLOW",
      "property": "caseDelayBetweenOnsetAndLabTesting"
>>>>>>> a2e143ba
    }
  ],
  "methods": {
    "prototype.findCaseRelationships": {
      "accepts": [
        {
          "arg": "nk",
          "type": "string",
          "description": "Foreign key for cases"
        },
        {
          "arg": "filter",
          "type": "object",
          "description": "Filter defining fields, where, include, order, offset, and limit - must be a JSON-encoded string ({\"something\":\"value\"})"
        }
      ],
      "returns": [
        {
          "arg": "relationships",
          "type": [
            "relationship"
          ],
          "description": "Relationships of a case",
          "root": true,
          "required": true
        }
      ],
      "description": "Queries relationships of case.",
      "http": {
        "verb": "get",
        "path": "/cases/:nk/relationships"
      }
    },
    "prototype.createCaseRelationship": {
      "accepts": [
        {
          "arg": "nk",
          "type": "string",
          "description": "Foreign key for cases"
        },
        {
          "arg": "data",
          "type": "object",
          "model": "relationship",
          "description": "Model instance data",
          "http": {
            "source": "body"
          },
          "root": true,
          "required": true
        },
        {
          "arg": "options",
          "type": "object",
          "http": "optionsFromRequest"
        }
      ],
      "returns": [
        {
          "arg": "relationship",
          "type": "relationship",
          "description": "Created Relationship",
          "root": true,
          "required": true
        }
      ],
      "description": "Creates a new instance in relationships of this model.",
      "http": {
        "verb": "post",
        "path": "/cases/:nk/relationships"
      }
    },
    "prototype.getCaseRelationship": {
      "accepts": [
        {
          "arg": "nk",
          "type": "string",
          "description": "Foreign key for cases"
        },
        {
          "arg": "fk",
          "type": "string",
          "description": "Foreign key for relationships."
        },
        {
          "arg": "filter",
          "type": "object",
          "description": "Filter defining fields, where, include, order, offset, and limit - must be a JSON-encoded string ({\"something\":\"value\"})"
        }
      ],
      "returns": [
        {
          "arg": "relationship",
          "type": "relationship",
          "description": "Relationship of a case",
          "root": true,
          "required": true
        }
      ],
      "description": "Find a related item by id for relationships.",
      "http": {
        "verb": "get",
        "path": "/cases/:nk/relationships/:fk"
      }
    },
    "prototype.updateCaseRelationship": {
      "accepts": [
        {
          "arg": "nk",
          "type": "string",
          "description": "Foreign key for case"
        },
        {
          "arg": "fk",
          "type": "string",
          "description": "Foreign key for relationships."
        },
        {
          "arg": "data",
          "type": "object",
          "model": "relationship",
          "description": "Model instance data",
          "http": {
            "source": "body"
          },
          "root": true,
          "required": true
        },
        {
          "arg": "options",
          "type": "object",
          "http": "optionsFromRequest"
        }
      ],
      "returns": [
        {
          "arg": "relationship",
          "type": "relationship",
          "description": "Updated Relationship",
          "root": true,
          "required": true
        }
      ],
      "description": "Update a related item by id for relationships.",
      "http": {
        "verb": "put",
        "path": "/cases/:nk/relationships/:fk"
      }
    },
    "prototype.deleteCaseRelationship": {
      "accepts": [
        {
          "arg": "nk",
          "type": "string",
          "description": "Foreign key for case"
        },
        {
          "arg": "fk",
          "type": "string",
          "description": "Foreign key for relationships."
        },
        {
          "arg": "options",
          "type": "object",
          "http": "optionsFromRequest"
        }
      ],
      "returns": [
        {
          "arg": "count",
          "type": "object",
          "root": true,
          "required": true
        }
      ],
      "description": "Delete a related item by id for relationships.",
      "http": {
        "verb": "del",
        "path": "/cases/:nk/relationships/:fk"
      }
    },
    "prototype.countCaseRelationships": {
      "accepts": [
        {
          "arg": "nk",
          "type": "string",
          "description": "Foreign key for cases"
        },
        {
          "arg": "where",
          "type": "object",
          "description": "Criteria to match model instances"
        }
      ],
      "returns": [
        {
          "arg": "count",
          "type": "number",
          "description": "Number of relationships of a case",
          "required": true
        }
      ],
      "description": "Counts relationships of case.",
      "http": {
        "verb": "get",
        "path": "/cases/:nk/relationships/count"
      }
    },
    "prototype.findContactRelationships": {
      "accepts": [
        {
          "arg": "nk",
          "type": "string",
          "description": "Foreign key for contacts"
        },
        {
          "arg": "filter",
          "type": "object",
          "description": "Filter defining fields, where, include, order, offset, and limit - must be a JSON-encoded string ({\"something\":\"value\"})"
        }
      ],
      "returns": [
        {
          "arg": "relationships",
          "type": [
            "relationship"
          ],
          "description": "Relationships of a contact",
          "root": true,
          "required": true
        }
      ],
      "description": "Queries relationships of contacts.",
      "http": {
        "verb": "get",
        "path": "/contacts/:nk/relationships"
      }
    },
    "prototype.createContactRelationship": {
      "accepts": [
        {
          "arg": "nk",
          "type": "string",
          "description": "Foreign key for contact"
        },
        {
          "arg": "data",
          "type": "object",
          "model": "relationship",
          "description": "Model instance data",
          "http": {
            "source": "body"
          },
          "root": true,
          "required": true
        },
        {
          "arg": "options",
          "type": "object",
          "http": "optionsFromRequest"
        }
      ],
      "returns": [
        {
          "arg": "relationship",
          "type": "relationship",
          "description": "Created Relationship",
          "root": true,
          "required": true
        }
      ],
      "description": "Creates a new instance in relationships of this model.",
      "http": {
        "verb": "post",
        "path": "/contacts/:nk/relationships"
      }
    },
    "prototype.getContactRelationship": {
      "accepts": [
        {
          "arg": "nk",
          "type": "string",
          "description": "Foreign key for contacts"
        },
        {
          "arg": "fk",
          "type": "string",
          "description": "Foreign key for relationships."
        },
        {
          "arg": "filter",
          "type": "object",
          "description": "Filter defining fields, where, include, order, offset, and limit - must be a JSON-encoded string ({\"something\":\"value\"})"
        }
      ],
      "returns": [
        {
          "arg": "relationship",
          "type": "relationship",
          "description": "Relationship of a contact",
          "root": true,
          "required": true
        }
      ],
      "description": "Find a related item by id for relationships.",
      "http": {
        "verb": "get",
        "path": "/contacts/:nk/relationships/:fk"
      }
    },
    "prototype.updateContactRelationship": {
      "accepts": [
        {
          "arg": "nk",
          "type": "string",
          "description": "Foreign key for contact"
        },
        {
          "arg": "fk",
          "type": "string",
          "description": "Foreign key for relationships."
        },
        {
          "arg": "data",
          "type": "object",
          "model": "relationship",
          "description": "Model instance data",
          "http": {
            "source": "body"
          },
          "root": true,
          "required": true
        },
        {
          "arg": "options",
          "type": "object",
          "http": "optionsFromRequest"
        }
      ],
      "returns": [
        {
          "arg": "relationship",
          "type": "relationship",
          "description": "Updated Relationship",
          "root": true,
          "required": true
        }
      ],
      "description": "Update a related item by id for relationships.",
      "http": {
        "verb": "put",
        "path": "/contacts/:nk/relationships/:fk"
      }
    },
    "prototype.deleteContactRelationship": {
      "accepts": [
        {
          "arg": "nk",
          "type": "string",
          "description": "Foreign key for contact"
        },
        {
          "arg": "fk",
          "type": "string",
          "description": "Foreign key for relationships."
        },
        {
          "arg": "options",
          "type": "object",
          "http": "optionsFromRequest"
        }
      ],
      "returns": [
        {
          "arg": "count",
          "type": "object",
          "root": true,
          "required": true
        }
      ],
      "description": "Delete a related item by id for relationships.",
      "http": {
        "verb": "del",
        "path": "/contacts/:nk/relationships/:fk"
      }
    },
    "prototype.countContactRelationships": {
      "accepts": [
        {
          "arg": "nk",
          "type": "string",
          "description": "Foreign key for contacts"
        },
        {
          "arg": "where",
          "type": "object",
          "description": "Criteria to match model instances"
        }
      ],
      "returns": [
        {
          "arg": "count",
          "type": "number",
          "description": "Number of relationships of a contact",
          "required": true
        }
      ],
      "description": "Counts relationships of contact.",
      "http": {
        "verb": "get",
        "path": "/contacts/:nk/relationships/count"
      }
    },
    "prototype.findEventRelationships": {
      "accepts": [
        {
          "arg": "nk",
          "type": "string",
          "description": "Foreign key for events"
        },
        {
          "arg": "filter",
          "type": "object",
          "description": "Filter defining fields, where, include, order, offset, and limit - must be a JSON-encoded string ({\"something\":\"value\"})"
        }
      ],
      "returns": [
        {
          "arg": "relationships",
          "type": [
            "relationship"
          ],
          "description": "Relationships of a event",
          "root": true,
          "required": true
        }
      ],
      "description": "Queries relationships of event.",
      "http": {
        "verb": "get",
        "path": "/events/:nk/relationships"
      }
    },
    "prototype.createEventRelationship": {
      "accepts": [
        {
          "arg": "nk",
          "type": "string",
          "description": "Foreign key for events"
        },
        {
          "arg": "data",
          "type": "object",
          "model": "relationship",
          "description": "Model instance data",
          "http": {
            "source": "body"
          },
          "root": true,
          "required": true
        },
        {
          "arg": "options",
          "type": "object",
          "http": "optionsFromRequest"
        }
      ],
      "returns": [
        {
          "arg": "relationship",
          "type": "relationship",
          "description": "Created Relationship",
          "root": true,
          "required": true
        }
      ],
      "description": "Creates a new instance in relationships of this model.",
      "http": {
        "verb": "post",
        "path": "/events/:nk/relationships"
      }
    },
    "prototype.getEventRelationship": {
      "accepts": [
        {
          "arg": "nk",
          "type": "string",
          "description": "Foreign key for events"
        },
        {
          "arg": "fk",
          "type": "string",
          "description": "Foreign key for relationships."
        },
        {
          "arg": "filter",
          "type": "object",
          "description": "Filter defining fields, where, include, order, offset, and limit - must be a JSON-encoded string ({\"something\":\"value\"})"
        }
      ],
      "returns": [
        {
          "arg": "relationship",
          "type": "relationship",
          "description": "Relationship of a event",
          "root": true,
          "required": true
        }
      ],
      "description": "Find a related item by id for relationships.",
      "http": {
        "verb": "get",
        "path": "/events/:nk/relationships/:fk"
      }
    },
    "prototype.updateEventRelationship": {
      "accepts": [
        {
          "arg": "nk",
          "type": "string",
          "description": "Foreign key for event"
        },
        {
          "arg": "fk",
          "type": "string",
          "description": "Foreign key for relationships."
        },
        {
          "arg": "data",
          "type": "object",
          "model": "relationship",
          "description": "Model instance data",
          "http": {
            "source": "body"
          },
          "root": true,
          "required": true
        },
        {
          "arg": "options",
          "type": "object",
          "http": "optionsFromRequest"
        }
      ],
      "returns": [
        {
          "arg": "relationship",
          "type": "relationship",
          "description": "Updated Relationship",
          "root": true,
          "required": true
        }
      ],
      "description": "Update a related item by id for relationships.",
      "http": {
        "verb": "put",
        "path": "/events/:nk/relationships/:fk"
      }
    },
    "prototype.deleteEventRelationship": {
      "accepts": [
        {
          "arg": "nk",
          "type": "string",
          "description": "Foreign key for event"
        },
        {
          "arg": "fk",
          "type": "string",
          "description": "Foreign key for relationships."
        },
        {
          "arg": "options",
          "type": "object",
          "http": "optionsFromRequest"
        }
      ],
      "returns": [
        {
          "arg": "count",
          "type": "object",
          "root": true,
          "required": true
        }
      ],
      "description": "Delete a related item by id for relationships.",
      "http": {
        "verb": "del",
        "path": "/events/:nk/relationships/:fk"
      }
    },
    "prototype.countEventRelationships": {
      "accepts": [
        {
          "arg": "nk",
          "type": "string",
          "description": "Foreign key for events"
        },
        {
          "arg": "where",
          "type": "object",
          "description": "Criteria to match model instances"
        }
      ],
      "returns": [
        {
          "arg": "count",
          "type": "number",
          "description": "Number of relationships of a event",
          "required": true
        }
      ],
      "description": "Counts relationships of event.",
      "http": {
        "verb": "get",
        "path": "/events/:nk/relationships/count"
      }
    },
    "prototype.convertContactToCase": {
      "accepts": [
        {
          "arg": "nk",
          "type": "string",
          "description": "Foreign key for contact"
        },
        {
          "arg": "body",
          "type": "case",
          "http": {
            "source": "body"
          },
          "description": "Case specific properties"
        },
        {
          "arg": "options",
          "type": "object",
          "http": "optionsFromRequest"
        }
      ],
      "returns": [
        {
          "arg": "case",
          "type": "case",
          "description": "Case resulted from the conversion",
          "required": true,
          "root": true
        }
      ],
      "description": "Converts contact to case.",
      "http": {
        "verb": "post",
        "path": "/contacts/:nk/convert-to-case"
      }
    },
    "prototype.convertCaseToContact": {
      "accepts": [
        {
          "arg": "nk",
          "type": "string",
          "description": "Foreign key for cases"
        },
        {
          "arg": "options",
          "type": "object",
          "http": "optionsFromRequest"
        }
      ],
      "returns": [
        {
          "arg": "contact",
          "type": "contact",
          "description": "Contact resulted from the conversion",
          "required": true,
          "root": true
        }
      ],
      "description": "Converts case to contact.",
      "http": {
        "verb": "post",
        "path": "/cases/:nk/convert-to-contact"
      }
    },
    "prototype.getLocationsHierarchicalList": {
      "accepts": [
        {
          "arg": "filter",
          "type": "object",
          "description": "Filter defining fields, where, include, order, offset, and limit - must be a JSON-encoded string ({\"something\":\"value\"}); Note: this request also accepts 'includeChildren' boolean on the first level in 'where'; this flag is taken into consideration only if other filters are applied"
        }
      ],
      "returns": [
        {
          "arg": "locations",
          "type": [
            {
              "type": {
                "location": "location",
                "children": [
                  {
                    "type": {
                      "location": "location",
                      "children": []
                    }
                  }
                ]
              }
            }
          ],
          "root": true,
          "required": true
        }
      ],
      "description": "Get hierarchical list of locations for an outbreak.",
      "http": {
        "verb": "get",
        "path": "/locations/hierarchical"
      }
    },
    "prototype.restoreCase": {
      "accepts": [
        {
          "arg": "nk",
          "type": "string",
          "description": "Foreign key for cases"
        },
        {
          "arg": "options",
          "type": "object",
          "http": "optionsFromRequest"
        }
      ],
      "returns": [
        {
          "arg": "case",
          "type": "case",
          "description": "Case",
          "root": true,
          "required": true
        }
      ],
      "description": "Restores a deleted case.",
      "http": {
        "verb": "post",
        "path": "/cases/:nk/restore"
      }
    },
    "prototype.restoreContact": {
      "accepts": [
        {
          "arg": "nk",
          "type": "string",
          "description": "Foreign key for contacts"
        },
        {
          "arg": "options",
          "type": "object",
          "http": "optionsFromRequest"
        }
      ],
      "returns": [
        {
          "arg": "contact",
          "type": "contact",
          "description": "Contact",
          "root": true,
          "required": true
        }
      ],
      "description": "Restores a deleted contact.",
      "http": {
        "verb": "post",
        "path": "/contacts/:nk/restore"
      }
    },
    "prototype.restoreEvent": {
      "accepts": [
        {
          "arg": "nk",
          "type": "string",
          "description": "Foreign key for events"
        },
        {
          "arg": "options",
          "type": "object",
          "http": "optionsFromRequest"
        }
      ],
      "returns": [
        {
          "arg": "event",
          "type": "event",
          "description": "Event",
          "root": true,
          "required": true
        }
      ],
      "description": "Restores a deleted event.",
      "http": {
        "verb": "post",
        "path": "/events/:nk/restore"
      }
    },
    "prototype.getReferenceData": {
      "accepts": [
        {
          "arg": "filter",
          "type": "object",
          "description": "Filter defining fields, where, include, order, offset, and limit - must be a JSON-encoded string ({\"something\":\"value\"})"
        }
      ],
      "returns": [
        {
          "arg": "referenceData",
          "type": [
            "referenceData"
          ],
          "description": "System and outbreak specific reference data",
          "root": true,
          "required": true
        }
      ],
      "description": "Queries system and outbreak specific reference data list.",
      "http": {
        "verb": "get",
        "path": "/reference-data"
      }
    },
    "prototype.generateVisualId": {
      "accepts": [
        {
          "arg": "visualIdMask",
          "type": "string",
          "description": "Visual ID mask partially resolved (except for the sequence no.)"
        },
        {
          "arg": "personId",
          "type": "string",
          "description": "Case/Contact/Event ID for validating existing visual ID (optional)"
        }
      ],
      "returns": [
        {
          "arg": "visualId",
          "type": "string",
          "description": "Visual ID",
          "root": true,
          "required": true
        }
      ],
      "description": "Generates the next (available) visual ID based on the outbreak mask.",
      "http": {
        "verb": "post",
        "path": "/generate-visual-id"
      }
    },
    "prototype.getCaseQRResourceLink": {
      "accepts": [
        {
          "arg": "nk",
          "type": "string",
          "description": "Foreign key for cases"
        }
      ],
      "returns": [
        {
          "arg": "body",
          "type": "file",
          "root": true,
          "required": true
        },
        {
          "arg": "Content-Type",
          "type": "string",
          "http": {
            "target": "header"
          }
        },
        {
          "arg": "Content-Disposition",
          "type": "string",
          "http": {
            "target": "header"
          }
        }
      ],
      "description": "Get a resource link embedded in a QR Code Image (png) for a case.",
      "http": {
        "verb": "get",
        "path": "/cases/:nk/qr-resource-link"
      }
    },
    "prototype.getContactQRResourceLink": {
      "accepts": [
        {
          "arg": "nk",
          "type": "string",
          "description": "Foreign key for contacts"
        }
      ],
      "returns": [
        {
          "arg": "body",
          "type": "file",
          "root": true,
          "required": true
        },
        {
          "arg": "Content-Type",
          "type": "string",
          "http": {
            "target": "header"
          }
        },
        {
          "arg": "Content-Disposition",
          "type": "string",
          "http": {
            "target": "header"
          }
        }
      ],
      "description": "Get a resource link embedded in a QR Code Image (png) for a contact.",
      "http": {
        "verb": "get",
        "path": "/contacts/:nk/qr-resource-link"
      }
    },
    "prototype.getEventQRResourceLink": {
      "accepts": [
        {
          "arg": "nk",
          "type": "string",
          "description": "Foreign key for events"
        }
      ],
      "returns": [
        {
          "arg": "body",
          "type": "file",
          "root": true,
          "required": true
        },
        {
          "arg": "Content-Type",
          "type": "string",
          "http": {
            "target": "header"
          }
        },
        {
          "arg": "Content-Disposition",
          "type": "string",
          "http": {
            "target": "header"
          }
        }
      ],
      "description": "Get a resource link embedded in a QR Code Image (png) for a event.",
      "http": {
        "verb": "get",
        "path": "/events/:nk/qr-resource-link"
      }
    },
    "prototype.countNewContactsByExposure": {
      "accepts": [
        {
          "arg": "filter",
          "type": "object",
          "description": "Filter defining fields, where, include, order, offset, and limit - must be a JSON-encoded string ({\"something\":\"value\"}); Note: this request also accepts 'noDaysNewContacts' number on the first level in 'where'"
        }
      ],
      "returns": [
        {
          "arg": "counters",
          "type": {
            "newContactsCount": "number",
            "exposureType": {
              "type": {
                "id": {
                  "type": "string",
                  "description": "Exposure type ID"
                },
                "count": {
                  "type": "number",
                  "description": "Contacts number for exposure type"
                },
                "contactIDs": {
                  "type": [
                    "string"
                  ],
                  "description": "Contact IDs container"
                }
              }
            }
          },
          "description": "Object containing new contacts counters for each found exposure type",
          "root": true,
          "required": true
        }
      ],
      "description": "Count the new contacts and groups them by exposure type",
      "http": {
        "verb": "get",
        "path": "/contacts/new-by-exposure-type/count"
      }
    },
    "prototype.filteredCountCases": {
      "accepts": [
        {
          "arg": "filter",
          "type": "object",
          "description": "Filter defining fields, where, include, order, offset, and limit - must be a JSON-encoded string ({\"something\":\"value\"}). Note: this request also accepts a `noRelationships` flag on the first level of `where`."
        }
      ],
      "returns": [
        {
          "arg": "count",
          "type": "number",
          "description": "Number of cases that pass the filter",
          "required": true
        }
      ],
      "description": "Counts the cases that pass a filter (which now can accept relations)",
      "http": {
        "verb": "get",
        "path": "/cases/filtered-count"
      }
    },
    "prototype.filteredCountContacts": {
      "accepts": [
        {
          "arg": "filter",
          "type": "object",
          "description": "Filter defining fields, where, include, order, offset, and limit - must be a JSON-encoded string ({\"something\":\"value\"})."
        }
      ],
      "returns": [
        {
          "arg": "count",
          "type": "number",
          "description": "Number of contacts that pass the filter",
          "required": true
        }
      ],
      "description": "Counts the contacts that pass a filter (which now can accept relations)",
      "http": {
        "verb": "get",
        "path": "/contacts/filtered-count"
      }
    },
    "prototype.filteredCountEvents": {
      "accepts": [
        {
          "arg": "filter",
          "type": "object",
          "description": "Filter defining fields, where, include, order, offset, and limit - must be a JSON-encoded string ({\"something\":\"value\"}). Note: this request also accepts a `noRelationships` flag on the first level of `where`."
        }
      ],
      "returns": [
        {
          "arg": "count",
          "type": "number",
          "description": "Number of events that pass the filter",
          "required": true
        }
      ],
      "description": "Counts the cases that pass a filter (which can now accept relations)",
      "http": {
        "verb": "get",
        "path": "/events/filtered-count"
      }
    },
    "prototype.exportFilteredCases": {
      "accepts": [
        {
          "arg": "filter",
          "type": "object",
          "description": "Filter defining fields, where, include, order, offset, and limit - must be a JSON-encoded string ({\"something\":\"value\"})"
        },
        {
          "arg": "type",
          "type": "string",
          "enum": [
            "json",
            "xml",
            "csv",
            "xls",
            "xlsx",
            "ods",
            "pdf"
          ],
          "description": "Export type; can be: json, xml, csv, xls, xlsx, ods, pdf or csv. Default: json"
        },
        {
          "arg": "encryptPassword",
          "type": "string",
          "description": "If provided, the exported file will be encrypted using aes-256-ctr algorithm using the provided password"
        },
        {
          "arg": "anonymizeFields",
          "type": [
            "string"
          ],
          "description": "If provided, mentioned fields will be anonymized in the exported file"
        },
        {
          "arg": "options",
          "type": "object",
          "http": "optionsFromRequest"
        }
      ],
      "returns": [
        {
          "arg": "body",
          "type": "file",
          "root": true,
          "required": true
        },
        {
          "arg": "Content-Type",
          "type": "string",
          "http": {
            "target": "header"
          }
        },
        {
          "arg": "Content-Disposition",
          "type": "string",
          "http": {
            "target": "header"
          }
        }
      ],
      "description": "Export filtered list of cases",
      "http": {
        "verb": "get",
        "path": "/cases/export"
      }
    },
    "prototype.restoreContactFollowUp": {
      "accepts": [
        {
          "arg": "nk",
          "type": "string",
          "description": "Foreign key for contacts"
        },
        {
          "arg": "fk",
          "type": "string",
          "description": "Foreign key for followUps"
        },
        {
          "arg": "options",
          "type": "object",
          "http": "optionsFromRequest"
        }
      ],
      "returns": [
        {
          "arg": "followUp",
          "type": [
            "followUp"
          ],
          "description": "Follow Up",
          "root": true,
          "required": true
        }
      ],
      "description": "Restores a deleted follow-up.",
      "http": {
        "verb": "post",
        "path": "/contacts/:nk/follow-ups/:fk/restore"
      }
    },
    "prototype.generateFollowups": {
      "accepts": [
        {
          "arg": "body",
          "type": "object",
          "model": "generateFollowup",
          "description": "Follow up required period start/end dates and targeted optional flag.",
          "http": {
            "source": "body"
          },
          "root": true,
          "required": true
        },
        {
          "arg": "options",
          "type": "object",
          "http": "optionsFromRequest"
        }
      ],
      "returns": [
        {
          "arg": "generatedFollowUps",
          "type": [
            {
              "type": {
                "contactId": {
                  "type": "string"
                },
                "followUps": {
                  "type": [
                    "followUp"
                  ]
                }
              }
            }
          ],
          "description": "Generated Follow Ups",
          "root": true,
          "required": true
        }
      ],
      "description": "Generate a list of follow-ups",
      "http": {
        "verb": "post",
        "path": "/generate-followups"
      }
    },
    "prototype.countIndependentTransmissionChains": {
      "accepts": [
        {
          "arg": "filter",
          "type": "object",
          "description": "Filter defining fields, where, include, order, offset, and limit - must be a JSON-encoded string ({\"something\":\"value\"}). This accepts a (full) person filter on 'person' property of the filter. Supports endDate property on first level of where. It is used to provide a snapshot of chains until the specified end date"
        }
      ],
      "returns": [
        {
          "arg": "chains",
          "type": {
            "chains": [
              {
                "type": {
                  "length": {
                    "type": "number",
                    "description": "Number of chain links"
                  },
                  "size": {
                    "type": "number",
                    "description": "Number of chain nodes"
                  },
                  "active": "boolean"
                }
              }
            ],
            "length": "number",
            "activeChainsCount": "number",
            "isolatedNodesCount": "number"
          },
          "description": "Number of transmission chains and the length of each chain",
          "required": true,
          "root": true
        }
      ],
      "description": "Count the number of independent transmission chains",
      "http": {
        "verb": "get",
        "path": "/relationships/independent-transmission-chains/filtered-count"
      }
    },
    "prototype.getIndependentTransmissionChains": {
      "accepts": [
        {
          "arg": "filter",
          "type": "object",
          "description": "Filter defining fields, where, include, order, offset, and limit - must be a JSON-encoded string ({\"something\":\"value\"}); Note: this request also accepts 'active' boolean & 'size' number on the first level in 'where' and a (full) person filter on 'person' property of the filter. Supports endDate property on first level of where. It is used to provide a snapshot of chains until the specified end date"
        }
      ],
      "returns": [
        {
          "arg": "chains",
          "type": {
            "nodes": {
              "type": {
                "<personId>": {
                  "type": "person"
                }
              }
            },
            "edges": {
              "type": {
                "<relationshipId>": {
                  "type": "relationship"
                }
              }
            },
            "transmissionChains": {
              "type": {
                "chains": [
                  {
                    "type": {
                      "chain": [
                        "string"
                      ],
                      "period": {
                        "type": {
                          "startDate": "date",
                          "endDate": "date",
                          "duration": {
                            "type": "number",
                            "description": "Transmission chain duration in days"
                          }
                        }
                      },
                      "active": "boolean"
                    }
                  }
                ],
                "length": {
                  "type": "number",
                  "description": "Number of chain links"
                },
                "size": {
                  "type": "number",
                  "description": "Number of chain nodes"
                }
              }
            }
          },
          "description": "Independent transmission chains",
          "required": true,
          "root": true
        }
      ],
      "description": "Get independent transmission chains",
      "http": {
        "verb": "get",
        "path": "/relationships/independent-transmission-chains"
      }
    },
    "prototype.countContactsSeen": {
      "accepts": [
        {
          "arg": "filter",
          "type": "object",
          "description": "Filter defining fields, where, include, order, offset, and limit - must be a JSON-encoded string ({\"something\":\"value\"})"
        }
      ],
      "returns": [
        {
          "arg": "counters",
          "type": {
            "contactsSeenCount": "number",
            "contactIDs": {
              "type": [
                "string"
              ],
              "description": "Array with IDs of contacts that are seen",
              "required": true
            },
            "teams": [
              {
                "type": {
                  "id": "string",
                  "contactsSeenCount": "number",
                  "contactIDs": {
                    "type": [
                      "string"
                    ],
                    "description": "Array with IDs of contacts that are seen",
                    "required": true
                  }
                }
              }
            ]
          },
          "description": "Object containing counters for seen contacts",
          "root": true,
          "required": true
        }
      ],
      "description": "Count the total number of seen contacts as well as per team",
      "http": {
        "verb": "get",
        "path": "/follow-ups/contacts-seen/count"
      }
    },
    "prototype.countContactsLostToFollowup": {
      "accepts": [
        {
          "arg": "filter",
          "type": "object",
          "description": "Filter defining fields, where, include, order, offset, and limit - must be a JSON-encoded string ({\"something\":\"value\"})"
        }
      ],
      "returns": [
        {
          "arg": "counters",
          "type": {
            "contactsLostToFollowupCount": "number",
            "contactIDs": {
              "type": [
                "string"
              ],
              "description": "Array with IDs of contacts that are lost to follow-up",
              "required": true
            },
            "teams": [
              {
                "type": {
                  "id": "string",
                  "contactsLostToFollowupCount": "number",
                  "contactIDs": {
                    "type": [
                      "string"
                    ],
                    "description": "Array with IDs of contacts that are lost to follow-up",
                    "required": true
                  }
                }
              }
            ]
          },
          "description": "Object containing counters for contacts lost to follow-up",
          "root": true,
          "required": true
        }
      ],
      "description": "Count the total number of contacts lost to follow-up as well as per team",
      "http": {
        "verb": "get",
        "path": "/follow-ups/contacts-lost-to-follow-up/count"
      }
    },
    "prototype.countCasesWithLessThanXContacts": {
      "accepts": [
        {
          "arg": "filter",
          "type": "object",
          "description": "Filter defining fields, where, include, order, offset, and limit - must be a JSON-encoded string ({\"something\":\"value\"}); Note: this request also accepts 'noLessContacts' number on the first level in 'where'"
        }
      ],
      "returns": [
        {
          "arg": "counters",
          "type": {
            "casesCount": {
              "type": "number",
              "description": "Number of cases with less than X contacts",
              "required": true
            },
            "caseIDs": {
              "type": [
                "string"
              ],
              "description": "Array with IDs of cases with less than X contacts",
              "required": true
            },
            "cases": [
              {
                "type": {
                  "id": "string",
                  "contactsCount": {
                    "type": "number",
                    "description": "Number of contacts for case",
                    "required": true
                  },
                  "contactIDs": [
                    "string"
                  ]
                },
                "description": "Array with information for the cases with less than X contacts"
              }
            ]
          },
          "required": true,
          "root": true
        }
      ],
      "description": "Count the number of cases with less than X contacts; Also return the case IDs",
      "http": {
        "verb": "get",
        "path": "/relationships/cases-with-less-than-x-contacts/count"
      }
    },
    "prototype.countNewCasesInKnownTransmissionChains": {
      "accepts": [
        {
          "arg": "filter",
          "type": "object",
          "description": "Filter defining fields, where, include, order, offset, and limit - must be a JSON-encoded string ({\"something\":\"value\"}); Note: this request also accepts 'noDaysInChains' number on the first level in 'where'"
        }
      ],
      "returns": [
        {
          "arg": "count",
          "type": {
            "newCases": "number",
            "total": "number",
            "caseIds": [
              "string"
            ]
          },
          "description": "Retrieve number of new cases in known transmission chains",
          "root": true,
          "required": true
        }
      ],
      "description": "Count the number of new cases vs total number of cases in known transmission chains",
      "http": {
        "verb": "get",
        "path": "/relationships/new-cases-in-transmission-chains/count"
      }
    },
    "prototype.countEventNewContacts": {
      "accepts": [
        {
          "arg": "filter",
          "type": "object",
          "description": "Filter defining fields, where, include, order, offset, and limit - must be a JSON-encoded string ({\"something\":\"value\"}); Note: this request also accepts 'noDaysNewContacts' number on the first level in 'where'"
        }
      ],
      "returns": [
        {
          "arg": "counters",
          "type": {
            "newContactsCount": "number",
            "events": [
              {
                "type": {
                  "id": "string",
                  "newContactsCount": "number",
                  "contactIDs": [
                    "string"
                  ]
                }
              }
            ]
          },
          "description": "Object containing counters for new contacts for each event",
          "root": true,
          "required": true
        }
      ],
      "description": "Count the number of new contacts for each event",
      "http": {
        "verb": "get",
        "path": "/relationships/events-new-contacts/count"
      }
    },
    "prototype.longPeriodsBetweenDatesOfOnsetInTransmissionChains": {
      "accepts": [
        {
          "arg": "filter",
          "type": "object",
          "description": "Filter defining fields, where, include, order, offset, and limit - must be a JSON-encoded string ({\"something\":\"value\"})"
        }
      ],
      "returns": [
        {
          "arg": "relationships",
          "type": [
            "relationship"
          ],
          "description": "List of relationships that links cases with long periods between the dates of onset (includes people relation and the time difference in differenceBetweenDatesOfOnset param)",
          "root": true,
          "required": true
        }
      ],
      "description": "Get a list of relationships that links cases with long periods between the dates of onset",
      "http": {
        "verb": "get",
        "path": "/relationships/long-periods-between-dates-of-onset-in-transmission-chains"
      }
    },
    "prototype.buildNewChainsFromRegisteredContactsWhoBecameCases": {
      "accepts": [
        {
          "arg": "filter",
          "type": "object",
          "description": "Filter defining fields, where, include, order, offset, and limit - must be a JSON-encoded string ({\"something\":\"value\"})"
        }
      ],
      "returns": [
        {
          "arg": "chains",
          "type": {
            "nodes": {
              "type": {
                "<personId>": {
                  "type": "person"
                }
              }
            },
            "edges": {
              "type": {
                "<relationshipId>": {
                  "type": "relationship"
                }
              }
            },
            "transmissionChains": {
              "type": {
                "chains": [
                  {
                    "type": {
                      "chain": [
                        "string"
                      ],
                      "period": {
                        "type": {
                          "startDate": "date",
                          "endDate": "date",
                          "duration": {
                            "type": "number",
                            "description": "Transmission chain duration in days"
                          }
                        }
                      },
                      "active": "boolean"
                    }
                  }
                ],
                "length": "number"
              }
            }
          },
          "description": "New transmission chains",
          "required": true,
          "root": true
        }
      ],
      "description": "Build new transmission chains from registered contacts who became cases",
      "http": {
        "verb": "get",
        "path": "/relationships/new-transmission-chains-from-registered-contacts-who-became-cases"
      }
    },
    "prototype.countNewChainsFromRegisteredContactsWhoBecameCases": {
      "accepts": [
        {
          "arg": "filter",
          "type": "object",
          "description": "Filter defining fields, where, include, order, offset, and limit - must be a JSON-encoded string ({\"something\":\"value\"})"
        }
      ],
      "returns": [
        {
          "arg": "chains",
          "type": {
            "chains": [
              {
                "type": {
                  "length": "number",
                  "active": "boolean"
                }
              }
            ],
            "length": "number",
            "activeChainsCount": "number",
            "isolatedNodesCount": "number"
          },
          "description": "Number of transmission chains and the length of each chain",
          "required": true,
          "root": true
        }
      ],
      "description": "Count new transmission chains from registered contacts who became cases",
      "http": {
        "verb": "get",
        "path": "/relationships/new-transmission-chains-from-registered-contacts-who-became-cases/filtered-count"
      }
    },
    "prototype.countCasesContacts": {
      "accepts": [
        {
          "arg": "filter",
          "type": "object",
          "description": "Filter defining fields, where, include, order, offset, and limit - must be a JSON-encoded string ({\"something\":\"value\"})"
        }
      ],
      "returns": [
        {
          "arg": "counters",
          "type": {
            "casesCount": {
              "type": "number",
              "description": "Total number of cases",
              "required": true
            },
            "contactsCount": {
              "type": "number",
              "description": "Total number of contacts related to cases; Note there might be other contacts related to events.",
              "required": true
            },
            "meanNoContactsPerCase": {
              "type": "number",
              "description": "Mean Number of contacts per case",
              "required": true
            },
            "medianNoContactsPerCase": {
              "type": "number",
              "description": "Median Number of contacts per case",
              "required": true
            },
            "cases": [
              {
                "type": {
                  "id": "string",
                  "contactsCount": {
                    "type": "number",
                    "description": "Number of contacts for case",
                    "required": true
                  },
                  "contactIDs": [
                    "string"
                  ]
                }
              }
            ]
          },
          "description": "Object containing counters for contacts per case",
          "root": true,
          "required": true
        }
      ],
      "description": "Count the number of contacts for each case; Additionally calculate mean/median",
      "http": {
        "verb": "get",
        "path": "/relationships/contacts-per-case/count"
      }
    },
    "prototype.findSecondaryCasesWithDateOfOnsetBeforePrimaryCase": {
      "accepts": [
        {
          "arg": "filter",
          "type": "object",
          "description": "Filter defining fields, where, include, order, offset, and limit - must be a JSON-encoded string ({\"something\":\"value\"})"
        }
      ],
      "returns": [
        {
          "arg": "results",
          "type": [
            {
              "type": {
                "primaryCase": "case",
                "secondaryCase": "case",
                "relationship": "relationship"
              }
            }
          ],
          "description": "List of secondary cases that have date of onset before the date of onset of primary cases",
          "root": true,
          "required": true
        }
      ],
      "description": "Get a list of secondary cases that have date of onset before the date of onset of primary cases",
      "http": {
        "verb": "get",
        "path": "/relationships/secondary-cases-with-date-of-onset-before-primary-case"
      }
    },
    "prototype.countFollowUpContacts": {
      "accepts": [
        {
          "arg": "filter",
          "type": "object",
          "description": "Filter defining fields, where, include, order, offset, and limit - must be a JSON-encoded string ({\"something\":\"value\"}). Accepts 'date' on the first level of 'where' property"
        }
      ],
      "returns": [
        {
          "arg": "counters",
          "type": {
            "contactsCount": {
              "type": "number",
              "description": "Number of contacts on follow-up list",
              "required": true
            },
            "followUpsCount": {
              "type": "number",
              "description": "Total number of follow-ups.",
              "required": true
            },
            "contactIDs": [
              "string"
            ]
          },
          "description": "Object containing counters for contacts on follow-up list",
          "root": true,
          "required": true
        }
      ],
      "description": "Count the number of contacts on follow-up list on a specific day (default day: today)",
      "http": {
        "verb": "get",
        "path": "/follow-ups/contacts/count"
      }
    },
    "prototype.countNewCasesInThePreviousXDaysDetectedAmongKnownContacts": {
      "accepts": [
        {
          "arg": "filter",
          "type": "object",
          "description": "Filter defining fields, where, include, order, offset, and limit - must be a JSON-encoded string ({\"something\":\"value\"}); Note: this request also accepts 'noDaysAmongContacts' number on the first level in 'where'"
        }
      ],
      "returns": [
        {
          "arg": "counters",
          "type": {
            "newCasesCount": {
              "type": "number",
              "description": "Number of new cases in the previous X days",
              "required": true
            },
            "newCasesAmongKnownContactsCount": {
              "type": "number",
              "description": "Number of new cases in the previous X days detected among known contacts",
              "required": true
            },
            "newCasesAmongKnownContactsIDs": [
              "string"
            ]
          },
          "description": "Object containing counters for new cases in the previous X days",
          "root": true,
          "required": true
        }
      ],
      "description": "Count the number of new cases in the previous X days",
      "http": {
        "verb": "get",
        "path": "/cases/new-among-known-contacts/count"
      }
    },
    "prototype.countContactsNotSeenInXDays": {
      "accepts": [
        {
          "arg": "filter",
          "type": "object",
          "description": "Filter defining fields, where, include, order, offset, and limit - must be a JSON-encoded string ({\"something\":\"value\"}); Note: this request also accepts 'noDaysNotSeen' number on the first level in 'where'"
        }
      ],
      "returns": [
        {
          "arg": "counters",
          "type": {
            "contactsCount": {
              "type": "number",
              "description": "Number of contacts not seen in the past X days",
              "required": true
            },
            "contactIDs": [
              "string"
            ]
          },
          "description": "Object containing counters for contacts not seen in the past X days",
          "root": true,
          "required": true
        }
      ],
      "description": "Count the number of contacts not seen in the past X days",
      "http": {
        "verb": "get",
        "path": "/follow-ups/contacts-not-seen/count"
      }
    },
    "prototype.countContactsWithSuccessfulFollowups": {
      "accepts": [
        {
          "arg": "filter",
          "type": "object",
          "description": "Filter defining fields, where, include, order, offset, and limit - must be a JSON-encoded string ({\"something\":\"value\"})"
        }
      ],
      "returns": [
        {
          "arg": "counters",
          "type": {
            "totalContactsWithFollowupsCount": "number",
            "contactsWithSuccessfulFollowupsCount": "number",
            "teams": {
              "type": [
                {
                  "type": {
                    "id": "string",
                    "totalContactsWithFollowupsCount": "number",
                    "contactsWithSuccessfulFollowupsCount": "number",
                    "followedUpContactsIDs": [
                      "string"
                    ],
                    "missedContactsIDs": [
                      "string"
                    ]
                  }
                }
              ]
            },
            "contacts": {
              "type": [
                {
                  "type": {
                    "id": "string",
                    "totalFollowupsCount": "number",
                    "successfulFollowupsCount": "number"
                  }
                }
              ]
            }
          },
          "description": "Object containing counters for contacts with follow-ups and contacts with successful follow-ups",
          "root": true,
          "required": true
        }
      ],
      "description": "Count the total number of contacts with follow-ups and contacts with successful follow-ups",
      "http": {
        "verb": "get",
        "path": "/follow-ups/contacts-with-successful-follow-ups/count"
      }
    },
    "prototype.countFollowUpsPerTeamPerDay": {
      "accepts": [
        {
          "arg": "filter",
          "type": "object",
          "description": "Filter defining fields, where, include, order, offset, and limit - must be a JSON-encoded string ({\"something\":\"value\"})"
        }
      ],
      "returns": [
        {
          "arg": "counters",
          "type": {
            "totalFollowupsCount": "number",
            "successfulFollowupsCount": "number",
            "teams": {
              "type": [
                {
                  "type": {
                    "id": "string",
                    "dates": {
                      "type": [
                        {
                          "type": {
                            "date": "date",
                            "totalFollowupsCount": "number",
                            "successfulFollowupsCount": "number",
                            "contactsIDs": [
                              "string"
                            ]
                          }
                        }
                      ]
                    }
                  }
                }
              ]
            }
          },
          "description": "Object containing counters for follow-ups per day",
          "root": true,
          "required": true
        }
      ],
      "description": "Count the total number of followups and successful followups",
      "http": {
        "verb": "get",
        "path": "/follow-ups/per-team-per-day/count"
      }
    },
    "prototype.mergeCasesAndContacts": {
      "accepts": [
        {
          "arg": "data",
          "type": "object",
          "description": "List of case ids to be merged. Property: 'ids' array[string]",
          "http": {
            "source": "body"
          },
          "root": true,
          "required": true
        }
      ],
      "returns": [
        {
          "arg": "case",
          "type": [
            "case"
          ],
          "description": "Case",
          "root": true,
          "required": true
        }
      ],
      "description": "Merge multiple cases/contacts",
      "http": {
        "verb": "post",
        "path": "/merge"
      }
    },
    "prototype.countCasesPerPeriod": {
      "accepts": [
        {
          "arg": "filter",
          "type": "object",
          "description": "Filter defining fields, where, include, order, offset, and limit - must be a JSON-encoded string ({\"something\":\"value\"}); Note: this request also accepts 'periodType': enum [day, week, month], 'periodInterval': ['date', 'date'], 'includeTotals': boolean (if false 'total' response properties are not calculated), 'includeDeaths': boolean (if false 'death' response properties are not calculated) on the first level in 'where'"
        }
      ],
      "returns": [
        {
          "arg": "counters",
          "type": {
            "totalCasesCount": {
              "type": "number",
              "description": "Total number of alive cases in the Outbreak. Present only if 'includeTotals' filter is sent as true"
            },
            "totalDeadCasesCount": {
              "type": "number",
              "description": "Total number of dead cases in the Outbreak. Present only if 'includeTotals' and 'includeDeaths' filters are sent as true"
            },
            "totalDeadConfirmedCasesCount": {
              "type": "number",
              "description": "Total number of dead confirmed cases in the Outbreak. Present only if 'includeTotals' and 'includeDeaths' filters are sent as true"
            },
            "totalCasesClassificationCounters": {
              "type": {
                "{caseClassification}": {
                  "type": {
                    "count": "number",
                    "caseIDs": [
                      "string"
                    ],
                    "locations": {
                      "type": [
                        {
                          "type": {
                            "id": "string",
                            "totalCasesCount": {
                              "type": "number",
                              "description": "Total number of alive cases with the classification in the Outbreak at the location"
                            },
                            "caseIDs": {
                              "type": [
                                "string"
                              ],
                              "description": "Array containing the IDs of alive cases with the classification in the Outbreak at the location"
                            }
                          }
                        }
                      ],
                      "description": "Object containing counters for cases with the classification per location"
                    }
                  }
                }
              },
              "description": "Total number of cases per classification in the Outbreak. Present only if 'includeTotals' filters are sent as true"
            },
            "totalCasesCountersPerLocation": {
              "type": {
                "locations": {
                  "type": [
                    {
                      "type": {
                        "id": "string",
                        "totalCasesCount": {
                          "type": "number",
                          "description": "Total number of alive cases in the Outbreak at the location"
                        },
                        "totalDeadCasesCount": {
                          "type": "number",
                          "description": "Total number of dead cases in the Outbreak at the location. Present only if 'includeDeaths' filter is sent as true"
                        },
                        "totalDeadConfirmedCasesCount": {
                          "type": "number",
                          "description": "Total number of dead confirmed cases in the Outbreak at the location. Present only if 'includeDeaths' filter is sent as true"
                        },
                        "caseIDs": {
                          "type": [
                            "string"
                          ],
                          "description": "Array containing the alive cases IDs in the Outbreak at the location"
                        },
                        "deadCaseIDs": {
                          "type": [
                            "string"
                          ],
                          "description": "Array containing the dead cases IDs in the Outbreak at the location. Present only if 'includeDeaths' filter is sent as true"
                        },
                        "deadConfirmedCaseIDs": {
                          "type": [
                            "string"
                          ],
                          "description": "Array containing the dead confirmed cases IDs in the Outbreak at the location. Present only if 'includeDeaths' filter is sent as true"
                        }
                      }
                    }
                  ],
                  "description": "Object containing counters for cases per location"
                }
              },
              "description": "Total number of cases per classification in the Outbreak in the provided interval (if no interval is provided the current day will be used)"
            },
            "caseIDs": {
              "type": [
                "string"
              ],
              "description": "Array containing the alive cases IDs in the Outbreak. Present only if 'includeTotals' filters are sent as true"
            },
            "deadCaseIDs": {
              "type": [
                "string"
              ],
              "description": "Array containing the dead cases IDs in the Outbreak. Present only if 'includeTotals' and 'includeDeaths' filters are sent as true"
            },
            "deadConfirmedCaseIDs": {
              "type": [
                "string"
              ],
              "description": "Array containing the dead confirmed cases IDs in the Outbreak. Present only if 'includeTotals' and 'includeDeaths' filters are sent as true"
            },
            "totalCasesForIntervalCount": {
              "type": "number",
              "description": "Total number of alive cases in the Outbreak for the interval provided (if no interval is provided the current day will be used)"
            },
            "totalDeadCasesForIntervalCount": {
              "type": "number",
              "description": "Total number of dead cases in the Outbreak for the interval provided (if no interval is provided the current day will be used). Present only if 'includeDeaths' filter is sent as true"
            },
            "totalDeadConfirmedCasesForIntervalCount": {
              "type": "number",
              "description": "Total number of dead confirmed cases in the Outbreak for the interval provided (if no interval is provided the current day will be used). Present only if 'includeDeaths' filter is sent as true"
            },
            "totalCasesClassificationCountersForInterval": {
              "type": {
                "{caseClassification}": {
                  "type": {
                    "count": "number",
                    "caseIDs": [
                      "string"
                    ],
                    "locations": {
                      "type": [
                        {
                          "type": {
                            "id": "string",
                            "totalCasesCount": {
                              "type": "number",
                              "description": "Total number of alive cases with the classification in the Outbreak for the interval provided at the location"
                            },
                            "caseIDs": {
                              "type": [
                                "string"
                              ],
                              "description": "Array containing the IDs of alive cases with the classification in the Outbreak in the provided interval at the location"
                            }
                          }
                        }
                      ],
                      "description": "Object containing counters for cases with the classification per location"
                    }
                  }
                }
              },
              "description": "Total number of cases per classification in the Outbreak in the provided interval (if no interval is provided the current day will be used)"
            },
            "totalCasesCountersForIntervalPerLocation": {
              "type": {
                "locations": {
                  "type": [
                    {
                      "type": {
                        "id": "string",
                        "totalCasesCount": {
                          "type": "number",
                          "description": "Total number of alive cases in the Outbreak for the interval provided at the location"
                        },
                        "totalDeadCasesCount": {
                          "type": "number",
                          "description": "Total number of dead cases in the Outbreak for the interval provided at the location. Present only if 'includeDeaths' filter is sent as true"
                        },
                        "totalDeadConfirmedCasesCount": {
                          "type": "number",
                          "description": "Total number of dead confirmed cases in the Outbreak for the interval provided at the location. Present only if 'includeDeaths' filter is sent as true"
                        },
                        "caseIDs": {
                          "type": [
                            "string"
                          ],
                          "description": "Array containing the alive cases IDs in the Outbreak in the provided interval at the location"
                        },
                        "deadCaseIDs": {
                          "type": [
                            "string"
                          ],
                          "description": "Array containing the dead cases IDs in the Outbreak in the provided interval at the location. Present only if 'includeDeaths' filter is sent as true"
                        },
                        "deadConfirmedCaseIDs": {
                          "type": [
                            "string"
                          ],
                          "description": "Array containing the dead confirmed cases IDs in the Outbreak in the provided interval at the location. Present only if 'includeDeaths' filter is sent as true"
                        }
                      }
                    }
                  ],
                  "description": "Object containing counters for cases per location"
                }
              },
              "description": "Total number of cases per classification in the Outbreak in the provided interval (if no interval is provided the current day will be used)"
            },
            "caseIDsForInterval": {
              "type": [
                "string"
              ],
              "description": "Array containing the alive cases IDs in the Outbreak in the provided interval (if no interval is provided the current day will be used)"
            },
            "deadCaseIDsForInterval": {
              "type": [
                "string"
              ],
              "description": "Array containing the dead cases IDs in the Outbreak in the provided interval. Present only if 'includeDeaths' filter is sent as true"
            },
            "deadConfirmedCaseIDsForInterval": {
              "type": [
                "string"
              ],
              "description": "Array containing the dead confirmed cases IDs in the Outbreak in the provided interval. Present only if 'includeDeaths' filter is sent as true"
            },
            "period": {
              "type": [
                {
                  "type": {
                    "start": "date",
                    "end": "date",
                    "totalCasesCount": {
                      "type": "number",
                      "description": "Total number of alive cases in the Outbreak for the period"
                    },
                    "totalDeadCasesCount": {
                      "type": "number",
                      "description": "Total number of dead cases in the Outbreak for the period. Present only if and 'includeDeaths' filter is sent as true"
                    },
                    "totalDeadConfirmedCasesCount": {
                      "type": "number",
                      "description": "Total number of dead confirmed cases in the Outbreak for the period. Present only if 'includeDeaths' filter is sent as true"
                    },
                    "classificationCounters": {
                      "type": {
                        "{caseClassification}": {
                          "type": {
                            "count": "number",
                            "caseIDs": [
                              "string"
                            ],
                            "locations": {
                              "type": [
                                {
                                  "type": {
                                    "id": "string",
                                    "totalCasesCount": {
                                      "type": "number",
                                      "description": "Total number of alive cases with the classification in the Outbreak for the period at the location"
                                    },
                                    "caseIDs": {
                                      "type": [
                                        "string"
                                      ],
                                      "description": "Array containing the IDs of alive cases with the classification in the Outbreak for the period at the location"
                                    }
                                  }
                                }
                              ],
                              "description": "Object containing counters for cases with the classification per location"
                            }
                          }
                        }
                      }
                    },
                    "countersPerLocation": {
                      "type": {
                        "locations": {
                          "type": [
                            {
                              "type": {
                                "id": "string",
                                "totalCasesCount": {
                                  "type": "number",
                                  "description": "Total number of alive cases in the Outbreak for the period at the location"
                                },
                                "totalDeadCasesCount": {
                                  "type": "number",
                                  "description": "Total number of dead cases in the Outbreak for the period at the location. Present only if 'includeDeaths' filter is sent as true"
                                },
                                "totalDeadConfirmedCasesCount": {
                                  "type": "number",
                                  "description": "Total number of dead confirmed cases in the Outbreak for the period at the location. Present only if 'includeDeaths' filter is sent as true"
                                },
                                "caseIDs": {
                                  "type": [
                                    "string"
                                  ],
                                  "description": "Array containing the alive cases IDs in the Outbreak for the period at the location"
                                },
                                "deadCaseIDs": {
                                  "type": [
                                    "string"
                                  ],
                                  "description": "Array containing the dead cases IDs in the Outbreak for the period  at the location. Present only if 'includeDeaths' filter is sent as true"
                                },
                                "deadConfirmedCaseIDs": {
                                  "type": [
                                    "string"
                                  ],
                                  "description": "Array containing the dead confirmed cases IDs in the Outbreak for the period at the location. Present only if 'includeDeaths' filter is sent as true"
                                }
                              }
                            }
                          ],
                          "description": "Object containing counters for cases per location"
                        }
                      },
                      "description": "Total number of cases per classification in the Outbreak in the provided interval (if no interval is provided the current day will be used)"
                    },
                    "caseIDs": {
                      "type": [
                        "string"
                      ],
                      "description": "Array containing the alive cases IDs in the Outbreak for the period"
                    },
                    "deadCaseIDs": {
                      "type": [
                        "string"
                      ],
                      "description": "Array containing the dead cases IDs in the Outbreak for the period. Present only if 'includeDeaths' filter is sent as true"
                    },
                    "deadConfirmedCaseIDs": {
                      "type": [
                        "string"
                      ],
                      "description": "Array containing the dead confirmed cases IDs in the Outbreak for the period. Present only if 'includeDeaths' filter is sent as true"
                    }
                  }
                }
              ]
            }
          },
          "description": "Object containing counters for cases per period",
          "root": true,
          "required": true
        }
      ],
      "description": "Count the total number of cases per period",
      "http": {
        "verb": "get",
        "path": "/cases/per-period-per-classification/count"
      }
    },
    "prototype.listLatestFollowUpsForContactsIfNotPerformed": {
      "accepts": [
        {
          "arg": "filter",
          "type": "object",
          "description": "Filter defining fields, where, include, order, offset, and limit - must be a JSON-encoded string ({\"something\":\"value\"})"
        },
        {
          "arg": "options",
          "type": "object",
          "http": "optionsFromRequest"
        }
      ],
      "returns": [
        {
          "arg": "follow-ups",
          "type": [
            "followUp"
          ],
          "description": "Array containing latest follow-ups missed by contacts. Doesn't return a missed follow-up if there is a new one for the same contact that was performed",
          "root": true,
          "required": true
        }
      ],
      "description": "List the latest follow-ups for contacts if were not performed. Doesn't return a missed follow-up if there is a new one for the same contact that was performed",
      "http": {
        "verb": "get",
        "path": "/follow-ups/latest-by-contacts-if-not-performed"
      }
    },
    "prototype.filteredCountLatestFollowUpsForContactsIfNotPerformed": {
      "accepts": [
        {
          "arg": "filter",
          "type": "object",
          "description": "Filter defining fields, where, include, order, offset, and limit - must be a JSON-encoded string ({\"something\":\"value\"})"
        }
      ],
      "returns": [
        {
          "arg": "count",
          "type": "number",
          "description": "Number of latest follow-ups for contacts if were not performed",
          "required": true
        }
      ],
      "description": "Count the latest follow-ups for contacts if were not performed. Doesn't count a missed follow-up if there is a new one for the same contact that was performed",
      "http": {
        "verb": "get",
        "path": "/follow-ups/latest-by-contacts-if-not-performed/filtered-count"
      }
    },
    "prototype.listInconsistenciesInKeyDates": {
      "accepts": [
        {
          "arg": "filter",
          "type": "object",
          "description": "Filter defining fields, where, include, order, offset, and limit - must be a JSON-encoded string ({\"something\":\"value\"})"
        }
      ],
      "returns": [
        {
          "arg": "people",
          "type": [
            "person"
          ],
          "description": "Array containing contacts/cases where inconsistencies were found between dates. Besides the contact/case properties each entry will also contain an 'inconsistencies' property (array of inconsistencies)",
          "root": true,
          "required": true
        }
      ],
      "description": "List of contacts/cases where inconsistencies were found between dates. Besides the contact/case properties each entry will also contain an 'inconsistencies' property (array of inconsistencies)",
      "http": {
        "verb": "get",
        "path": "/people/inconsistencies-in-key-dates"
      }
    },
    "prototype.restoreReferenceData": {
      "accepts": [
        {
          "arg": "nk",
          "type": "string",
          "description": "Foreign key for reference data"
        },
        {
          "arg": "options",
          "type": "object",
          "http": "optionsFromRequest"
        }
      ],
      "returns": [
        {
          "arg": "referenceData",
          "type": [
            "referenceData"
          ],
          "description": "Reference Data",
          "root": true,
          "required": true
        }
      ],
      "description": "Restores a deleted Reference Data.",
      "http": {
        "verb": "post",
        "path": "/reference-data/:nk/restore"
      }
    },
    "prototype.importableFileUpload": {
      "accepts": [
        {
          "arg": "req",
          "type": "object",
          "http": {
            "source": "req"
          }
        },
        {
          "arg": "file",
          "type": "file"
        },
        {
          "arg": "model",
          "type": "string"
        },
        {
          "arg": "decryptPassword",
          "type": "string",
          "description": "If provided, the imported file will be decrypted using aes-256-ctr algorithm using the provided password"
        },
        {
          "arg": "options",
          "type": "object",
          "http": "optionsFromRequest"
        }
      ],
      "returns": [
        {
          "arg": "result",
          "type": {
            "id": "string",
            "fileHeaders": [
              "string"
            ],
            "suggestedFieldMapping": {
              "type": {
                "<fileHeader>": {
                  "type": "string",
                  "description": "Model property"
                }
              }
            },
            "modelProperties": {
              "type": {
                "<modelProperty>": [
                  {
                    "type": "string",
                    "description": "Model property label"
                  }
                ]
              }
            },
            "modelPropertyValues": {
              "type": {
                "<modelProperty>": [
                  {
                    "type": "string",
                    "description": "Available values for a model property"
                  }
                ]
              }
            },
            "distinctFileColumnValues": {
              "type": {
                "<fileHeader>": [
                  {
                    "type": "string",
                    "description": "Distinct values for column"
                  }
                ]
              }
            }
          },
          "root": true,
          "required": true
        }
      ],
      "description": "Upload a file and get file headers",
      "http": {
        "verb": "post",
        "path": "/importable-files"
      }
    },
    "prototype.getImportableFileJsonById": {
      "accepts": [
        {
          "arg": "fk",
          "type": "string",
          "description": "Importable file ID",
          "required": true
        }
      ],
      "returns": [
        {
          "arg": "json",
          "type": [
            "any"
          ],
          "required": true,
          "root": true
        }
      ],
      "description": "Retrieve JSON version of an uploaded file",
      "http": {
        "verb": "get",
        "path": "/importable-files/:id/json"
      }
    },
    "prototype.importImportableLabResultsFileUsingMap": {
      "accepts": [
        {
          "arg": "body",
          "type": "object",
          "model": "importableFileWithFieldAndReferenceDataMap",
          "http": {
            "source": "body"
          },
          "root": true
        },
        {
          "arg": "options",
          "type": "object",
          "http": "optionsFromRequest"
        }
      ],
      "returns": [
        {
          "arg": "labResults",
          "type": [
            "labResult"
          ],
          "root": true,
          "required": true
        }
      ],
      "description": "Import a list of lab results from a file that was previously uploaded as an importable file",
      "http": {
        "verb": "post",
        "path": "/cases/lab-results/import-importable-file-using-map"
      }
    },
    "prototype.exportCaseInvestigationTemplate": {
      "accepts": [
        {
          "arg": "copies",
          "type": "number",
          "required": true
        },
        {
          "arg": "options",
          "type": "object",
          "http": "optionsFromRequest"
        }
      ],
      "returns": [
        {
          "arg": "body",
          "type": "file",
          "root": true,
          "required": true
        },
        {
          "arg": "Content-Type",
          "type": "string",
          "http": {
            "target": "header"
          }
        },
        {
          "arg": "Content-Disposition",
          "type": "string",
          "http": {
            "target": "header"
          }
        }
      ],
      "description": "Export pdf containing case investigation template",
      "http": {
        "verb": "get",
        "path": "/cases/export-investigation-template"
      }
    },
    "prototype.contactDossier": {
      "accepts": [
        {
          "arg": "contacts",
          "type": [
            "string"
          ],
          "description": "Array of contacts for which the dossiers will be generated"
        },
        {
          "arg": "data",
          "type": [
            "string"
          ],
          "description": "Array of fields to be anonymized"
        },
        {
          "arg": "options",
          "type": "object",
          "http": "optionsFromRequest"
        }
      ],
      "returns": [
        {
          "arg": "body",
          "type": "file",
          "root": true,
          "required": true
        },
        {
          "arg": "Content-Type",
          "type": "string",
          "http": {
            "target": "header"
          }
        },
        {
          "arg": "Content-Disposition",
          "type": "string",
          "http": {
            "target": "header"
          }
        }
      ],
      "description": "Export dossier for one or more contacts",
      "http": {
        "verb": "post",
        "path": "/contacts/dossier"
      }
    },
    "prototype.caseDossier": {
      "accepts": [
        {
          "arg": "cases",
          "type": [
            "string"
          ],
          "description": "Array of cases for which the dossiers will be generated"
        },
        {
          "arg": "data",
          "type": [
            "string"
          ],
          "description": "Array of fields to be anonymized"
        },
        {
          "arg": "options",
          "type": "object",
          "http": "optionsFromRequest"
        }
      ],
      "returns": [
        {
          "arg": "body",
          "type": "file",
          "root": true,
          "required": true
        },
        {
          "arg": "Content-Type",
          "type": "string",
          "http": {
            "target": "header"
          }
        },
        {
          "arg": "Content-Disposition",
          "type": "string",
          "http": {
            "target": "header"
          }
        }
      ],
      "description": "Export dossier for one or more cases",
      "http": {
        "verb": "post",
        "path": "/cases/dossier"
      }
    },
    "prototype.importImportableCasesFileUsingMap": {
      "accepts": [
        {
          "arg": "body",
          "type": "object",
          "model": "importableFileWithFieldAndReferenceDataMap",
          "http": {
            "source": "body"
          },
          "root": true
        },
        {
          "arg": "options",
          "type": "object",
          "http": "optionsFromRequest"
        }
      ],
      "returns": [
        {
          "arg": "cases",
          "type": [
            "case"
          ],
          "root": true,
          "required": true
        }
      ],
      "description": "Import a list of cases from a file that was previously uploaded as an importable file",
      "http": {
        "verb": "post",
        "path": "/cases/import-importable-file-using-map"
      }
    },
    "prototype.importImportableContactsFileUsingMap": {
      "accepts": [
        {
          "arg": "body",
          "type": "object",
          "model": "importableFileWithFieldAndReferenceDataMap",
          "http": {
            "source": "body"
          },
          "root": true
        },
        {
          "arg": "options",
          "type": "object",
          "http": "optionsFromRequest"
        }
      ],
      "returns": [
        {
          "arg": "cases",
          "type": [
            "case"
          ],
          "root": true,
          "required": true
        }
      ],
      "description": "Import a list of contacts from a file that was previously uploaded as an importable file",
      "http": {
        "verb": "post",
        "path": "/contacts/import-importable-file-using-map"
      }
    },
    "importImportableOutbreaksFileUsingMap": {
      "accepts": [
        {
          "arg": "body",
          "type": "object",
          "model": "importableFileWithFieldAndReferenceDataMap",
          "http": {
            "source": "body"
          },
          "root": true
        },
        {
          "arg": "options",
          "type": "object",
          "http": "optionsFromRequest"
        }
      ],
      "returns": [
        {
          "arg": "cases",
          "type": [
            "case"
          ],
          "root": true,
          "required": true
        }
      ],
      "description": "Import a list of outbreaks from a file that was previously uploaded as an importable file",
      "http": {
        "verb": "post",
        "path": "/import-importable-file-using-map"
      }
    },
    "prototype.countContactsPerLocation": {
      "accepts": [
        {
          "arg": "filter",
          "type": "object",
          "description": "Filter defining fields, where, include, order, offset, and limit - must be a JSON-encoded string ({\"something\":\"value\"}); Note: this request also accepts 'date': 'date', 'locationId': 'locationId' on the first level in 'where'"
        }
      ],
      "returns": [
        {
          "arg": "counters",
          "type": {
            "totalRegisteredContactsCount": {
              "type": "number",
              "description": "Total number of registered contacts for the outbreak"
            },
            "releasedContactsCount": {
              "type": "number",
              "description": "Number of released contacts for the outbreak"
            },
            "contactsUnderFollowUpCount": {
              "type": "number",
              "description": "Number of contacts for the outbreak that are still under follow-up"
            },
            "contactsSeenOnDateCount": {
              "type": "number",
              "description": "Number of contacts for the outbreak that were seen at their last follow-up"
            },
            "lastContactDateOfRelease": {
              "type": "date",
              "description": "Expected release of last contact in the outbreak (latest follow-up date for a contact)"
            },
            "locations": {
              "type": [
                {
                  "type": {
                    "id": "string",
                    "totalRegisteredContactsCount": "number",
                    "releasedContactsCount": "number",
                    "contactsUnderFollowUpCount": "number",
                    "contactsSeenOnDateCount": "number",
                    "lastContactDateOfRelease": "date",
                    "contactIDs": [
                      "string"
                    ]
                  }
                }
              ],
              "description": "Object containing counters for contacts per location"
            }
          },
          "root": true,
          "required": true
        }
      ],
      "description": "Count the total number of contacts per location; Include counters for contacts under follow-up, contacts seen on date, contacts released as well as date for expected release of last contact",
      "http": {
        "verb": "get",
        "path": "/contacts/per-location/count"
      }
    },
    "prototype.exportFilteredContacts": {
      "accepts": [
        {
          "arg": "filter",
          "type": "object",
          "description": "Filter defining fields, where, include, order, offset, and limit - must be a JSON-encoded string ({\"something\":\"value\"})"
        },
        {
          "arg": "type",
          "type": "string",
          "enum": [
            "json",
            "xml",
            "csv",
            "xls",
            "xlsx",
            "ods",
            "pdf"
          ],
          "description": "Export type; can be: json, xml, csv, xls, xlsx, ods, pdf or csv. Default: json"
        },
        {
          "arg": "encryptPassword",
          "type": "string",
          "description": "If provided, the exported file will be encrypted using aes-256-ctr algorithm using the provided password"
        },
        {
          "arg": "anonymizeFields",
          "type": [
            "string"
          ],
          "description": "If provided, mentioned fields will be anonymized in the exported file"
        },
        {
          "arg": "options",
          "type": "object",
          "http": "optionsFromRequest"
        }
      ],
      "returns": [
        {
          "arg": "body",
          "type": "file",
          "root": true,
          "required": true
        },
        {
          "arg": "Content-Type",
          "type": "string",
          "http": {
            "target": "header"
          }
        },
        {
          "arg": "Content-Disposition",
          "type": "string",
          "http": {
            "target": "header"
          }
        }
      ],
      "description": "Export filtered list of contacts",
      "http": {
        "verb": "get",
        "path": "/contacts/export"
      }
    },
    "exportFilteredOutbreaks": {
      "accepts": [
        {
          "arg": "filter",
          "type": "object",
          "description": "Filter defining fields, where, include, order, offset, and limit - must be a JSON-encoded string ({\"something\":\"value\"})"
        },
        {
          "arg": "type",
          "type": "string",
          "enum": [
            "json",
            "xml",
            "csv",
            "xls",
            "xlsx",
            "ods",
            "pdf"
          ],
          "description": "Export type; can be: json, xml, csv, xls, xlsx, ods, pdf or csv. Default: json"
        },
        {
          "arg": "encryptPassword",
          "type": "string",
          "description": "If provided, the exported file will be encrypted using aes-256-ctr algorithm using the provided password"
        },
        {
          "arg": "anonymizeFields",
          "type": [
            "string"
          ],
          "description": "If provided, mentioned fields will be anonymized in the exported file"
        },
        {
          "arg": "options",
          "type": "object",
          "http": "optionsFromRequest"
        }
      ],
      "returns": [
        {
          "arg": "body",
          "type": "file",
          "root": true,
          "required": true
        },
        {
          "arg": "Content-Type",
          "type": "string",
          "http": {
            "target": "header"
          }
        },
        {
          "arg": "Content-Disposition",
          "type": "string",
          "http": {
            "target": "header"
          }
        }
      ],
      "description": "Export filtered list of outbreaks",
      "http": {
        "verb": "get",
        "path": "/export"
      }
    },
    "prototype.exportFilteredContactFollowUps": {
      "accepts": [
        {
          "arg": "filter",
          "type": "object",
          "description": "Filter defining fields, where, include, order, offset, and limit - must be a JSON-encoded string ({\"something\":\"value\"}); Note: this request also accepts 'includeContactAddress': boolean, 'includeContactPhoneNumber': boolean, 'groupResultsBy': enum ['case', 'location', 'riskLevel'] on the first level in 'where'"
        },
        {
          "arg": "encryptPassword",
          "type": "string",
          "description": "If provided, the exported file will be encrypted using aes-256-ctr algorithm using the provided password"
        },
        {
          "arg": "anonymizeFields",
          "type": [
            "string"
          ],
          "description": "If provided, mentioned fields will be anonymized in the exported file"
        },
        {
          "arg": "options",
          "type": "object",
          "http": "optionsFromRequest"
        }
      ],
      "returns": [
        {
          "arg": "body",
          "type": "file",
          "root": true,
          "required": true
        },
        {
          "arg": "Content-Type",
          "type": "string",
          "http": {
            "target": "header"
          }
        },
        {
          "arg": "Content-Disposition",
          "type": "string",
          "http": {
            "target": "header"
          }
        }
      ],
      "description": "Export filtered list of cases",
      "http": {
        "verb": "get",
        "path": "/contacts/follow-ups/export"
      }
    },
    "prototype.exportFilteredReferenceData": {
      "accepts": [
        {
          "arg": "filter",
          "type": "object",
          "description": "Filter defining fields, where, include, order, offset, and limit - must be a JSON-encoded string ({\"something\":\"value\"})"
        },
        {
          "arg": "type",
          "type": "string",
          "enum": [
            "json",
            "xml",
            "csv",
            "xls",
            "xlsx",
            "ods",
            "pdf"
          ],
          "description": "Export type; can be: json, xml, csv, xls, xlsx, ods, pdf or csv. Default: json"
        },
        {
          "arg": "options",
          "type": "object",
          "http": "optionsFromRequest"
        }
      ],
      "returns": [
        {
          "arg": "body",
          "type": "file",
          "root": true,
          "required": true
        },
        {
          "arg": "Content-Type",
          "type": "string",
          "http": {
            "target": "header"
          }
        },
        {
          "arg": "Content-Disposition",
          "type": "string",
          "http": {
            "target": "header"
          }
        }
      ],
      "description": "Export filtered list of reference data",
      "http": {
        "verb": "get",
        "path": "/reference-data/export"
      }
    },
    "prototype.importImportableReferenceDataFileUsingMap": {
      "accepts": [
        {
          "arg": "body",
          "type": "object",
          "model": "importableFileWithFieldAndReferenceDataMap",
          "http": {
            "source": "body"
          },
          "root": true
        },
        {
          "arg": "options",
          "type": "object",
          "http": "optionsFromRequest"
        }
      ],
      "returns": [
        {
          "arg": "referenceData",
          "type": [
            "referenceData"
          ],
          "root": true,
          "required": true
        }
      ],
      "description": "Import a list of reference data from a file that was previously uploaded as an importable file",
      "http": {
        "verb": "post",
        "path": "/reference-data/import-importable-file-using-map"
      }
    },
    "prototype.findPeopleInCluster": {
      "accepts": [
        {
          "arg": "fk",
          "type": "string",
          "description": "ID of the cluster"
        },
        {
          "arg": "filter",
          "type": "object",
          "description": "Filter defining fields, where, include, order, offset, and limit - must be a JSON-encoded string ({\"something\":\"value\"}). This accepts a (full) relationship filter on 'relationship' property of the filter."
        }
      ],
      "returns": [
        {
          "arg": "people",
          "type": [
            "person"
          ],
          "description": "List of people in the cluster",
          "required": true,
          "root": true
        }
      ],
      "description": "Find the people inside a cluster",
      "http": {
        "verb": "get",
        "path": "/clusters/:fk/people"
      }
    },
    "prototype.countPeopleInCluster": {
      "accepts": [
        {
          "arg": "fk",
          "type": "string",
          "description": "ID of the cluster"
        },
        {
          "arg": "filter",
          "type": "object",
          "description": "Filter defining fields, where, include, order, offset, and limit - must be a JSON-encoded string ({\"something\":\"value\"}). This accepts a (full) relationship filter on 'relationship' property of the filter."
        }
      ],
      "returns": [
        {
          "arg": "count",
          "type": "number",
          "description": "Number of people in the cluster",
          "required": true
        }
      ],
      "description": "Number the people inside a cluster",
      "http": {
        "verb": "get",
        "path": "/clusters/:fk/people/count"
      }
    },
    "prototype.filteredCountFollowUps": {
      "accepts": [
        {
          "arg": "filter",
          "type": "object",
          "description": "Filter defining fields, where, include, order, offset, and limit - must be a JSON-encoded string ({\"something\":\"value\"})."
        }
      ],
      "returns": [
        {
          "arg": "count",
          "type": "number",
          "description": "Number of follow-ups that pass the filter",
          "required": true
        }
      ],
      "description": "Counts the follow-ups that pass a filter (which now can accept relations)",
      "http": {
        "verb": "get",
        "path": "/follow-ups/filtered-count"
      }
    },
    "prototype.filteredCountCaseRelationships": {
      "accepts": [
        {
          "arg": "nk",
          "type": "string",
          "description": "Foreign key for cases"
        },
        {
          "arg": "filter",
          "type": "object",
          "description": "Filter defining fields, where, include, order, offset, and limit - must be a JSON-encoded string ({\"something\":\"value\"})."
        }
      ],
      "returns": [
        {
          "arg": "count",
          "type": "number",
          "description": "Number of relationships (that pass the filter) of a case",
          "required": true
        }
      ],
      "description": "Counts the relationships that pass a filter (which now can accept relations) of a case",
      "http": {
        "verb": "get",
        "path": "/cases/:nk/relationships/filteredCount"
      }
    },
    "prototype.filteredCountContactRelationships": {
      "accepts": [
        {
          "arg": "nk",
          "type": "string",
          "description": "Foreign key for contacts"
        },
        {
          "arg": "filter",
          "type": "object",
          "description": "Filter defining fields, where, include, order, offset, and limit - must be a JSON-encoded string ({\"something\":\"value\"})."
        }
      ],
      "returns": [
        {
          "arg": "count",
          "type": "number",
          "description": "Number of relationships (that pass the filter) of a contact",
          "required": true
        }
      ],
      "description": "Counts the relationships that pass a filter (which now can accept relations) of a case",
      "http": {
        "verb": "get",
        "path": "/contacts/:nk/relationships/filteredCount"
      }
    },
    "prototype.filteredCountEventRelationships": {
      "accepts": [
        {
          "arg": "nk",
          "type": "string",
          "description": "Foreign key for events"
        },
        {
          "arg": "filter",
          "type": "object",
          "description": "Filter defining fields, where, include, order, offset, and limit - must be a JSON-encoded string ({\"something\":\"value\"})."
        }
      ],
      "returns": [
        {
          "arg": "count",
          "type": "number",
          "description": "Number of relationships (that pass the filter) of an event",
          "required": true
        }
      ],
      "description": "Counts the relationships that pass a filter (which now can accept relations) of a case",
      "http": {
        "verb": "get",
        "path": "/cases/:nk/events/filteredCount"
      }
    },
    "prototype.exportFilteredFollowups": {
      "accepts": [
        {
          "arg": "filter",
          "type": "object",
          "description": "Filter defining fields, where, include, order, offset, and limit - must be a JSON-encoded string ({\"something\":\"value\"})"
        },
        {
          "arg": "type",
          "type": "string",
          "enum": [
            "json",
            "xml",
            "csv",
            "xls",
            "xlsx",
            "ods",
            "pdf"
          ],
          "description": "Export type; can be: json, xml, csv, xls, xlsx, ods, pdf or csv. Default: json"
        },
        {
          "arg": "encryptPassword",
          "type": "string",
          "description": "If provided, the exported file will be encrypted using aes-256-ctr algorithm using the provided password"
        },
        {
          "arg": "anonymizeFields",
          "type": [
            "string"
          ],
          "description": "If provided, mentioned fields will be anonymized in the exported file"
        },
        {
          "arg": "options",
          "type": "object",
          "http": "optionsFromRequest"
        }
      ],
      "returns": [
        {
          "arg": "body",
          "type": "file",
          "root": true,
          "required": true
        },
        {
          "arg": "Content-Type",
          "type": "string",
          "http": {
            "target": "header"
          }
        },
        {
          "arg": "Content-Disposition",
          "type": "string",
          "http": {
            "target": "header"
          }
        }
      ],
      "description": "Export filtered list of follow ups",
      "http": {
        "verb": "get",
        "path": "/follow-ups/export"
      }
    },
    "prototype.exportExistingEmptyCaseInvestigation": {
      "accepts": [
        {
          "arg": "nk",
          "type": "string",
          "description": "Foreign key for cases"
        },
        {
          "arg": "options",
          "type": "object",
          "http": "optionsFromRequest"
        }
      ],
      "returns": [
        {
          "arg": "body",
          "type": "file",
          "root": true,
          "required": true
        },
        {
          "arg": "Content-Type",
          "type": "string",
          "http": {
            "target": "header"
          }
        },
        {
          "arg": "Content-Disposition",
          "type": "string",
          "http": {
            "target": "header"
          }
        }
      ],
      "description": "Export an empty case investigation for an existing case",
      "http": {
        "verb": "get",
        "path": "/cases/:nk/export-empty-case-investigation"
      }
    },
    "prototype.findPossiblePersonDuplicates": {
      "accepts": [
        {
          "arg": "filter",
          "type": "object",
          "description": "Filter defining fields, where, include, order, offset, and limit - must be a JSON-encoded string ({\"something\":\"value\"}). Note that filter.where needs to be a valid MongoDB where condition, not loopback, because the query is ran directly on MongoDB for performance reasons."
        }
      ],
      "returns": [
        {
          "arg": "duplicates",
          "type": {
            "peopleMap": {
              "type": {
                "<personId>": "person"
              }
            },
            "groups": [
              {
                "type": {
                  "duplicateKey": {
                    "type": "string",
                    "description": "The key/rule (name, phoneNumber, documents) that was matched by all the records in the group"
                  },
                  "indexKey": {
                    "type": "string",
                    "description": "They (constructed) key that was matched by all the records in the group"
                  },
                  "peopleIds": [
                    "string"
                  ]
                }
              }
            ]
          },
          "description": "Possible duplicate people groups",
          "root": true,
          "required": true
        }
      ],
      "description": "Find the possible duplicate people groups",
      "http": {
        "verb": "get",
        "path": "/people/possible-duplicates"
      }
    },
    "prototype.countPossiblePersonDuplicates": {
      "accepts": [
        {
          "arg": "where",
          "type": "object",
          "description": "Criteria to match model instances. Note that this needs to be a valid MongoDB where condition, not loopback, because the query is ran directly on MongoDB for performance reasons."
        }
      ],
      "returns": [
        {
          "arg": "count",
          "type": "number",
          "description": "Number of possible duplicate people groups",
          "required": true
        }
      ],
      "description": "Count the number of possible duplicate people groups",
      "http": {
        "verb": "get",
        "path": "/people/possible-duplicates/count"
      }
    },
    "prototype.createCaseMultipleContacts": {
      "accepts": [
        {
          "arg": "nk",
          "type": "string",
          "description": "Foreign key for cases"
        },
        {
          "arg": "data",
          "type": [
            "contactAndRelationship"
          ],
          "description": "Array containing pairs for contact + relationship",
          "http": {
            "source": "body"
          },
          "root": true,
          "required": true
        },
        {
          "arg": "options",
          "type": "object",
          "http": "optionsFromRequest"
        }
      ],
      "returns": [
        {
          "arg": "createResponse",
          "type": [
            "contactAndRelationship"
          ],
          "description": "Array of responses for the create actions",
          "root": true,
          "required": true
        }
      ],
      "description": "Creates multiple contacts for a case.",
      "http": {
        "verb": "post",
        "path": "/cases/:nk/contacts"
      }
    },
    "prototype.filteredCountLabResults": {
      "accepts": [
        {
          "arg": "filter",
          "type": "object",
          "description": "Filter defining fields, where, include, order, offset, and limit - must be a JSON-encoded string ({\"something\":\"value\"})."
        }
      ],
      "returns": [
        {
          "arg": "count",
          "type": "number",
          "description": "Number of lab results that pass the filter",
          "required": true
        }
      ],
      "description": "Counts the lab results that pass a filter (which now can accept relations)",
      "http": {
        "verb": "get",
        "path": "/lab-results/filtered-count"
      }
    },
    "restoreOutbreak": {
      "accepts": [
        {
          "arg": "id",
          "type": "string",
          "description": "Outbreak ID"
        },
        {
          "arg": "options",
          "type": "object",
          "http": "optionsFromRequest"
        }
      ],
      "returns": [
        {
          "arg": "outbreak",
          "type": "outbreak",
          "description": "Outbreak",
          "root": true,
          "required": true
        }
      ],
      "description": "Restores a deleted outbreak.",
      "http": {
        "verb": "post",
        "path": "/:id/restore"
      }
    },
    "prototype.findCaseRelationshipExposures": {
      "accepts": [
        {
          "arg": "nk",
          "type": "string",
          "description": "Foreign key for cases"
        },
        {
          "arg": "filter",
          "type": "object",
          "description": "Filter defining fields, where, include, order, offset, and limit - must be a JSON-encoded string ({\"something\":\"value\"}). Note: the main filter applies on 'person' record while filter.relationships filter applies on relationship"
        }
      ],
      "returns": [
        {
          "arg": "exposures",
          "type": [
            "exposureOrContact"
          ],
          "description": "Relationship exposures of a case",
          "root": true,
          "required": true
        }
      ],
      "description": "Queries relationship exposures of case.",
      "http": {
        "verb": "get",
        "path": "/cases/:nk/relationships/exposures"
      }
    },
    "prototype.countCaseRelationshipExposures": {
      "accepts": [
        {
          "arg": "nk",
          "type": "string",
          "description": "Foreign key for cases"
        },
        {
          "arg": "filter",
          "type": "object",
          "description": "Filter defining fields, where, include, order, offset, and limit - must be a JSON-encoded string ({\"something\":\"value\"}). Note: the main filter applies on 'person' record while filter.relationships filter applies on relationship"
        }
      ],
      "returns": [
        {
          "arg": "count",
          "type": "number",
          "description": "Number of relationship exposures (that pass the filter) of a case",
          "required": true
        }
      ],
      "description": "Counts the relationship exposures that pass a filter of a case",
      "http": {
        "verb": "get",
        "path": "/cases/:nk/relationships/exposures/filtered-count"
      }
    },
    "prototype.findCaseRelationshipContacts": {
      "accepts": [
        {
          "arg": "nk",
          "type": "string",
          "description": "Foreign key for cases"
        },
        {
          "arg": "filter",
          "type": "object",
          "description": "Filter defining fields, where, include, order, offset, and limit - must be a JSON-encoded string ({\"something\":\"value\"}). Note: the main filter applies on 'person' record while filter.relationships filter applies on relationship"
        }
      ],
      "returns": [
        {
          "arg": "contacts",
          "type": [
            "exposureOrContact"
          ],
          "description": "Relationship contacts of a case",
          "root": true,
          "required": true
        }
      ],
      "description": "Queries relationship contacts of case.",
      "http": {
        "verb": "get",
        "path": "/cases/:nk/relationships/contacts"
      }
    },
    "prototype.countCaseRelationshipContacts": {
      "accepts": [
        {
          "arg": "nk",
          "type": "string",
          "description": "Foreign key for cases"
        },
        {
          "arg": "filter",
          "type": "object",
          "description": "Filter defining fields, where, include, order, offset, and limit - must be a JSON-encoded string ({\"something\":\"value\"}). Note: the main filter applies on 'person' record while filter.relationships filter applies on relationship"
        }
      ],
      "returns": [
        {
          "arg": "count",
          "type": "number",
          "description": "Number of relationship contacts (that pass the filter) of a case",
          "required": true
        }
      ],
      "description": "Counts the relationship contacts that pass a filter of a case",
      "http": {
        "verb": "get",
        "path": "/cases/:nk/relationships/contacts/filtered-count"
      }
    },
    "prototype.findContactRelationshipExposures": {
      "accepts": [
        {
          "arg": "nk",
          "type": "string",
          "description": "Foreign key for contacts"
        },
        {
          "arg": "filter",
          "type": "object",
          "description": "Filter defining fields, where, include, order, offset, and limit - must be a JSON-encoded string ({\"something\":\"value\"}). Note: the main filter applies on 'person' record while filter.relationships filter applies on relationship"
        }
      ],
      "returns": [
        {
          "arg": "exposures",
          "type": [
            "exposureOrContact"
          ],
          "description": "Relationship exposures of a contact",
          "root": true,
          "required": true
        }
      ],
      "description": "Queries relationship exposures of contact.",
      "http": {
        "verb": "get",
        "path": "/contacts/:nk/relationships/exposures"
      }
    },
    "prototype.countContactRelationshipExposures": {
      "accepts": [
        {
          "arg": "nk",
          "type": "string",
          "description": "Foreign key for contacts"
        },
        {
          "arg": "filter",
          "type": "object",
          "description": "Filter defining fields, where, include, order, offset, and limit - must be a JSON-encoded string ({\"something\":\"value\"}). Note: the main filter applies on 'person' record while filter.relationships filter applies on relationship"
        }
      ],
      "returns": [
        {
          "arg": "count",
          "type": "number",
          "description": "Number of relationship exposures (that pass the filter) of a contact",
          "required": true
        }
      ],
      "description": "Counts the relationship exposures that pass a filter of a contact",
      "http": {
        "verb": "get",
        "path": "/contacts/:nk/relationships/exposures/filtered-count"
      }
    },
    "prototype.findContactRelationshipContacts": {
      "accepts": [
        {
          "arg": "nk",
          "type": "string",
          "description": "Foreign key for contacts"
        },
        {
          "arg": "filter",
          "type": "object",
          "description": "Filter defining fields, where, include, order, offset, and limit - must be a JSON-encoded string ({\"something\":\"value\"}). Note: the main filter applies on 'person' record while filter.relationships filter applies on relationship"
        }
      ],
      "returns": [
        {
          "arg": "contacts",
          "type": [
            "exposureOrContact"
          ],
          "description": "Relationship contacts of a contact",
          "root": true,
          "required": true
        }
      ],
      "description": "Queries relationship contacts of contacts.",
      "http": {
        "verb": "get",
        "path": "/contacts/:nk/relationships/contacts"
      }
    },
    "prototype.countContactRelationshipContacts": {
      "accepts": [
        {
          "arg": "nk",
          "type": "string",
          "description": "Foreign key for contacts"
        },
        {
          "arg": "filter",
          "type": "object",
          "description": "Filter defining fields, where, include, order, offset, and limit - must be a JSON-encoded string ({\"something\":\"value\"}). Note: the main filter applies on 'person' record while filter.relationships filter applies on relationship"
        }
      ],
      "returns": [
        {
          "arg": "count",
          "type": "number",
          "description": "Number of relationship contacts (that pass the filter) of a contact",
          "required": true
        }
      ],
      "description": "Counts the relationship contacts that pass a filter of a contact",
      "http": {
        "verb": "get",
        "path": "/contacts/:nk/relationships/contacts/filtered-count"
      }
    },
    "prototype.findEventRelationshipExposures": {
      "accepts": [
        {
          "arg": "nk",
          "type": "string",
          "description": "Foreign key for events"
        },
        {
          "arg": "filter",
          "type": "object",
          "description": "Filter defining fields, where, include, order, offset, and limit - must be a JSON-encoded string ({\"something\":\"value\"}). Note: the main filter applies on 'person' record while filter.relationships filter applies on relationship"
        }
      ],
      "returns": [
        {
          "arg": "exposures",
          "type": [
            "exposureOrContact"
          ],
          "description": "Relationship exposures of a event",
          "root": true,
          "required": true
        }
      ],
      "description": "Queries relationship exposures of event.",
      "http": {
        "verb": "get",
        "path": "/events/:nk/relationships/exposures"
      }
    },
    "prototype.countEventRelationshipExposures": {
      "accepts": [
        {
          "arg": "nk",
          "type": "string",
          "description": "Foreign key for events"
        },
        {
          "arg": "filter",
          "type": "object",
          "description": "Filter defining fields, where, include, order, offset, and limit - must be a JSON-encoded string ({\"something\":\"value\"}). Note: the main filter applies on 'person' record while filter.relationships filter applies on relationship"
        }
      ],
      "returns": [
        {
          "arg": "count",
          "type": "number",
          "description": "Number of relationship exposures (that pass the filter) of a event",
          "required": true
        }
      ],
      "description": "Counts the relationship exposures that pass a filter of a event",
      "http": {
        "verb": "get",
        "path": "/events/:nk/relationships/exposures/filtered-count"
      }
    },
    "prototype.findEventRelationshipContacts": {
      "accepts": [
        {
          "arg": "nk",
          "type": "string",
          "description": "Foreign key for events"
        },
        {
          "arg": "filter",
          "type": "object",
          "description": "Filter defining fields, where, include, order, offset, and limit - must be a JSON-encoded string ({\"something\":\"value\"}). Note: the main filter applies on 'person' record while filter.relationships filter applies on relationship"
        }
      ],
      "returns": [
        {
          "arg": "contacts",
          "type": [
            "exposureOrContact"
          ],
          "description": "Relationship contacts of a event",
          "root": true,
          "required": true
        }
      ],
      "description": "Queries relationship contacts of event.",
      "http": {
        "verb": "get",
        "path": "/events/:nk/relationships/contacts"
      }
    },
    "prototype.countEventRelationshipContacts": {
      "accepts": [
        {
          "arg": "nk",
          "type": "string",
          "description": "Foreign key for events"
        },
        {
          "arg": "filter",
          "type": "object",
          "description": "Filter defining fields, where, include, order, offset, and limit - must be a JSON-encoded string ({\"something\":\"value\"}). Note: the main filter applies on 'person' record while filter.relationships filter applies on relationship"
        }
      ],
      "returns": [
        {
          "arg": "count",
          "type": "number",
          "description": "Number of relationship contacts (that pass the filter) of a event",
          "required": true
        }
      ],
      "description": "Counts the relationship contacts that pass a filter of a event",
      "http": {
        "verb": "get",
        "path": "/events/:nk/relationships/contacts/filtered-count"
      }
    },
    "prototype.countCasesPerClassification": {
      "accepts": [
        {
          "arg": "filter",
          "type": "object",
          "description": "Filter defining fields, where, include, order, offset, and limit - must be a JSON-encoded string ({\"something\":\"value\"}). Note: it supports same filters as GET /outbreak/:id/cases"
        }
      ],
      "returns": [
        {
          "arg": "count",
          "type": {
            "classification": {
              "type": {
                "<caseClassification>": {
                  "type": {
                    "count": "number",
                    "caseIDs": [
                      "string"
                    ]
                  }
                }
              }
            },
            "count": "number"
          },
          "description": "Number of cases grouped by case classification",
          "required": true,
          "root": true
        }
      ],
      "description": "Counts the number of cases grouped by case classification",
      "http": {
        "verb": "get",
        "path": "/cases/per-classification/count"
      }
    },
    "prototype.countContactsPerRiskLevel": {
      "accepts": [
        {
          "arg": "filter",
          "type": "object",
          "description": "Filter defining fields, where, include, order, offset, and limit - must be a JSON-encoded string ({\"something\":\"value\"}). Note: it supports same filters as GET /outbreak/:id/contacts"
        }
      ],
      "returns": [
        {
          "arg": "count",
          "type": {
            "riskLevel": {
              "type": {
                "<riskLevel>": {
                  "type": {
                    "count": "number",
                    "contactIDs": [
                      "string"
                    ]
                  }
                }
              }
            },
            "count": "number"
          },
          "description": "Number of contacts grouped by case risk level",
          "required": true,
          "root": true
        }
      ],
      "description": "Counts the number of contacts grouped by case risk level",
      "http": {
        "verb": "get",
        "path": "/contacts/per-risk-level/count"
      }
    },
    "prototype.countCasesStratifiedByClassificationOverTime": {
      "accepts": [
        {
          "arg": "filter",
          "type": "object",
          "description": "Filter defining fields, where, include, order, offset, and limit - must be a JSON-encoded string ({\"something\":\"value\"}). Note: this request also accepts 'periodType': enum [day, week, month], 'endDate' on the first level in 'where'"
        }
      ],
      "returns": [
        {
          "arg": "count",
          "type": {
            "<periodIndex>": {
              "type": {
                "start": "date",
                "end": "date",
                "classification": {
                  "type": {
                    "{caseClassification}": {
                      "type": "number",
                      "description": "Number of cases in the classification for the period"
                    }
                  }
                },
                "total": {
                  "type": "number",
                  "description": "Total number of cases for the period"
                }
              }
            }
          },
          "description": "Number of cases stratified by classification over time",
          "required": true,
          "root": true
        }
      ],
      "description": "Count cases stratified by classification over time",
      "http": {
        "verb": "get",
        "path": "/contacts/classification-over-time/count"
      }
    },
    "prototype.countFollowUpsByTeam": {
      "accepts": [
        {
          "arg": "filter",
          "type": "object",
          "description": "Filter defining fields, where, include, order, offset, and limit - must be a JSON-encoded string ({\"something\":\"value\"})."
        }
      ],
      "returns": [
        {
          "arg": "count",
          "type": {
            "team": {
              "type": {
                "<teamId>": {
                  "type": {
                    "followUpIds": [
                      "string"
                    ],
                    "count": "number"
                  }
                }
              }
            },
            "count": {
              "type": "number",
              "description": "Total number of follow-ups"
            }
          },
          "description": "Number of follow-ups grouped by team",
          "required": true,
          "root": true
        }
      ],
      "description": "Count follow-ups grouped by team",
      "http": {
        "verb": "get",
        "path": "/follow-ups/per-team/count"
      }
    },
    "prototype.attachmentUpload": {
      "accepts": [
        {
          "arg": "req",
          "type": "object",
          "http": {
            "source": "req"
          }
        },
        {
          "arg": "name",
          "type": "string"
        },
        {
          "arg": "file",
          "type": "file"
        },
        {
          "arg": "options",
          "type": "object",
          "http": "optionsFromRequest"
        }
      ],
      "returns": [
        {
          "arg": "file",
          "type": "fileAttachment",
          "root": true
        }
      ],
      "description": "Upload a new attachment.",
      "http": {
        "verb": "post",
        "path": "/attachments"
      }
    },
    "prototype.attachmentDownload": {
      "accepts": [
        {
          "arg": "fk",
          "type": "string",
          "description": "Foreign key for attachments"
        }
      ],
      "returns": [
        {
          "arg": "body",
          "type": "file",
          "root": true,
          "required": true
        },
        {
          "arg": "Content-Type",
          "type": "string",
          "http": {
            "target": "header"
          }
        },
        {
          "arg": "Content-Disposition",
          "type": "string",
          "http": {
            "target": "header"
          }
        }
      ],
      "description": "Download an attachment.",
      "http": {
        "verb": "get",
        "path": "/attachments/:fk/download"
      }
    },
    "prototype.bulkCreateRelationships": {
      "accepts": [
        {
          "arg": "sources",
          "type": [
            "string"
          ],
          "description": "List of people (cases/events) IDs to be used as source of the relationship"
        },
        {
          "arg": "targets",
          "type": [
            "string"
          ],
          "description": "List of people IDs to be used as target of the relationship"
        },
        {
          "arg": "relationship",
          "type": "relationship",
          "description": "Common relationship data"
        },
        {
          "arg": "options",
          "type": "object",
          "http": "optionsFromRequest"
        }
      ],
      "returns": [
        {
          "arg": "relationships",
          "type": [
            "relationship"
          ],
          "root": true,
          "required": true,
          "description": "List of created relationships"
        }
      ],
      "description": "Bulk create relationships.",
      "http": {
        "verb": "post",
        "path": "/relationships/bulk"
      }
    },
    "prototype.downloadCaseClassificationPerLocationLevelReport": {
      "accepts": [
        {
          "arg": "filter",
          "type": "object",
          "description": "Filter defining fields, where, include, order, offset, and limit - must be a JSON-encoded string ({\"something\":\"value\"})."
        },
        {
          "arg": "options",
          "type": "object",
          "http": "optionsFromRequest"
        }
      ],
      "returns": [
        {
          "arg": "body",
          "type": "file",
          "root": true,
          "required": true
        },
        {
          "arg": "Content-Type",
          "type": "string",
          "http": {
            "target": "header"
          }
        },
        {
          "arg": "Content-Disposition",
          "type": "string",
          "http": {
            "target": "header"
          }
        }
      ],
      "description": "Export a case classification per location report for an outbreak",
      "http": {
        "verb": "get",
        "path": "/cases/per-classification-per-location-level-report/download"
      }
    },
    "prototype.countCasesPerLocationLevel": {
      "accepts": [
        {
          "arg": "filter",
          "type": "object",
          "description": "Filter defining fields, where, include, order, offset, and limit - must be a JSON-encoded string ({\"something\":\"value\"})."
        }
      ],
      "returns": [
        {
          "arg": "result",
          "type": {
            "locations": [
              {
                "type": {
                  "location": {
                    "type": "location"
                  },
                  "caseIds": {
                    "type": "string"
                  },
                  "casesCount": {
                    "type": "number"
                  }
                }
              }
            ],
            "count": {
              "type": "number"
            }
          },
          "description": "Collection of items with location, cases and numberOfCases properties",
          "root": true,
          "required": true
        }
      ],
      "description": "Return an array of locations and the cases (that pass a filter) assigned to those locations",
      "http": {
        "verb": "get",
        "path": "/cases/per-location-level/count"
      }
    },
    "prototype.downloadContactTracingPerLocationLevelReport": {
      "accepts": [
        {
          "arg": "filter",
          "type": "object",
          "description": "Filter defining fields, where, include, order, offset, and limit - must be a JSON-encoded string ({\"something\":\"value\"})."
        },
        {
          "arg": "options",
          "type": "object",
          "http": "optionsFromRequest"
        }
      ],
      "returns": [
        {
          "arg": "body",
          "type": "file",
          "root": true,
          "required": true
        },
        {
          "arg": "Content-Type",
          "type": "string",
          "http": {
            "target": "header"
          }
        },
        {
          "arg": "Content-Disposition",
          "type": "string",
          "http": {
            "target": "header"
          }
        }
      ],
      "description": "Export a contact tracing per location report for an outbreak",
      "http": {
        "verb": "get",
        "path": "/contacts/per-location-level-tracing-report/download"
      }
    },
    "prototype.countContactsPerLocationLevel": {
      "accepts": [
        {
          "arg": "filter",
          "type": "object",
          "description": "Filter defining fields, where, include, order, offset, and limit - must be a JSON-encoded string ({\"something\":\"value\"}). Accepts custom parameter dateOfFollowUp."
        }
      ],
      "returns": [
        {
          "arg": "result",
          "type": {
            "locations": [
              {
                "type": {
                  "location": {
                    "type": "location"
                  },
                  "contactIds": {
                    "type": "string"
                  },
                  "contactsCount": {
                    "type": "number"
                  }
                }
              }
            ],
            "count": {
              "type": "number"
            }
          },
          "description": "Collection of items with location, cases and numberOfCases properties",
          "root": true,
          "required": true
        }
      ],
      "description": "Return an array of locations and the contacts (that pass a filter) assigned to those locations",
      "http": {
        "verb": "get",
        "path": "/contacts/per-location-level/count"
      }
    },
    "prototype.getCaseMovement": {
      "accepts": [
        {
          "arg": "fk",
          "type": "string",
          "description": "Foreign key for cases"
        }
      ],
      "returns": [
        {
          "arg": "movement",
          "type": [
            "address"
          ],
          "description": "List of addresses with GeoLocations ordered from the oldest one to the most recent",
          "root": true,
          "required": true
        }
      ],
      "description": "Get list of addresses with GeoLocations ordered from the oldest one to the most recent",
      "http": {
        "verb": "get",
        "path": "/cases/:nk/movement"
      }
    },
    "prototype.getContactMovement": {
      "accepts": [
        {
          "arg": "fk",
          "type": "string",
          "description": "Foreign key for contacts"
        }
      ],
      "returns": [
        {
          "arg": "movement",
          "type": [
            "address"
          ],
          "description": "List of addresses with GeoLocations ordered from the oldest one to the most recent",
          "root": true,
          "required": true
        }
      ],
      "description": "Get list of addresses with GeoLocations ordered from the oldest one to the most recent",
      "http": {
        "verb": "get",
        "path": "/contacts/:nk/movement"
      }
    },
<<<<<<< HEAD
    "prototype.exportDailyContactFollowUpForm": {
      "accepts": [
        {
          "arg": "date",
          "type": "date",
          "required": "true"
        },
        {
          "arg": "options",
          "type": "object",
          "http": "optionsFromRequest"
=======
    "prototype.__get__people": {
      "accepts": [
        {
          "arg": "filter",
          "type": "object",
          "description": "Filter defining fields, where, include, order, offset, and limit - must be a JSON-encoded string ({\"something\":\"value\"}). Note: it supports 'identifier' property on the first level of where. This allows searching people based on id, visualId and documents.number"
>>>>>>> a2e143ba
        }
      ],
      "returns": [
        {
<<<<<<< HEAD
          "arg": "body",
          "type": "file",
          "root": true,
          "required": true
        },
        {
          "arg": "Content-Type",
          "type": "string",
          "http": {
            "target": "header"
          }
        },
        {
          "arg": "Content-Disposition",
          "type": "string",
          "http": {
            "target": "header"
          }
        }
      ],
      "description": "Export a pdf file with the daily contact follow-up form, for every relevant contact, from a specific day",
      "http": {
        "verb": "get",
        "path": "/contacts/daily-followup-form/export"
=======
          "arg": "people",
          "type": ["person"],
          "description": "List of people that match the search criteria",
          "root": true,
          "required": true
        }
      ],
      "description": "Queries people of outbreak.",
      "http": {
        "verb": "get",
        "path": "/people"
      }
    },
    "prototype.caseDelayBetweenOnsetAndLabTesting": {
      "accepts": [
        {
          "arg": "filter",
          "type": "object",
          "description": "Filter defining fields, where, include, order, offset, and limit - must be a JSON-encoded string ({\"something\":\"value\"})"
        }
      ],
      "returns": [
        {
          "arg": "delays",
          "type": [
            {
              "type": {
                "dateOfOnset": "date",
                "dateOfFirstLabTest": "date",
                "delay": {
                  "type": "number",
                  "description": "Number of days between date of onset and the date of the first lab test sample"
                },
                "case": "case"
              }
            }
          ],
          "description": "List of entries that show the delay between date of symptom onset and the lab testing for a case",
          "root": true,
          "required": true
        }
      ],
      "description": "Get a list of entries that show the delay between date of symptom onset and the lab testing for a case",
      "http": {
        "verb": "get",
        "path": "/cases/delay-onset-lab-testing"
>>>>>>> a2e143ba
      }
    }
  }
}<|MERGE_RESOLUTION|>--- conflicted
+++ resolved
@@ -1383,15 +1383,15 @@
     },
     {
       "principalType": "ROLE",
-<<<<<<< HEAD
+      "principalId": "read_case",
+      "permission": "ALLOW",
+      "property": "caseDelayBetweenOnsetAndLabTesting"
+    },
+    {
+      "principalType": "ROLE",
       "principalId": "read_contact",
       "permission": "ALLOW",
       "property": "exportDailyContactFollowUpForm"
-=======
-      "principalId": "read_case",
-      "permission": "ALLOW",
-      "property": "caseDelayBetweenOnsetAndLabTesting"
->>>>>>> a2e143ba
     }
   ],
   "methods": {
@@ -5828,56 +5828,16 @@
         "path": "/contacts/:nk/movement"
       }
     },
-<<<<<<< HEAD
-    "prototype.exportDailyContactFollowUpForm": {
-      "accepts": [
-        {
-          "arg": "date",
-          "type": "date",
-          "required": "true"
-        },
-        {
-          "arg": "options",
-          "type": "object",
-          "http": "optionsFromRequest"
-=======
     "prototype.__get__people": {
       "accepts": [
         {
           "arg": "filter",
           "type": "object",
           "description": "Filter defining fields, where, include, order, offset, and limit - must be a JSON-encoded string ({\"something\":\"value\"}). Note: it supports 'identifier' property on the first level of where. This allows searching people based on id, visualId and documents.number"
->>>>>>> a2e143ba
-        }
-      ],
-      "returns": [
-        {
-<<<<<<< HEAD
-          "arg": "body",
-          "type": "file",
-          "root": true,
-          "required": true
-        },
-        {
-          "arg": "Content-Type",
-          "type": "string",
-          "http": {
-            "target": "header"
-          }
-        },
-        {
-          "arg": "Content-Disposition",
-          "type": "string",
-          "http": {
-            "target": "header"
-          }
-        }
-      ],
-      "description": "Export a pdf file with the daily contact follow-up form, for every relevant contact, from a specific day",
-      "http": {
-        "verb": "get",
-        "path": "/contacts/daily-followup-form/export"
-=======
+        }
+      ],
+      "returns": [
+        {
           "arg": "people",
           "type": ["person"],
           "description": "List of people that match the search criteria",
@@ -5924,7 +5884,47 @@
       "http": {
         "verb": "get",
         "path": "/cases/delay-onset-lab-testing"
->>>>>>> a2e143ba
+      }
+    },
+    "prototype.exportDailyContactFollowUpForm": {
+      "accepts": [
+        {
+          "arg": "date",
+          "type": "date",
+          "required": "true"
+        },
+        {
+          "arg": "options",
+          "type": "object",
+          "http": "optionsFromRequest"
+        }
+      ],
+      "returns": [
+        {
+          "arg": "body",
+          "type": "file",
+          "root": true,
+          "required": true
+        },
+        {
+          "arg": "Content-Type",
+          "type": "string",
+          "http": {
+            "target": "header"
+          }
+        },
+        {
+          "arg": "Content-Disposition",
+          "type": "string",
+          "http": {
+            "target": "header"
+          }
+        }
+      ],
+      "description": "Export a pdf file with the daily contact follow-up form, for every relevant contact, from a specific day",
+      "http": {
+        "verb": "get",
+        "path": "/contacts/daily-followup-form/export"
       }
     }
   }
