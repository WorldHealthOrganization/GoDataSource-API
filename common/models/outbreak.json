--- conflicted
+++ resolved
@@ -8257,7 +8257,6 @@
         "path": "/contacts/:nk/contacts-of-contacts"
       }
     },
-<<<<<<< HEAD
     "prototype.modifyContactFollowUp": {
       "accepts": [
         {
@@ -8269,28 +8268,12 @@
           "arg": "fk",
           "type": "string",
           "description": "Foreign key for follow-ups."
-=======
-    "prototype.bulkModifyFollowUps": {
-      "accepts": [
-        {
-          "arg": "where",
-          "type": "object",
-          "description": "Criteria to match model instances",
-          "http": {
-            "source": "query"
-          },
-          "required": true
->>>>>>> fc77b6c1
         },
         {
           "arg": "data",
           "type": "object",
           "model": "followUp",
-<<<<<<< HEAD
           "description": "Model instance data",
-=======
-          "description": "Follow-up properties",
->>>>>>> fc77b6c1
           "http": {
             "source": "body"
           },
@@ -8305,11 +8288,73 @@
       ],
       "returns": [
         {
-<<<<<<< HEAD
           "arg": "followUp",
           "type": "followUp",
           "description": "Updated Followup",
-=======
+          "root": true,
+          "required": true
+        }
+      ],
+      "description": "Update a contact's follow-up.",
+      "http": {
+        "verb": "put",
+        "path": "/contacts/:nk/follow-ups/:fk"
+      }
+    },
+    "prototype.deleteContactFollowUp": {
+      "accepts": [
+        {
+          "arg": "nk",
+          "type": "string",
+          "description": "Foreign key for contact"
+        },
+        {
+          "arg": "fk",
+          "type": "string",
+          "description": "Foreign key for follow-ups."
+        },
+        {
+          "arg": "options",
+          "type": "object",
+          "http": "optionsFromRequest"
+        }
+      ],
+      "description": "Delete a contact's follow-up.",
+      "http": {
+        "verb": "del",
+        "path": "/contacts/:nk/follow-ups/:fk"
+      }
+    },
+    "prototype.bulkModifyFollowUps": {
+      "accepts": [
+        {
+          "arg": "where",
+          "type": "object",
+          "description": "Criteria to match model instances",
+          "http": {
+            "source": "query"
+          },
+          "required": true
+        },
+        {
+          "arg": "data",
+          "type": "object",
+          "model": "followUp",
+          "description": "Follow-up properties",
+          "http": {
+            "source": "body"
+          },
+          "root": true,
+          "required": true
+        },
+        {
+          "arg": "options",
+          "type": "object",
+          "http": "optionsFromRequest"
+        }
+      ],
+      "returns": [
+        {
           "arg": "response",
           "type": {
             "count": {
@@ -8317,46 +8362,14 @@
             }
           },
           "description": "Number of updated follow ups",
->>>>>>> fc77b6c1
-          "root": true,
-          "required": true
-        }
-      ],
-<<<<<<< HEAD
-      "description": "Update a contact's follow-up.",
-      "http": {
-        "verb": "put",
-        "path": "/contacts/:nk/follow-ups/:fk"
-      }
-    },
-    "prototype.deleteContactFollowUp": {
-      "accepts": [
-        {
-          "arg": "nk",
-          "type": "string",
-          "description": "Foreign key for contact"
-        },
-        {
-          "arg": "fk",
-          "type": "string",
-          "description": "Foreign key for follow-ups."
-        },
-        {
-          "arg": "options",
-          "type": "object",
-          "http": "optionsFromRequest"
-        }
-      ],
-      "description": "Delete a contact's follow-up.",
-      "http": {
-        "verb": "del",
-        "path": "/contacts/:nk/follow-ups/:fk"
-=======
+          "root": true,
+          "required": true
+        }
+      ],
       "description": "Bulk update follow-ups",
       "http": {
         "verb": "put",
         "path": "/follow-ups/bulk"
->>>>>>> fc77b6c1
       }
     }
   }
