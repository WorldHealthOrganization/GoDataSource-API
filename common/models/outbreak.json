--- conflicted
+++ resolved
@@ -888,7 +888,72 @@
     },
     {
       "principalType": "ROLE",
-<<<<<<< HEAD
+      "principalId": "read_case",
+      "permission": "ALLOW",
+      "property": "__get__people"
+    },
+    {
+      "principalType": "ROLE",
+      "principalId": "read_contact",
+      "permission": "ALLOW",
+      "property": "__get__people"
+    },
+    {
+      "principalType": "ROLE",
+      "principalId": "read_case",
+      "permission": "ALLOW",
+      "property": "__count__people"
+    },
+    {
+      "principalType": "ROLE",
+      "principalId": "read_contact",
+      "permission": "ALLOW",
+      "property": "__count__people"
+    },
+    {
+      "principalType": "ROLE",
+      "principalId": "read_case",
+      "permission": "ALLOW",
+      "property": "listInconsistenciesInKeyDates"
+    },
+    {
+      "principalType": "ROLE",
+      "principalId": "read_contact",
+      "permission": "ALLOW",
+      "property": "listInconsistenciesInKeyDates"
+    },
+    {
+      "principalType": "ROLE",
+      "principalId": "write_outbreak",
+      "permission": "ALLOW",
+      "property": "restoreReferenceData"
+    },
+    {
+      "principalType": "ROLE",
+      "principalId": "$authenticated",
+      "permission": "ALLOW",
+      "property": "importableFileUpload"
+    },
+    {
+      "principalType": "ROLE",
+      "principalId": "$authenticated",
+      "permission": "ALLOW",
+      "property": "getImportableFileJsonById"
+    },
+    {
+      "principalType": "ROLE",
+      "principalId": "write_case",
+      "permission": "ALLOW",
+      "property": "importImportableLabResultsFileUsingMap"
+    },
+    {
+      "principalType": "ROLE",
+      "principalId": "read_outbreak",
+      "permission": "ALLOW",
+      "property": "exportCaseInvestigationTemplate"
+    },
+    {
+      "principalType": "ROLE",
       "principalId": "read_report",
       "permission": "ALLOW",
       "property": "contactDossier"
@@ -898,79 +963,18 @@
       "principalId": "read_report",
       "permission": "ALLOW",
       "property": "caseDossier"
-=======
+    },
+    {
+      "principalType": "ROLE",
+      "principalId": "read_contact",
+      "permission": "ALLOW",
+      "property": "contactDossier"
+    },
+    {
+      "principalType": "ROLE",
       "principalId": "read_case",
       "permission": "ALLOW",
-      "property": "__get__people"
-    },
-    {
-      "principalType": "ROLE",
-      "principalId": "read_contact",
-      "permission": "ALLOW",
-      "property": "__get__people"
-    },
-    {
-      "principalType": "ROLE",
-      "principalId": "read_case",
-      "permission": "ALLOW",
-      "property": "__count__people"
->>>>>>> ee31376b
-    },
-    {
-      "principalType": "ROLE",
-      "principalId": "read_contact",
-      "permission": "ALLOW",
-<<<<<<< HEAD
-      "property": "contactDossier"
-=======
-      "property": "__count__people"
->>>>>>> ee31376b
-    },
-    {
-      "principalType": "ROLE",
-      "principalId": "read_case",
-      "permission": "ALLOW",
-<<<<<<< HEAD
       "property": "caseDossier"
-=======
-      "property": "listInconsistenciesInKeyDates"
-    },
-    {
-      "principalType": "ROLE",
-      "principalId": "read_contact",
-      "permission": "ALLOW",
-      "property": "listInconsistenciesInKeyDates"
-    },
-    {
-      "principalType": "ROLE",
-      "principalId": "write_outbreak",
-      "permission": "ALLOW",
-      "property": "restoreReferenceData"
-    },
-    {
-      "principalType": "ROLE",
-      "principalId": "$authenticated",
-      "permission": "ALLOW",
-      "property": "importableFileUpload"
-    },
-    {
-      "principalType": "ROLE",
-      "principalId": "$authenticated",
-      "permission": "ALLOW",
-      "property": "getImportableFileJsonById"
-    },
-    {
-      "principalType": "ROLE",
-      "principalId": "write_case",
-      "permission": "ALLOW",
-      "property": "importImportableLabResultsFileUsingMap"
-    },
-    {
-      "principalType": "ROLE",
-      "principalId": "read_outbreak",
-      "permission": "ALLOW",
-      "property": "exportCaseInvestigationTemplate"
->>>>>>> ee31376b
     }
   ],
   "methods": {
@@ -2855,18 +2859,12 @@
         "path": "/follow-ups/latest-by-contacts-if-not-performed"
       }
     },
-<<<<<<< HEAD
-    "prototype.contactDossier": {
-=======
     "prototype.listInconsistenciesInKeyDates": {
->>>>>>> ee31376b
       "accepts": [
         {
           "arg": "filter",
           "type": "object",
           "description": "Filter defining fields, where, include, order, offset, and limit - must be a JSON-encoded string ({\"something\":\"value\"})"
-<<<<<<< HEAD
-=======
         }
       ],
       "returns": [
@@ -2892,7 +2890,6 @@
           "arg": "nk",
           "type": "string",
           "description": "Foreign key for reference data"
->>>>>>> ee31376b
         },
         {
           "arg": "options",
@@ -2902,45 +2899,6 @@
       ],
       "returns": [
         {
-<<<<<<< HEAD
-          "arg": "body",
-          "type": "file",
-          "root": true,
-          "required": true
-        },
-        {
-          "arg": "Content-Type",
-          "type": "string",
-          "http": {
-            "target": "header"
-          }
-        },
-        {
-          "arg": "Content-Disposition",
-          "type": "string",
-          "http": {
-            "target": "header"
-          }
-        }
-      ],
-      "description": "Export dossier for one or more contacts",
-      "http": {
-        "verb": "post",
-        "path": "/contacts/dossier"
-      }
-    },
-    "prototype.caseDossier": {
-      "accepts": [
-        {
-          "arg": "cases",
-          "type": ["string"],
-          "description": "Array of cases for which the dossiers will be generated"
-        },
-        {
-          "arg": "data",
-          "type": ["string"],
-          "description": "Array of fields to be anonymized"
-=======
           "arg": "referenceData",
           "type": [
             "referenceData"
@@ -3065,7 +3023,6 @@
             "source": "body"
           },
           "root": true
->>>>>>> ee31376b
         },
         {
           "arg": "options",
@@ -3075,8 +3032,6 @@
       ],
       "returns": [
         {
-<<<<<<< HEAD
-=======
           "arg": "labResults",
           "type": [
             "labResult"
@@ -3101,7 +3056,6 @@
       ],
       "returns": [
         {
->>>>>>> ee31376b
           "arg": "body",
           "type": "file",
           "root": true,
@@ -3122,17 +3076,97 @@
           }
         }
       ],
-<<<<<<< HEAD
+      "description": "Export pdf containing case investigation template",
+      "http": {
+        "verb": "get",
+        "path": "/cases/export-investigation-template"
+      }
+    },
+    "prototype.contactDossier": {
+      "accepts": [
+        {
+          "arg": "filter",
+          "type": "object",
+          "description": "Filter defining fields, where, include, order, offset, and limit - must be a JSON-encoded string ({\"something\":\"value\"})"
+        },
+        {
+          "arg": "options",
+          "type": "object",
+          "http": "optionsFromRequest"
+        }
+      ],
+      "returns": [
+        {
+          "arg": "body",
+          "type": "file",
+          "root": true,
+          "required": true
+        },
+        {
+          "arg": "Content-Type",
+          "type": "string",
+          "http": {
+            "target": "header"
+          }
+        },
+        {
+          "arg": "Content-Disposition",
+          "type": "string",
+          "http": {
+            "target": "header"
+          }
+        }
+      ],
+      "description": "Export dossier for one or more contacts",
+      "http": {
+        "verb": "post",
+        "path": "/contacts/dossier"
+      }
+    },
+    "prototype.caseDossier": {
+      "accepts": [
+        {
+          "arg": "cases",
+          "type": ["string"],
+          "description": "Array of cases for which the dossiers will be generated"
+        },
+        {
+          "arg": "data",
+          "type": ["string"],
+          "description": "Array of fields to be anonymized"
+        },
+        {
+          "arg": "options",
+          "type": "object",
+          "http": "optionsFromRequest"
+        }
+      ],
+      "returns": [
+        {
+          "arg": "body",
+          "type": "file",
+          "root": true,
+          "required": true
+        },
+        {
+          "arg": "Content-Type",
+          "type": "string",
+          "http": {
+            "target": "header"
+          }
+        },
+        {
+          "arg": "Content-Disposition",
+          "type": "string",
+          "http": {
+            "target": "header"
+          }
+        }
+      ],
       "description": "Export dossier for one or more cases",
       "http": {
         "verb": "post",
         "path": "/cases/dossier"
-=======
-      "description": "Export pdf containing case investigation template",
-      "http": {
-        "verb": "get",
-        "path": "/cases/export-investigation-template"
->>>>>>> ee31376b
       }
     }
   }
