{
  "name": "outbreak",
  "base": "extendedPersistedModel",
  "idInjection": true,
  "options": {
    "validateUpsert": true
  },
  "properties": {
    "name": {
      "type": "string",
      "required": true
    },
    "description": {
      "type": "string"
    },
    "disease": {
      "type": "string",
      "required": true
    },
    "countries": {
      "type": [
        "string"
      ],
      "required": true
    },
    "startDate": {
      "type": "date",
      "required": true
    },
    "endDate": {
      "type": "date"
    },
    "longPeriodsBetweenCaseOnset": {
      "type": "number",
      "description": "Number of days used for defining long periods in the dates of onset between cases in the chain of transmission",
      "required": true
    },
    "periodOfFollowup": {
      "type": "number",
      "description": "Duration for the follow-up period in days",
      "required": true
    },
    "frequencyOfFollowUp": {
      "type": "number",
      "required": true,
      "description": "Frequency of follow ups in days (once every X days/daily)"
    },
    "frequencyOfFollowUpPerDay": {
      "type": "number",
      "required": true,
      "description": "Number of follow ups to be generated per day"
    },
    "noDaysAmongContacts": {
      "type": "number",
      "required": true,
      "description": "Number of days used to calculate the proportion of new cases detected among known contacts"
    },
    "noDaysInChains": {
      "type": "number",
      "required": true,
      "description": "Number of days used to calculate the proportion of new cases in known transmission chains"
    },
    "noDaysNotSeen": {
      "type": "number",
      "required": true,
      "description": "Number of days used to filter a list of contacts not seen for a specific number of days"
    },
    "noLessContacts": {
      "type": "number",
      "required": true,
      "description": "Number of contacts used to determine the proportion of cases with less than X contacts"
    },
    "noDaysNewContacts": {
      "type": "number",
      "description": "Number of days used to determine if a contact is new",
      "default": 1
    },
    "fieldsToDisplayNode": {
      "type": [
        "string"
      ]
    },
    "caseInvestigationTemplate": {
      "type": [
        "templateQuestion"
      ],
      "required": true,
      "importTopLevelOnly": true
    },
    "contactFollowUpTemplate": {
      "type": [
        "templateQuestion"
      ],
      "required": true,
      "importTopLevelOnly": true
    },
    "labResultsTemplate": {
      "type": [
        "templateQuestion"
      ],
      "required": true,
      "importTopLevelOnly": true
    },
    "caseIdMask": {
      "type": "string",
      "required": true,
      "pattern": "^(?:(?!š).)*(?:9*0+|9+0*)[^š]*$",
      "default": "9999999999"
    }
  },
  "indexes": {
    "name_index": {
      "name": 1
    },
    "disease_index": {
      "disease": 1
    },
    "startDate_index": {
      "startDate": 1
    }
  },
  "validations": [],
  "relations": {
    "cases": {
      "type": "hasMany",
      "model": "case",
      "foreignKey": "outbreakId"
    },
    "clusters": {
      "type": "hasMany",
      "model": "cluster",
      "foreignKey": "outbreakId"
    },
    "contacts": {
      "type": "hasMany",
      "model": "contact",
      "foreignKey": "outbreakId"
    },
    "events": {
      "type": "hasMany",
      "model": "event",
      "foreignKey": "outbreakId"
    },
    "referenceData": {
      "type": "hasMany",
      "model": "referenceData",
      "foreignKey": "outbreakId"
    },
    "followUps": {
      "type": "hasMany",
      "model": "followUp",
      "foreignKey": "outbreakId"
    },
    "people": {
      "type": "hasMany",
      "model": "person",
      "foreignKey": "outbreakId"
    }
  },
  "acls": [
    {
      "principalType": "ROLE",
      "principalId": "$everyone",
      "permission": "DENY"
    },
    {
      "principalType": "ROLE",
      "principalId": "read_outbreak",
      "permission": "ALLOW",
      "property": "find"
    },
    {
      "principalType": "ROLE",
      "principalId": "write_outbreak",
      "permission": "ALLOW",
      "property": "create"
    },
    {
      "principalType": "ROLE",
      "principalId": "write_outbreak",
      "permission": "ALLOW",
      "property": "patchAttributes"
    },
    {
      "principalType": "ROLE",
      "principalId": "read_outbreak",
      "permission": "ALLOW",
      "property": "findById"
    },
    {
      "principalType": "ROLE",
      "principalId": "write_outbreak",
      "permission": "ALLOW",
      "property": "deleteById"
    },
    {
      "principalType": "ROLE",
      "principalId": "read_outbreak",
      "permission": "ALLOW",
      "property": "count"
    },
    {
      "principalType": "ROLE",
      "principalId": "read_case",
      "permission": "ALLOW",
      "property": "__get__cases"
    },
    {
      "principalType": "ROLE",
      "principalId": "read_report",
      "permission": "ALLOW",
      "property": "__get__cases"
    },
    {
      "principalType": "ROLE",
      "principalId": "write_case",
      "permission": "ALLOW",
      "property": "__create__cases"
    },
    {
      "principalType": "ROLE",
      "principalId": "read_case",
      "permission": "ALLOW",
      "property": "__findById__cases"
    },
    {
      "principalType": "ROLE",
      "principalId": "write_case",
      "permission": "ALLOW",
      "property": "__updateById__cases"
    },
    {
      "principalType": "ROLE",
      "principalId": "write_case",
      "permission": "ALLOW",
      "property": "__destroyById__cases"
    },
    {
      "principalType": "ROLE",
      "principalId": "read_case",
      "permission": "ALLOW",
      "property": "__count__cases"
    },
    {
      "principalType": "ROLE",
      "principalId": "read_contact",
      "permission": "ALLOW",
      "property": "__get__contacts"
    },
    {
      "principalType": "ROLE",
      "principalId": "read_report",
      "permission": "ALLOW",
      "property": "__get__contacts"
    },
    {
      "principalType": "ROLE",
      "principalId": "write_contact",
      "permission": "ALLOW",
      "property": "__create__contacts"
    },
    {
      "principalType": "ROLE",
      "principalId": "read_contact",
      "permission": "ALLOW",
      "property": "__findById__contacts"
    },
    {
      "principalType": "ROLE",
      "principalId": "write_contact",
      "permission": "ALLOW",
      "property": "__updateById__contacts"
    },
    {
      "principalType": "ROLE",
      "principalId": "write_contact",
      "permission": "ALLOW",
      "property": "__destroyById__contacts"
    },
    {
      "principalType": "ROLE",
      "principalId": "read_contact",
      "permission": "ALLOW",
      "property": "__count__contacts"
    },
    {
      "principalType": "ROLE",
      "principalId": "read_case",
      "permission": "ALLOW",
      "property": "__get__cases__labResults"
    },
    {
      "principalType": "ROLE",
      "principalId": "write_case",
      "permission": "ALLOW",
      "property": "__create__cases__labResults"
    },
    {
      "principalType": "ROLE",
      "principalId": "read_case",
      "permission": "ALLOW",
      "property": "__findById__cases__labResults"
    },
    {
      "principalType": "ROLE",
      "principalId": "write_case",
      "permission": "ALLOW",
      "property": "__updateById__cases__labResults"
    },
    {
      "principalType": "ROLE",
      "principalId": "write_case",
      "permission": "ALLOW",
      "property": "__destroyById__cases__labResults"
    },
    {
      "principalType": "ROLE",
      "principalId": "read_case",
      "permission": "ALLOW",
      "property": "__count__cases__labResults"
    },
    {
      "principalType": "ROLE",
      "principalId": "read_followup",
      "permission": "ALLOW",
      "property": "__get__contacts__followUps"
    },
    {
      "principalType": "ROLE",
      "principalId": "write_followup",
      "permission": "ALLOW",
      "property": "__create__contacts__followUps"
    },
    {
      "principalType": "ROLE",
      "principalId": "read_followup",
      "permission": "ALLOW",
      "property": "__findById__contacts__followUps"
    },
    {
      "principalType": "ROLE",
      "principalId": "write_followup",
      "permission": "ALLOW",
      "property": "__updateById__contacts__followUps"
    },
    {
      "principalType": "ROLE",
      "principalId": "write_followup",
      "permission": "ALLOW",
      "property": "__destroyById__contacts__followUps"
    },
    {
      "principalType": "ROLE",
      "principalId": "read_followup",
      "permission": "ALLOW",
      "property": "__count__contacts__followUps"
    },
    {
      "principalType": "ROLE",
      "principalId": "write_followup",
      "permission": "ALLOW",
      "property": "restoreContactFollowUp"
    },
    {
      "principalType": "ROLE",
      "principalId": "read_case",
      "permission": "ALLOW",
      "property": "findCaseRelationships"
    },
    {
      "principalType": "ROLE",
      "principalId": "read_contact",
      "permission": "ALLOW",
      "property": "findContactRelationships"
    },
    {
      "principalType": "ROLE",
      "principalId": "read_case",
      "permission": "ALLOW",
      "property": "findEventRelationships"
    },
    {
      "principalType": "ROLE",
      "principalId": "write_case",
      "permission": "ALLOW",
      "property": "createCaseRelationship"
    },
    {
      "principalType": "ROLE",
      "principalId": "write_contact",
      "permission": "ALLOW",
      "property": "createContactRelationship"
    },
    {
      "principalType": "ROLE",
      "principalId": "write_case",
      "permission": "ALLOW",
      "property": "createEventRelationship"
    },
    {
      "principalType": "ROLE",
      "principalId": "read_case",
      "permission": "ALLOW",
      "property": "getCaseRelationship"
    },
    {
      "principalType": "ROLE",
      "principalId": "read_contact",
      "permission": "ALLOW",
      "property": "getContactRelationship"
    },
    {
      "principalType": "ROLE",
      "principalId": "read_case",
      "permission": "ALLOW",
      "property": "getEventRelationship"
    },
    {
      "principalType": "ROLE",
      "principalId": "write_case",
      "permission": "ALLOW",
      "property": "updateCaseRelationship"
    },
    {
      "principalType": "ROLE",
      "principalId": "write_contact",
      "permission": "ALLOW",
      "property": "updateContactRelationship"
    },
    {
      "principalType": "ROLE",
      "principalId": "write_case",
      "permission": "ALLOW",
      "property": "updateEventRelationship"
    },
    {
      "principalType": "ROLE",
      "principalId": "write_case",
      "permission": "ALLOW",
      "property": "deleteCaseRelationship"
    },
    {
      "principalType": "ROLE",
      "principalId": "write_contact",
      "permission": "ALLOW",
      "property": "deleteContactRelationship"
    },
    {
      "principalType": "ROLE",
      "principalId": "write_case",
      "permission": "ALLOW",
      "property": "deleteEventRelationship"
    },
    {
      "principalType": "ROLE",
      "principalId": "read_case",
      "permission": "ALLOW",
      "property": "countCaseRelationships"
    },
    {
      "principalType": "ROLE",
      "principalId": "read_contact",
      "permission": "ALLOW",
      "property": "countContactRelationships"
    },
    {
      "principalType": "ROLE",
      "principalId": "read_case",
      "permission": "ALLOW",
      "property": "countEventRelationships"
    },
    {
      "principalType": "ROLE",
      "principalId": "write_contact",
      "permission": "ALLOW",
      "property": "convertContactToCase"
    },
    {
      "principalType": "ROLE",
      "principalId": "write_case",
      "permission": "ALLOW",
      "property": "convertCaseToContact"
    },
    {
      "principalType": "ROLE",
      "principalId": "$authenticated",
      "permission": "ALLOW",
      "property": "getLocations"
    },
    {
      "principalType": "ROLE",
      "principalId": "write_case",
      "permission": "ALLOW",
      "property": "restoreCase"
    },
    {
      "principalType": "ROLE",
      "principalId": "read_case",
      "permission": "ALLOW",
      "property": "__get__events"
    },
    {
      "principalType": "ROLE",
      "principalId": "read_report",
      "permission": "ALLOW",
      "property": "__get__events"
    },
    {
      "principalType": "ROLE",
      "principalId": "write_case",
      "permission": "ALLOW",
      "property": "__create__events"
    },
    {
      "principalType": "ROLE",
      "principalId": "read_case",
      "permission": "ALLOW",
      "property": "__findById__events"
    },
    {
      "principalType": "ROLE",
      "principalId": "write_case",
      "permission": "ALLOW",
      "property": "__updateById__events"
    },
    {
      "principalType": "ROLE",
      "principalId": "write_case",
      "permission": "ALLOW",
      "property": "__destroyById__events"
    },
    {
      "principalType": "ROLE",
      "principalId": "read_case",
      "permission": "ALLOW",
      "property": "__count__events"
    },
    {
      "principalType": "ROLE",
      "principalId": "read_outbreak",
      "permission": "ALLOW",
      "property": "getReferenceData"
    },
    {
      "principalType": "ROLE",
      "principalId": "write_outbreak",
      "permission": "ALLOW",
      "property": "__create__referenceData"
    },
    {
      "principalType": "ROLE",
      "principalId": "read_outbreak",
      "permission": "ALLOW",
      "property": "__findById__referenceData"
    },
    {
      "principalType": "ROLE",
      "principalId": "write_outbreak",
      "permission": "ALLOW",
      "property": "__updateById__referenceData"
    },
    {
      "principalType": "ROLE",
      "principalId": "write_outbreak",
      "permission": "ALLOW",
      "property": "__destroyById__referenceData"
    },
    {
      "principalType": "ROLE",
      "principalId": "write_case",
      "permission": "ALLOW",
      "property": "generateVisualId"
    },
    {
      "principalType": "ROLE",
      "principalId": "write_contact",
      "permission": "ALLOW",
      "property": "generateVisualId"
    },
    {
      "principalType": "ROLE",
      "principalId": "read_case",
      "permission": "ALLOW",
      "property": "getCaseQRResourceLink"
    },
    {
      "principalType": "ROLE",
      "principalId": "read_contact",
      "permission": "ALLOW",
      "property": "getContactQRResourceLink"
    },
    {
      "principalType": "ROLE",
      "principalId": "read_case",
      "permission": "ALLOW",
      "property": "getEventQRResourceLink"
    },
    {
      "principalType": "ROLE",
      "principalId": "read_outbreak",
      "permission": "ALLOW",
      "property": "__get__clusters"
    },
    {
      "principalType": "ROLE",
      "principalId": "read_outbreak",
      "permission": "ALLOW",
      "property": "__findById__clusters"
    },
    {
      "principalType": "ROLE",
      "principalId": "write_outbreak",
      "permission": "ALLOW",
      "property": "__create__clusters"
    },
    {
      "principalType": "ROLE",
      "principalId": "write_outbreak",
      "permission": "ALLOW",
      "property": "__updateById__clusters"
    },
    {
      "principalType": "ROLE",
      "principalId": "write_outbreak",
      "permission": "ALLOW",
      "property": "__destroyById__clusters"
    },
    {
      "principalType": "ROLE",
      "principalId": "read_outbreak",
      "permission": "ALLOW",
      "property": "__count__clusters"
    },
    {
      "principalType": "ROLE",
      "principalId": "read_case",
      "permission": "ALLOW",
      "property": "__get__clusters__relationships"
    },
    {
      "principalType": "ROLE",
      "principalId": "read_contact",
      "permission": "ALLOW",
      "property": "__get__clusters__relationships"
    },
    {
      "principalType": "ROLE",
      "principalId": "read_case",
      "permission": "ALLOW",
      "property": "__count__clusters__relationships"
    },
    {
      "principalType": "ROLE",
      "principalId": "read_contact",
      "permission": "ALLOW",
      "property": "__count__clusters__relationships"
    },
    {
      "principalType": "ROLE",
      "principalId": "read_outbreak",
      "permission": "ALLOW",
      "property": "countNewContactsByExposure"
    },
    {
      "principalType": "ROLE",
      "principalId": "read_report",
      "permission": "ALLOW",
      "property": "countNewContactsByExposure"
    },
    {
      "principalType": "ROLE",
      "principalId": "write_followup",
      "permission": "ALLOW",
      "property": "generateFollowups"
    },
    {
      "principalType": "ROLE",
      "principalId": "read_case",
      "permission": "ALLOW",
      "property": "filteredCountCases"
    },
    {
      "principalType": "ROLE",
      "principalId": "read_contact",
      "permission": "ALLOW",
      "property": "filteredCountCases"
    },
    {
      "principalType": "ROLE",
      "principalId": "read_report",
      "permission": "ALLOW",
      "property": "countIndependentTransmissionChains"
    },
    {
      "principalType": "ROLE",
      "principalId": "read_report",
      "permission": "ALLOW",
      "property": "getIndependentTransmissionChains"
    },
    {
      "principalType": "ROLE",
      "principalId": "read_followup",
      "permission": "ALLOW",
      "property": "__get__followUps"
    },
    {
      "principalType": "ROLE",
      "principalId": "read_followup",
      "permission": "ALLOW",
      "property": "__findById__followUps"
    },
    {
      "principalType": "ROLE",
      "principalId": "read_followup",
      "permission": "ALLOW",
      "property": "__count__followUps"
    },
    {
      "principalType": "ROLE",
      "principalId": "read_contact",
      "permission": "ALLOW",
      "property": "countContactsSeen"
    },
    {
      "principalType": "ROLE",
      "principalId": "read_contact",
      "permission": "ALLOW",
      "property": "countContactsLostToFollowup"
    },
    {
      "principalType": "ROLE",
      "principalId": "read_report",
      "permission": "ALLOW",
      "property": "countNewCasesInKnownTransmissionChains"
    },
    {
      "principalType": "ROLE",
      "principalId": "read_case",
      "permission": "ALLOW",
      "property": "countCasesWithLessThanXContacts"
    },
    {
      "principalType": "ROLE",
      "principalId": "read_report",
      "permission": "ALLOW",
      "property": "countEventNewContacts"
    },
    {
      "principalType": "ROLE",
      "principalId": "read_report",
      "permission": "ALLOW",
      "property": "longPeriodsBetweenDatesOfOnsetInTransmissionChains"
    },
    {
      "principalType": "ROLE",
      "principalId": "read_report",
      "permission": "ALLOW",
      "property": "buildNewChainsFromRegisteredContactsWhoBecameCases"
    },
    {
      "principalType": "ROLE",
      "principalId": "read_report",
      "permission": "ALLOW",
      "property": "countNewChainsFromRegisteredContactsWhoBecameCases"
    },
    {
      "principalType": "ROLE",
      "principalId": "read_report",
      "permission": "ALLOW",
      "property": "countCasesContacts"
    },
    {
      "principalType": "ROLE",
      "principalId": "read_contact",
      "permission": "ALLOW",
      "property": "countCasesContacts"
    },
    {
      "principalType": "ROLE",
      "principalId": "read_case",
      "permission": "ALLOW",
      "property": "countCasesContacts"
    },
    {
      "principalType": "ROLE",
      "principalId": "read_report",
      "permission": "ALLOW",
      "property": "findSecondaryCasesWithDateOfOnsetBeforePrimaryCase"
    },
    {
      "principalType": "ROLE",
      "principalId": "read_contact",
      "permission": "ALLOW",
      "property": "countFollowUpContacts"
    },
    {
      "principalType": "ROLE",
      "principalId": "read_case",
      "permission": "ALLOW",
      "property": "countNewCasesInThePreviousXDaysDetectedAmongKnownContacts"
    },
    {
      "principalType": "ROLE",
      "principalId": "read_report",
      "permission": "ALLOW",
      "property": "countNewCasesInThePreviousXDaysDetectedAmongKnownContacts"
    },
    {
      "principalType": "ROLE",
      "principalId": "read_contact",
      "permission": "ALLOW",
      "property": "countContactsNotSeenInXDays"
    },
    {
      "principalType": "ROLE",
      "principalId": "read_report",
      "permission": "ALLOW",
      "property": "countContactsNotSeenInXDays"
    },
    {
      "principalType": "ROLE",
      "principalId": "read_contact",
      "permission": "ALLOW",
      "property": "countContactsWithSuccessfulFollowups"
    },
    {
      "principalType": "ROLE",
      "principalId": "read_team",
      "permission": "ALLOW",
      "property": "countContactsWithSuccessfulFollowups"
    },
    {
      "principalType": "ROLE",
      "principalId": "read_report",
      "permission": "ALLOW",
      "property": "countContactsWithSuccessfulFollowups"
    },
    {
      "principalType": "ROLE",
      "principalId": "read_report",
      "permission": "ALLOW",
      "property": "countFollowUpsPerTeamPerDay"
    },
    {
      "principalType": "ROLE",
      "principalId": "read_team",
      "permission": "ALLOW",
      "property": "countFollowUpsPerTeamPerDay"
    },
    {
      "principalType": "ROLE",
      "principalId": "write_case",
      "permission": "ALLOW",
      "property": "mergeCasesAndContacts"
    },
    {
      "principalType": "ROLE",
      "principalId": "write_contact",
      "permission": "ALLOW",
      "property": "mergeCasesAndContacts"
    },
    {
      "principalType": "ROLE",
      "principalId": "read_case",
      "permission": "ALLOW",
      "property": "exportFilteredCases"
    },
    {
      "principalType": "ROLE",
      "principalId": "read_report",
      "permission": "ALLOW",
      "property": "countCasesPerPeriod"
    },
    {
      "principalType": "ROLE",
      "principalId": "read_followup",
      "permission": "ALLOW",
      "property": "listLatestFollowUpsForContactsIfNotPerformed"
    },
    {
      "principalType": "ROLE",
      "principalId": "read_case",
      "permission": "ALLOW",
      "property": "__get__people"
    },
    {
      "principalType": "ROLE",
      "principalId": "read_contact",
      "permission": "ALLOW",
      "property": "__get__people"
    },
    {
      "principalType": "ROLE",
      "principalId": "read_case",
      "permission": "ALLOW",
      "property": "__count__people"
    },
    {
      "principalType": "ROLE",
      "principalId": "read_contact",
      "permission": "ALLOW",
      "property": "__count__people"
    },
    {
      "principalType": "ROLE",
      "principalId": "read_case",
      "permission": "ALLOW",
      "property": "listInconsistenciesInKeyDates"
    },
    {
      "principalType": "ROLE",
      "principalId": "read_contact",
      "permission": "ALLOW",
      "property": "listInconsistenciesInKeyDates"
    },
    {
      "principalType": "ROLE",
      "principalId": "write_outbreak",
      "permission": "ALLOW",
      "property": "restoreReferenceData"
    },
    {
      "principalType": "ROLE",
      "principalId": "$authenticated",
      "permission": "ALLOW",
      "property": "importableFileUpload"
    },
    {
      "principalType": "ROLE",
      "principalId": "$authenticated",
      "permission": "ALLOW",
      "property": "getImportableFileJsonById"
    },
    {
      "principalType": "ROLE",
      "principalId": "write_case",
      "permission": "ALLOW",
      "property": "importImportableLabResultsFileUsingMap"
    },
    {
      "principalType": "ROLE",
      "principalId": "read_outbreak",
      "permission": "ALLOW",
      "property": "exportCaseInvestigationTemplate"
    },
    {
      "principalType": "ROLE",
<<<<<<< HEAD
      "principalId": "read_report",
      "permission": "ALLOW",
      "property": "contactDossier"
    },
    {
      "principalType": "ROLE",
      "principalId": "read_report",
      "permission": "ALLOW",
      "property": "caseDossier"
=======
      "principalId": "write_case",
      "permission": "ALLOW",
      "property": "importImportableCasesFileUsingMap"
    },
    {
      "principalType": "ROLE",
      "principalId": "write_contact",
      "permission": "ALLOW",
      "property": "importImportableContactsFileUsingMap"
    },
    {
      "principalType": "ROLE",
      "principalId": "write_contact",
      "permission": "ALLOW",
      "property": "importImportableOutbreaksFileUsingMap"
    },
    {
      "principalType": "ROLE",
      "principalId": "read_contact",
      "permission": "ALLOW",
      "property": "countContactsPerLocation"
>>>>>>> 3c7297f8
    },
    {
      "principalType": "ROLE",
      "principalId": "read_contact",
      "permission": "ALLOW",
<<<<<<< HEAD
      "property": "contactDossier"
    },
    {
      "principalType": "ROLE",
      "principalId": "read_case",
      "permission": "ALLOW",
      "property": "caseDossier"
=======
      "property": "exportFilteredContacts"
    },
    {
      "principalType": "ROLE",
      "principalId": "read_outbreak",
      "permission": "ALLOW",
      "property": "exportFilteredOutbreaks"
>>>>>>> 3c7297f8
    }
  ],
  "methods": {
    "prototype.findCaseRelationships": {
      "accepts": [
        {
          "arg": "nk",
          "type": "string",
          "description": "Foreign key for cases"
        },
        {
          "arg": "filter",
          "type": "object",
          "description": "Filter defining fields, where, include, order, offset, and limit - must be a JSON-encoded string ({\"something\":\"value\"})"
        }
      ],
      "returns": [
        {
          "arg": "relationships",
          "type": [
            "relationship"
          ],
          "description": "Relationships of a case",
          "root": true,
          "required": true
        }
      ],
      "description": "Queries relationships of case.",
      "http": {
        "verb": "get",
        "path": "/cases/:nk/relationships"
      }
    },
    "prototype.createCaseRelationship": {
      "accepts": [
        {
          "arg": "nk",
          "type": "string",
          "description": "Foreign key for cases"
        },
        {
          "arg": "data",
          "type": "object",
          "model": "relationship",
          "description": "Model instance data",
          "http": {
            "source": "body"
          },
          "root": true,
          "required": true
        },
        {
          "arg": "options",
          "type": "object",
          "http": "optionsFromRequest"
        }
      ],
      "returns": [
        {
          "arg": "relationship",
          "type": "relationship",
          "description": "Created Relationship",
          "root": true,
          "required": true
        }
      ],
      "description": "Creates a new instance in relationships of this model.",
      "http": {
        "verb": "post",
        "path": "/cases/:nk/relationships"
      }
    },
    "prototype.getCaseRelationship": {
      "accepts": [
        {
          "arg": "nk",
          "type": "string",
          "description": "Foreign key for cases"
        },
        {
          "arg": "fk",
          "type": "string",
          "description": "Foreign key for relationships."
        },
        {
          "arg": "filter",
          "type": "object",
          "description": "Filter defining fields, where, include, order, offset, and limit - must be a JSON-encoded string ({\"something\":\"value\"})"
        }
      ],
      "returns": [
        {
          "arg": "relationship",
          "type": "relationship",
          "description": "Relationship of a case",
          "root": true,
          "required": true
        }
      ],
      "description": "Find a related item by id for relationships.",
      "http": {
        "verb": "get",
        "path": "/cases/:nk/relationships/:fk"
      }
    },
    "prototype.updateCaseRelationship": {
      "accepts": [
        {
          "arg": "nk",
          "type": "string",
          "description": "Foreign key for case"
        },
        {
          "arg": "fk",
          "type": "string",
          "description": "Foreign key for relationships."
        },
        {
          "arg": "data",
          "type": "object",
          "model": "relationship",
          "description": "Model instance data",
          "http": {
            "source": "body"
          },
          "root": true,
          "required": true
        },
        {
          "arg": "options",
          "type": "object",
          "http": "optionsFromRequest"
        }
      ],
      "returns": [
        {
          "arg": "relationship",
          "type": "relationship",
          "description": "Updated Relationship",
          "root": true,
          "required": true
        }
      ],
      "description": "Update a related item by id for relationships.",
      "http": {
        "verb": "put",
        "path": "/cases/:nk/relationships/:fk"
      }
    },
    "prototype.deleteCaseRelationship": {
      "accepts": [
        {
          "arg": "nk",
          "type": "string",
          "description": "Foreign key for case"
        },
        {
          "arg": "fk",
          "type": "string",
          "description": "Foreign key for relationships."
        },
        {
          "arg": "options",
          "type": "object",
          "http": "optionsFromRequest"
        }
      ],
      "returns": [
        {
          "arg": "count",
          "type": "object",
          "root": true,
          "required": true
        }
      ],
      "description": "Delete a related item by id for relationships.",
      "http": {
        "verb": "del",
        "path": "/cases/:nk/relationships/:fk"
      }
    },
    "prototype.countCaseRelationships": {
      "accepts": [
        {
          "arg": "nk",
          "type": "string",
          "description": "Foreign key for cases"
        },
        {
          "arg": "where",
          "type": "object",
          "description": "Criteria to match model instances"
        }
      ],
      "returns": [
        {
          "arg": "count",
          "type": "number",
          "description": "Number of relationships of a case",
          "required": true
        }
      ],
      "description": "Counts relationships of case.",
      "http": {
        "verb": "get",
        "path": "/cases/:nk/relationships/count"
      }
    },
    "prototype.findContactRelationships": {
      "accepts": [
        {
          "arg": "nk",
          "type": "string",
          "description": "Foreign key for contacts"
        },
        {
          "arg": "filter",
          "type": "object",
          "description": "Filter defining fields, where, include, order, offset, and limit - must be a JSON-encoded string ({\"something\":\"value\"})"
        }
      ],
      "returns": [
        {
          "arg": "relationships",
          "type": [
            "relationship"
          ],
          "description": "Relationships of a contact",
          "root": true,
          "required": true
        }
      ],
      "description": "Queries relationships of contacts.",
      "http": {
        "verb": "get",
        "path": "/contacts/:nk/relationships"
      }
    },
    "prototype.createContactRelationship": {
      "accepts": [
        {
          "arg": "nk",
          "type": "string",
          "description": "Foreign key for contact"
        },
        {
          "arg": "data",
          "type": "object",
          "model": "relationship",
          "description": "Model instance data",
          "http": {
            "source": "body"
          },
          "root": true,
          "required": true
        },
        {
          "arg": "options",
          "type": "object",
          "http": "optionsFromRequest"
        }
      ],
      "returns": [
        {
          "arg": "relationship",
          "type": "relationship",
          "description": "Created Relationship",
          "root": true,
          "required": true
        }
      ],
      "description": "Creates a new instance in relationships of this model.",
      "http": {
        "verb": "post",
        "path": "/contacts/:nk/relationships"
      }
    },
    "prototype.getContactRelationship": {
      "accepts": [
        {
          "arg": "nk",
          "type": "string",
          "description": "Foreign key for contacts"
        },
        {
          "arg": "fk",
          "type": "string",
          "description": "Foreign key for relationships."
        },
        {
          "arg": "filter",
          "type": "object",
          "description": "Filter defining fields, where, include, order, offset, and limit - must be a JSON-encoded string ({\"something\":\"value\"})"
        }
      ],
      "returns": [
        {
          "arg": "relationship",
          "type": "relationship",
          "description": "Relationship of a contact",
          "root": true,
          "required": true
        }
      ],
      "description": "Find a related item by id for relationships.",
      "http": {
        "verb": "get",
        "path": "/contacts/:nk/relationships/:fk"
      }
    },
    "prototype.updateContactRelationship": {
      "accepts": [
        {
          "arg": "nk",
          "type": "string",
          "description": "Foreign key for contact"
        },
        {
          "arg": "fk",
          "type": "string",
          "description": "Foreign key for relationships."
        },
        {
          "arg": "data",
          "type": "object",
          "model": "relationship",
          "description": "Model instance data",
          "http": {
            "source": "body"
          },
          "root": true,
          "required": true
        },
        {
          "arg": "options",
          "type": "object",
          "http": "optionsFromRequest"
        }
      ],
      "returns": [
        {
          "arg": "relationship",
          "type": "relationship",
          "description": "Updated Relationship",
          "root": true,
          "required": true
        }
      ],
      "description": "Update a related item by id for relationships.",
      "http": {
        "verb": "put",
        "path": "/contacts/:nk/relationships/:fk"
      }
    },
    "prototype.deleteContactRelationship": {
      "accepts": [
        {
          "arg": "nk",
          "type": "string",
          "description": "Foreign key for contact"
        },
        {
          "arg": "fk",
          "type": "string",
          "description": "Foreign key for relationships."
        },
        {
          "arg": "options",
          "type": "object",
          "http": "optionsFromRequest"
        }
      ],
      "returns": [
        {
          "arg": "count",
          "type": "object",
          "root": true,
          "required": true
        }
      ],
      "description": "Delete a related item by id for relationships.",
      "http": {
        "verb": "del",
        "path": "/contacts/:nk/relationships/:fk"
      }
    },
    "prototype.countContactRelationships": {
      "accepts": [
        {
          "arg": "nk",
          "type": "string",
          "description": "Foreign key for contacts"
        },
        {
          "arg": "where",
          "type": "object",
          "description": "Criteria to match model instances"
        }
      ],
      "returns": [
        {
          "arg": "count",
          "type": "number",
          "description": "Number of relationships of a contact",
          "required": true
        }
      ],
      "description": "Counts relationships of contact.",
      "http": {
        "verb": "get",
        "path": "/contacts/:nk/relationships/count"
      }
    },
    "prototype.findEventRelationships": {
      "accepts": [
        {
          "arg": "nk",
          "type": "string",
          "description": "Foreign key for events"
        },
        {
          "arg": "filter",
          "type": "object",
          "description": "Filter defining fields, where, include, order, offset, and limit - must be a JSON-encoded string ({\"something\":\"value\"})"
        }
      ],
      "returns": [
        {
          "arg": "relationships",
          "type": [
            "relationship"
          ],
          "description": "Relationships of a event",
          "root": true,
          "required": true
        }
      ],
      "description": "Queries relationships of event.",
      "http": {
        "verb": "get",
        "path": "/events/:nk/relationships"
      }
    },
    "prototype.createEventRelationship": {
      "accepts": [
        {
          "arg": "nk",
          "type": "string",
          "description": "Foreign key for events"
        },
        {
          "arg": "data",
          "type": "object",
          "model": "relationship",
          "description": "Model instance data",
          "http": {
            "source": "body"
          },
          "root": true,
          "required": true
        },
        {
          "arg": "options",
          "type": "object",
          "http": "optionsFromRequest"
        }
      ],
      "returns": [
        {
          "arg": "relationship",
          "type": "relationship",
          "description": "Created Relationship",
          "root": true,
          "required": true
        }
      ],
      "description": "Creates a new instance in relationships of this model.",
      "http": {
        "verb": "post",
        "path": "/events/:nk/relationships"
      }
    },
    "prototype.getEventRelationship": {
      "accepts": [
        {
          "arg": "nk",
          "type": "string",
          "description": "Foreign key for events"
        },
        {
          "arg": "fk",
          "type": "string",
          "description": "Foreign key for relationships."
        },
        {
          "arg": "filter",
          "type": "object",
          "description": "Filter defining fields, where, include, order, offset, and limit - must be a JSON-encoded string ({\"something\":\"value\"})"
        }
      ],
      "returns": [
        {
          "arg": "relationship",
          "type": "relationship",
          "description": "Relationship of a event",
          "root": true,
          "required": true
        }
      ],
      "description": "Find a related item by id for relationships.",
      "http": {
        "verb": "get",
        "path": "/events/:nk/relationships/:fk"
      }
    },
    "prototype.updateEventRelationship": {
      "accepts": [
        {
          "arg": "nk",
          "type": "string",
          "description": "Foreign key for event"
        },
        {
          "arg": "fk",
          "type": "string",
          "description": "Foreign key for relationships."
        },
        {
          "arg": "data",
          "type": "object",
          "model": "relationship",
          "description": "Model instance data",
          "http": {
            "source": "body"
          },
          "root": true,
          "required": true
        },
        {
          "arg": "options",
          "type": "object",
          "http": "optionsFromRequest"
        }
      ],
      "returns": [
        {
          "arg": "relationship",
          "type": "relationship",
          "description": "Updated Relationship",
          "root": true,
          "required": true
        }
      ],
      "description": "Update a related item by id for relationships.",
      "http": {
        "verb": "put",
        "path": "/events/:nk/relationships/:fk"
      }
    },
    "prototype.deleteEventRelationship": {
      "accepts": [
        {
          "arg": "nk",
          "type": "string",
          "description": "Foreign key for event"
        },
        {
          "arg": "fk",
          "type": "string",
          "description": "Foreign key for relationships."
        },
        {
          "arg": "options",
          "type": "object",
          "http": "optionsFromRequest"
        }
      ],
      "returns": [
        {
          "arg": "count",
          "type": "object",
          "root": true,
          "required": true
        }
      ],
      "description": "Delete a related item by id for relationships.",
      "http": {
        "verb": "del",
        "path": "/events/:nk/relationships/:fk"
      }
    },
    "prototype.countEventRelationships": {
      "accepts": [
        {
          "arg": "nk",
          "type": "string",
          "description": "Foreign key for events"
        },
        {
          "arg": "where",
          "type": "object",
          "description": "Criteria to match model instances"
        }
      ],
      "returns": [
        {
          "arg": "count",
          "type": "number",
          "description": "Number of relationships of a event",
          "required": true
        }
      ],
      "description": "Counts relationships of event.",
      "http": {
        "verb": "get",
        "path": "/events/:nk/relationships/count"
      }
    },
    "prototype.convertContactToCase": {
      "accepts": [
        {
          "arg": "nk",
          "type": "string",
          "description": "Foreign key for contact"
        },
        {
          "arg": "body",
          "type": "case",
          "http": {
            "source": "body"
          },
          "description": "Case specific properties"
        },
        {
          "arg": "options",
          "type": "object",
          "http": "optionsFromRequest"
        }
      ],
      "returns": [
        {
          "arg": "case",
          "type": "case",
          "description": "Case resulted from the conversion",
          "required": true,
          "root": true
        }
      ],
      "description": "Converts contact to case.",
      "http": {
        "verb": "post",
        "path": "/contacts/:nk/convert-to-case"
      }
    },
    "prototype.convertCaseToContact": {
      "accepts": [
        {
          "arg": "nk",
          "type": "string",
          "description": "Foreign key for cases"
        },
        {
          "arg": "options",
          "type": "object",
          "http": "optionsFromRequest"
        }
      ],
      "returns": [
        {
          "arg": "contact",
          "type": "contact",
          "description": "Contact resulted from the conversion",
          "required": true,
          "root": true
        }
      ],
      "description": "Converts case to contact.",
      "http": {
        "verb": "post",
        "path": "/cases/:nk/convert-to-contact"
      }
    },
    "prototype.getLocations": {
      "accepts": [],
      "returns": [
        {
          "arg": "locations",
          "type": [
            "location"
          ],
          "description": "Locations for the Outbreak",
          "root": true,
          "required": true
        }
      ],
      "description": "Retrieve the list of location + sublocations for the Outbreak",
      "http": {
        "verb": "get",
        "path": "/locations"
      }
    },
    "prototype.restoreCase": {
      "accepts": [
        {
          "arg": "nk",
          "type": "string",
          "description": "Foreign key for cases"
        },
        {
          "arg": "options",
          "type": "object",
          "http": "optionsFromRequest"
        }
      ],
      "returns": [
        {
          "arg": "case",
          "type": [
            "case"
          ],
          "description": "Case",
          "root": true,
          "required": true
        }
      ],
      "description": "Restores a deleted case.",
      "http": {
        "verb": "post",
        "path": "/cases/:nk/restore"
      }
    },
    "prototype.getReferenceData": {
      "accepts": [
        {
          "arg": "filter",
          "type": "object",
          "description": "Filter defining fields, where, include, order, offset, and limit - must be a JSON-encoded string ({\"something\":\"value\"})"
        }
      ],
      "returns": [
        {
          "arg": "referenceData",
          "type": [
            "referenceData"
          ],
          "description": "System and outbreak specific reference data",
          "root": true,
          "required": true
        }
      ],
      "description": "Queries system and outbreak specific reference data list.",
      "http": {
        "verb": "get",
        "path": "/reference-data"
      }
    },
    "prototype.generateVisualId": {
      "accepts": [],
      "returns": [
        {
          "arg": "visualId",
          "type": "string",
          "description": "Visual ID",
          "root": true,
          "required": true
        }
      ],
      "description": "Generates the next (available) visual ID based on the outbreak mask.",
      "http": {
        "verb": "post",
        "path": "/generate-visual-id"
      }
    },
    "prototype.getCaseQRResourceLink": {
      "accepts": [
        {
          "arg": "nk",
          "type": "string",
          "description": "Foreign key for cases"
        }
      ],
      "returns": [
        {
          "arg": "body",
          "type": "file",
          "root": true,
          "required": true
        },
        {
          "arg": "Content-Type",
          "type": "string",
          "http": {
            "target": "header"
          }
        },
        {
          "arg": "Content-Disposition",
          "type": "string",
          "http": {
            "target": "header"
          }
        }
      ],
      "description": "Get a resource link embedded in a QR Code Image (png) for a case.",
      "http": {
        "verb": "get",
        "path": "/cases/:nk/qr-resource-link"
      }
    },
    "prototype.getContactQRResourceLink": {
      "accepts": [
        {
          "arg": "nk",
          "type": "string",
          "description": "Foreign key for contacts"
        }
      ],
      "returns": [
        {
          "arg": "body",
          "type": "file",
          "root": true,
          "required": true
        },
        {
          "arg": "Content-Type",
          "type": "string",
          "http": {
            "target": "header"
          }
        },
        {
          "arg": "Content-Disposition",
          "type": "string",
          "http": {
            "target": "header"
          }
        }
      ],
      "description": "Get a resource link embedded in a QR Code Image (png) for a contact.",
      "http": {
        "verb": "get",
        "path": "/contacts/:nk/qr-resource-link"
      }
    },
    "prototype.getEventQRResourceLink": {
      "accepts": [
        {
          "arg": "nk",
          "type": "string",
          "description": "Foreign key for events"
        }
      ],
      "returns": [
        {
          "arg": "body",
          "type": "file",
          "root": true,
          "required": true
        },
        {
          "arg": "Content-Type",
          "type": "string",
          "http": {
            "target": "header"
          }
        },
        {
          "arg": "Content-Disposition",
          "type": "string",
          "http": {
            "target": "header"
          }
        }
      ],
      "description": "Get a resource link embedded in a QR Code Image (png) for a event.",
      "http": {
        "verb": "get",
        "path": "/events/:nk/qr-resource-link"
      }
    },
    "prototype.countNewContactsByExposure": {
      "accepts": [
        {
          "arg": "filter",
          "type": "object",
          "description": "Filter defining fields, where, include, order, offset, and limit - must be a JSON-encoded string ({\"something\":\"value\"}); Note: this request also accepts 'noDaysNewContacts' number on the first level in 'where'"
        }
      ],
      "returns": [
        {
          "arg": "counters",
          "type": {
            "newContactsCount": "number",
            "exposureType": {
              "type": {
                "id": {
                  "type": "string",
                  "description": "Exposure type ID"
                },
                "count": {
                  "type": "number",
                  "description": "Contacts number for exposure type"
                },
                "contactIDs": {
                  "type": [
                    "string"
                  ],
                  "description": "Contact IDs container"
                }
              }
            }
          },
          "description": "Object containing new contacts counters for each found exposure type",
          "root": true,
          "required": true
        }
      ],
      "description": "Count the new contacts and groups them by exposure type",
      "http": {
        "verb": "get",
        "path": "/contacts/new-by-exposure-type/count"
      }
    },
    "prototype.filteredCountCases": {
      "accepts": [
        {
          "arg": "filter",
          "type": "object",
          "description": "Filter defining fields, where, include, order, offset, and limit - must be a JSON-encoded string ({\"something\":\"value\"})"
        }
      ],
      "returns": [
        {
          "arg": "count",
          "type": "number",
          "description": "Number of cases that pass the filter",
          "required": true
        }
      ],
      "description": "Counts the cases that pass a filter (which now can accept relations)",
      "http": {
        "verb": "get",
        "path": "/cases/filtered-count"
      }
    },
    "prototype.exportFilteredCases": {
      "accepts": [
        {
          "arg": "filter",
          "type": "object",
          "description": "Filter defining fields, where, include, order, offset, and limit - must be a JSON-encoded string ({\"something\":\"value\"})"
        },
        {
          "arg": "type",
          "type": "string",
          "enum": [
            "json",
            "xml",
            "csv",
            "xls",
            "xlsx",
            "ods",
            "pdf"
          ],
          "description": "Export type; can be: json, xml, csv, xls, xlsx, ods, pdf or csv. Default: json"
        },
        {
          "arg": "options",
          "type": "object",
          "http": "optionsFromRequest"
        }
      ],
      "returns": [
        {
          "arg": "body",
          "type": "file",
          "root": true,
          "required": true
        },
        {
          "arg": "Content-Type",
          "type": "string",
          "http": {
            "target": "header"
          }
        },
        {
          "arg": "Content-Disposition",
          "type": "string",
          "http": {
            "target": "header"
          }
        }
      ],
      "description": "Export filtered list of cases",
      "http": {
        "verb": "get",
        "path": "/cases/export"
      }
    },
    "prototype.restoreContactFollowUp": {
      "accepts": [
        {
          "arg": "nk",
          "type": "string",
          "description": "Foreign key for contacts"
        },
        {
          "arg": "fk",
          "type": "string",
          "description": "Foreign key for followUps"
        },
        {
          "arg": "options",
          "type": "object",
          "http": "optionsFromRequest"
        }
      ],
      "returns": [
        {
          "arg": "followUp",
          "type": [
            "followUp"
          ],
          "description": "Follow Up",
          "root": true,
          "required": true
        }
      ],
      "description": "Restores a deleted follow-up.",
      "http": {
        "verb": "post",
        "path": "/contacts/:nk/follow-ups/:fk/restore"
      }
    },
    "prototype.generateFollowups": {
      "accepts": [
        {
          "arg": "body",
          "type": "object",
          "description": "Follow up period in days. Property: followUpPeriod [number]",
          "http": {
            "source": "body"
          },
          "root": true,
          "required": true
        },
        {
          "arg": "options",
          "type": "object",
          "http": "optionsFromRequest"
        }
      ],
      "returns": [
        {
          "arg": "generatedFollowUps",
          "type": [
            {
              "type": {
                "contactId": {
                  "type": "string"
                },
                "followUps": {
                  "type": [
                    "followUp"
                  ]
                }
              }
            }
          ],
          "description": "Generated Follow Ups",
          "root": true,
          "required": true
        }
      ],
      "description": "Generate a list of follow-ups",
      "http": {
        "verb": "post",
        "path": "/generate-followups"
      }
    },
    "prototype.countIndependentTransmissionChains": {
      "accepts": [
        {
          "arg": "filter",
          "type": "object",
          "description": "Filter defining fields, where, include, order, offset, and limit - must be a JSON-encoded string ({\"something\":\"value\"})"
        }
      ],
      "returns": [
        {
          "arg": "chains",
          "type": {
            "chains": [
              {
                "type": {
                  "length": "number",
                  "active": "boolean"
                }
              }
            ],
            "length": "number",
            "activeChainsCount": "number",
            "isolatedNodesCount": "number"
          },
          "description": "Number of transmission chains and the length of each chain",
          "required": true,
          "root": true
        }
      ],
      "description": "Count the number of independent transmission chains",
      "http": {
        "verb": "get",
        "path": "/relationships/independent-transmission-chains/filtered-count"
      }
    },
    "prototype.getIndependentTransmissionChains": {
      "accepts": [
        {
          "arg": "filter",
          "type": "object",
          "description": "Filter defining fields, where, include, order, offset, and limit - must be a JSON-encoded string ({\"something\":\"value\"}); Note: this request also accepts 'active' boolean on the first level in 'where'"
        }
      ],
      "returns": [
        {
          "arg": "chains",
          "type": {
            "nodes": {
              "type": {
                "<personId>": {
                  "type": "person"
                }
              }
            },
            "edges": {
              "type": {
                "<relationshipId>": {
                  "type": "relationship"
                }
              }
            },
            "transmissionChains": {
              "type": {
                "chains": [
                  {
                    "type": {
                      "chain": [
                        "string"
                      ],
                      "active": "boolean"
                    }
                  }
                ],
                "length": "number"
              }
            }
          },
          "description": "Independent transmission chains",
          "required": true,
          "root": true
        }
      ],
      "description": "Get independent transmission chains",
      "http": {
        "verb": "get",
        "path": "/relationships/independent-transmission-chains"
      }
    },
    "prototype.countContactsSeen": {
      "accepts": [
        {
          "arg": "filter",
          "type": "object",
          "description": "Filter defining fields, where, include, order, offset, and limit - must be a JSON-encoded string ({\"something\":\"value\"})"
        }
      ],
      "returns": [
        {
          "arg": "counters",
          "type": {
            "contactsSeenCount": "number",
            "contactIDs": {
              "type": [
                "string"
              ],
              "description": "Array with IDs of contacts that are seen",
              "required": true
            },
            "teams": [
              {
                "type": {
                  "id": "string",
                  "contactsSeenCount": "number",
                  "contactIDs": {
                    "type": [
                      "string"
                    ],
                    "description": "Array with IDs of contacts that are seen",
                    "required": true
                  }
                }
              }
            ]
          },
          "description": "Object containing counters for seen contacts",
          "root": true,
          "required": true
        }
      ],
      "description": "Count the total number of seen contacts as well as per team",
      "http": {
        "verb": "get",
        "path": "/follow-ups/contacts-seen/count"
      }
    },
    "prototype.countContactsLostToFollowup": {
      "accepts": [
        {
          "arg": "filter",
          "type": "object",
          "description": "Filter defining fields, where, include, order, offset, and limit - must be a JSON-encoded string ({\"something\":\"value\"})"
        }
      ],
      "returns": [
        {
          "arg": "counters",
          "type": {
            "contactsLostToFollowupCount": "number",
            "contactIDs": {
              "type": [
                "string"
              ],
              "description": "Array with IDs of contacts that are lost to follow-up",
              "required": true
            },
            "teams": [
              {
                "type": {
                  "id": "string",
                  "contactsLostToFollowupCount": "number",
                  "contactIDs": {
                    "type": [
                      "string"
                    ],
                    "description": "Array with IDs of contacts that are lost to follow-up",
                    "required": true
                  }
                }
              }
            ]
          },
          "description": "Object containing counters for contacts lost to follow-up",
          "root": true,
          "required": true
        }
      ],
      "description": "Count the total number of contacts lost to follow-up as well as per team",
      "http": {
        "verb": "get",
        "path": "/follow-ups/contacts-lost-to-follow-up/count"
      }
    },
    "prototype.countCasesWithLessThanXContacts": {
      "accepts": [
        {
          "arg": "filter",
          "type": "object",
          "description": "Filter defining fields, where, include, order, offset, and limit - must be a JSON-encoded string ({\"something\":\"value\"}); Note: this request also accepts 'noLessContacts' number on the first level in 'where'"
        }
      ],
      "returns": [
        {
          "arg": "counters",
          "type": {
            "casesCount": {
              "type": "number",
              "description": "Number of cases with less than X contacts",
              "required": true
            },
            "caseIDs": {
              "type": [
                "string"
              ],
              "description": "Array with IDs of cases with less than X contacts",
              "required": true
            },
            "cases": [
              {
                "type": {
                  "id": "string",
                  "contactsCount": {
                    "type": "number",
                    "description": "Number of contacts for case",
                    "required": true
                  },
                  "contactIDs": [
                    "string"
                  ]
                },
                "description": "Array with information for the cases with less than X contacts"
              }
            ]
          },
          "required": true,
          "root": true
        }
      ],
      "description": "Count the number of cases with less than X contacts; Also return the case IDs",
      "http": {
        "verb": "get",
        "path": "/relationships/cases-with-less-than-x-contacts/count"
      }
    },
    "prototype.countNewCasesInKnownTransmissionChains": {
      "accepts": [
        {
          "arg": "filter",
          "type": "object",
          "description": "Filter defining fields, where, include, order, offset, and limit - must be a JSON-encoded string ({\"something\":\"value\"}); Note: this request also accepts 'noDaysInChains' number on the first level in 'where'"
        }
      ],
      "returns": [
        {
          "arg": "count",
          "type": {
            "newCases": "number",
            "total": "number",
            "caseIds": [
              "string"
            ]
          },
          "description": "Retrieve number of new cases in known transmission chains",
          "root": true,
          "required": true
        }
      ],
      "description": "Count the number of new cases vs total number of cases in known transmission chains",
      "http": {
        "verb": "get",
        "path": "/relationships/new-cases-in-transmission-chains/count"
      }
    },
    "prototype.countEventNewContacts": {
      "accepts": [
        {
          "arg": "filter",
          "type": "object",
          "description": "Filter defining fields, where, include, order, offset, and limit - must be a JSON-encoded string ({\"something\":\"value\"}); Note: this request also accepts 'noDaysNewContacts' number on the first level in 'where'"
        }
      ],
      "returns": [
        {
          "arg": "counters",
          "type": {
            "newContactsCount": "number",
            "events": [
              {
                "type": {
                  "id": "string",
                  "newContactsCount": "number",
                  "contactIDs": [
                    "string"
                  ]
                }
              }
            ]
          },
          "description": "Object containing counters for new contacts for each event",
          "root": true,
          "required": true
        }
      ],
      "description": "Count the number of new contacts for each event",
      "http": {
        "verb": "get",
        "path": "/relationships/events-new-contacts/count"
      }
    },
    "prototype.longPeriodsBetweenDatesOfOnsetInTransmissionChains": {
      "accepts": [
        {
          "arg": "filter",
          "type": "object",
          "description": "Filter defining fields, where, include, order, offset, and limit - must be a JSON-encoded string ({\"something\":\"value\"})"
        }
      ],
      "returns": [
        {
          "arg": "relationships",
          "type": [
            "relationship"
          ],
          "description": "List of relationships that links cases with long periods between the dates of onset (includes people relation and the time difference in differenceBetweenDatesOfOnset param)",
          "root": true,
          "required": true
        }
      ],
      "description": "Get a list of relationships that links cases with long periods between the dates of onset",
      "http": {
        "verb": "get",
        "path": "/relationships/long-periods-between-dates-of-onset-in-transmission-chains"
      }
    },
    "prototype.buildNewChainsFromRegisteredContactsWhoBecameCases": {
      "accepts": [
        {
          "arg": "filter",
          "type": "object",
          "description": "Filter defining fields, where, include, order, offset, and limit - must be a JSON-encoded string ({\"something\":\"value\"})"
        }
      ],
      "returns": [
        {
          "arg": "chains",
          "type": {
            "nodes": {
              "type": {
                "<personId>": {
                  "type": "person"
                }
              }
            },
            "edges": {
              "type": {
                "<relationshipId>": {
                  "type": "relationship"
                }
              }
            },
            "transmissionChains": {
              "type": {
                "chains": [
                  {
                    "type": {
                      "chain": [
                        "string"
                      ],
                      "active": "boolean"
                    }
                  }
                ],
                "length": "number"
              }
            }
          },
          "description": "New transmission chains",
          "required": true,
          "root": true
        }
      ],
      "description": "Build new transmission chains from registered contacts who became cases",
      "http": {
        "verb": "get",
        "path": "/relationships/new-transmission-chains-from-registered-contacts-who-became-cases"
      }
    },
    "prototype.countNewChainsFromRegisteredContactsWhoBecameCases": {
      "accepts": [
        {
          "arg": "filter",
          "type": "object",
          "description": "Filter defining fields, where, include, order, offset, and limit - must be a JSON-encoded string ({\"something\":\"value\"})"
        }
      ],
      "returns": [
        {
          "arg": "chains",
          "type": {
            "chains": [
              {
                "type": {
                  "length": "number",
                  "active": "boolean"
                }
              }
            ],
            "length": "number",
            "activeChainsCount": "number",
            "isolatedNodesCount": "number"
          },
          "description": "Number of transmission chains and the length of each chain",
          "required": true,
          "root": true
        }
      ],
      "description": "Count new transmission chains from registered contacts who became cases",
      "http": {
        "verb": "get",
        "path": "/relationships/new-transmission-chains-from-registered-contacts-who-became-cases/filtered-count"
      }
    },
    "prototype.countCasesContacts": {
      "accepts": [
        {
          "arg": "filter",
          "type": "object",
          "description": "Filter defining fields, where, include, order, offset, and limit - must be a JSON-encoded string ({\"something\":\"value\"})"
        }
      ],
      "returns": [
        {
          "arg": "counters",
          "type": {
            "casesCount": {
              "type": "number",
              "description": "Total number of cases",
              "required": true
            },
            "contactsCount": {
              "type": "number",
              "description": "Total number of contacts related to cases; Note there might be other contacts related to events.",
              "required": true
            },
            "meanNoContactsPerCase": {
              "type": "number",
              "description": "Mean Number of contacts per case",
              "required": true
            },
            "medianNoContactsPerCase": {
              "type": "number",
              "description": "Median Number of contacts per case",
              "required": true
            },
            "cases": [
              {
                "type": {
                  "id": "string",
                  "contactsCount": {
                    "type": "number",
                    "description": "Number of contacts for case",
                    "required": true
                  },
                  "contactIDs": [
                    "string"
                  ]
                }
              }
            ]
          },
          "description": "Object containing counters for contacts per case",
          "root": true,
          "required": true
        }
      ],
      "description": "Count the number of contacts for each case; Additionally calculate mean/median",
      "http": {
        "verb": "get",
        "path": "/relationships/contacts-per-case/count"
      }
    },
    "prototype.findSecondaryCasesWithDateOfOnsetBeforePrimaryCase": {
      "accepts": [
        {
          "arg": "filter",
          "type": "object",
          "description": "Filter defining fields, where, include, order, offset, and limit - must be a JSON-encoded string ({\"something\":\"value\"})"
        }
      ],
      "returns": [
        {
          "arg": "results",
          "type": [
            {
              "type": {
                "primaryCase": "case",
                "secondaryCase": "case",
                "relationship": "relationship"
              }
            }
          ],
          "description": "List of secondary cases that have date of onset before the date of onset of primary cases",
          "root": true,
          "required": true
        }
      ],
      "description": "Get a list of secondary cases that have date of onset before the date of onset of primary cases",
      "http": {
        "verb": "get",
        "path": "/relationships/secondary-cases-with-date-of-onset-before-primary-case"
      }
    },
    "prototype.countFollowUpContacts": {
      "accepts": [
        {
          "arg": "filter",
          "type": "object",
          "description": "Filter defining fields, where, include, order, offset, and limit - must be a JSON-encoded string ({\"something\":\"value\"})"
        }
      ],
      "returns": [
        {
          "arg": "counters",
          "type": {
            "contactsCount": {
              "type": "number",
              "description": "Number of contacts on follow-up list",
              "required": true
            },
            "followUpsCount": {
              "type": "number",
              "description": "Total number of follow-ups.",
              "required": true
            },
            "contactIDs": [
              "string"
            ]
          },
          "description": "Object containing counters for contacts on follow-up list",
          "root": true,
          "required": true
        }
      ],
      "description": "Count the number of contacts on follow-up list",
      "http": {
        "verb": "get",
        "path": "/follow-ups/contacts/count"
      }
    },
    "prototype.countNewCasesInThePreviousXDaysDetectedAmongKnownContacts": {
      "accepts": [
        {
          "arg": "filter",
          "type": "object",
          "description": "Filter defining fields, where, include, order, offset, and limit - must be a JSON-encoded string ({\"something\":\"value\"}); Note: this request also accepts 'noDaysAmongContacts' number on the first level in 'where'"
        }
      ],
      "returns": [
        {
          "arg": "counters",
          "type": {
            "newCasesCount": {
              "type": "number",
              "description": "Number of new cases in the previous X days",
              "required": true
            },
            "newCasesAmongKnownContactsCount": {
              "type": "number",
              "description": "Number of new cases in the previous X days detected among known contacts",
              "required": true
            },
            "newCasesAmongKnownContactsIDs": [
              "string"
            ]
          },
          "description": "Object containing counters for new cases in the previous X days",
          "root": true,
          "required": true
        }
      ],
      "description": "Count the number of new cases in the previous X days",
      "http": {
        "verb": "get",
        "path": "/cases/new-among-known-contacts/count"
      }
    },
    "prototype.countContactsNotSeenInXDays": {
      "accepts": [
        {
          "arg": "filter",
          "type": "object",
          "description": "Filter defining fields, where, include, order, offset, and limit - must be a JSON-encoded string ({\"something\":\"value\"}); Note: this request also accepts 'noDaysNotSeen' number on the first level in 'where'"
        }
      ],
      "returns": [
        {
          "arg": "counters",
          "type": {
            "contactsCount": {
              "type": "number",
              "description": "Number of contacts not seen in the past X days",
              "required": true
            },
            "contactIDs": [
              "string"
            ]
          },
          "description": "Object containing counters for contacts not seen in the past X days",
          "root": true,
          "required": true
        }
      ],
      "description": "Count the number of contacts not seen in the past X days",
      "http": {
        "verb": "get",
        "path": "/follow-ups/contacts-not-seen/count"
      }
    },
    "prototype.countContactsWithSuccessfulFollowups": {
      "accepts": [
        {
          "arg": "filter",
          "type": "object",
          "description": "Filter defining fields, where, include, order, offset, and limit - must be a JSON-encoded string ({\"something\":\"value\"})"
        }
      ],
      "returns": [
        {
          "arg": "counters",
          "type": {
            "totalContactsWithFollowupsCount": "number",
            "contactsWithSuccessfulFollowupsCount": "number",
            "teams": {
              "type": [
                {
                  "type": {
                    "id": "string",
                    "totalContactsWithFollowupsCount": "number",
                    "contactsWithSuccessfulFollowupsCount": "number",
                    "followedUpContactsIDs": [
                      "string"
                    ],
                    "missedContactsIDs": [
                      "string"
                    ]
                  }
                }
              ]
            },
            "contacts": {
              "type": [
                {
                  "type": {
                    "id": "string",
                    "totalFollowupsCount": "number",
                    "successfulFollowupsCount": "number"
                  }
                }
              ]
            }
          },
          "description": "Object containing counters for contacts with follow-ups and contacts with successful follow-ups",
          "root": true,
          "required": true
        }
      ],
      "description": "Count the total number of contacts with follow-ups and contacts with successful follow-ups",
      "http": {
        "verb": "get",
        "path": "/follow-ups/contacts-with-successful-follow-ups/count"
      }
    },
    "prototype.countFollowUpsPerTeamPerDay": {
      "accepts": [
        {
          "arg": "filter",
          "type": "object",
          "description": "Filter defining fields, where, include, order, offset, and limit - must be a JSON-encoded string ({\"something\":\"value\"})"
        }
      ],
      "returns": [
        {
          "arg": "counters",
          "type": {
            "totalFollowupsCount": "number",
            "successfulFollowupsCount": "number",
            "teams": {
              "type": [
                {
                  "type": {
                    "id": "string",
                    "dates": {
                      "type": [
                        {
                          "type": {
                            "date": "date",
                            "totalFollowupsCount": "number",
                            "successfulFollowupsCount": "number",
                            "contactsIDs": [
                              "string"
                            ]
                          }
                        }
                      ]
                    }
                  }
                }
              ]
            }
          },
          "description": "Object containing counters for follow-ups per day",
          "root": true,
          "required": true
        }
      ],
      "description": "Count the total number of followups and successful followups",
      "http": {
        "verb": "get",
        "path": "/follow-ups/per-team-per-day/count"
      }
    },
    "prototype.mergeCasesAndContacts": {
      "accepts": [
        {
          "arg": "data",
          "type": "object",
          "description": "List of case ids to be merged. Property: 'ids' array[string]",
          "http": {
            "source": "body"
          },
          "root": true,
          "required": true
        }
      ],
      "returns": [
        {
          "arg": "case",
          "type": [
            "case"
          ],
          "description": "Case",
          "root": true,
          "required": true
        }
      ],
      "description": "Merge multiple cases/contacts",
      "http": {
        "verb": "post",
        "path": "/merge"
      }
    },
    "prototype.countCasesPerPeriod": {
      "accepts": [
        {
          "arg": "filter",
          "type": "object",
          "description": "Filter defining fields, where, include, order, offset, and limit - must be a JSON-encoded string ({\"something\":\"value\"}); Note: this request also accepts 'periodType': enum [day, week, month], 'periodInterval': ['date', 'date'], 'includeTotals': boolean (if false 'total' response properties are not calculated), 'includeDeaths': boolean (if false 'death' response properties are not calculated) on the first level in 'where'"
        }
      ],
      "returns": [
        {
          "arg": "counters",
          "type": {
            "totalCasesCount": {
              "type": "number",
              "description": "Total number of alive cases in the Outbreak. Present only if 'includeTotals' filter is sent as true"
            },
            "totalDeadCasesCount": {
              "type": "number",
              "description": "Total number of dead cases in the Outbreak. Present only if 'includeTotals' and 'includeDeaths' filters are sent as true"
            },
            "totalDeadConfirmedCasesCount": {
              "type": "number",
              "description": "Total number of dead confirmed cases in the Outbreak. Present only if 'includeTotals' and 'includeDeaths' filters are sent as true"
            },
            "totalCasesClassificationCounters": {
              "type": {
                "{caseClassification}": {
                  "type": {
                    "count": "number",
                    "caseIDs": [
                      "string"
                    ],
                    "locations": {
                      "type": [
                        {
                          "type": {
                            "id": "string",
                            "totalCasesCount": {
                              "type": "number",
                              "description": "Total number of alive cases with the classification in the Outbreak at the location"
                            },
                            "caseIDs": {
                              "type": [
                                "string"
                              ],
                              "description": "Array containing the IDs of alive cases with the classification in the Outbreak at the location"
                            }
                          }
                        }
                      ],
                      "description": "Object containing counters for cases with the classification per location"
                    }
                  }
                }
              },
              "description": "Total number of cases per classification in the Outbreak. Present only if 'includeTotals' filters are sent as true"
            },
            "totalCasesCountersPerLocation": {
              "type": {
                "locations": {
                  "type": [
                    {
                      "type": {
                        "id": "string",
                        "totalCasesCount": {
                          "type": "number",
                          "description": "Total number of alive cases in the Outbreak at the location"
                        },
                        "totalDeadCasesCount": {
                          "type": "number",
                          "description": "Total number of dead cases in the Outbreak at the location. Present only if 'includeDeaths' filter is sent as true"
                        },
                        "totalDeadConfirmedCasesCount": {
                          "type": "number",
                          "description": "Total number of dead confirmed cases in the Outbreak at the location. Present only if 'includeDeaths' filter is sent as true"
                        },
                        "caseIDs": {
                          "type": [
                            "string"
                          ],
                          "description": "Array containing the alive cases IDs in the Outbreak at the location"
                        },
                        "deadCaseIDs": {
                          "type": [
                            "string"
                          ],
                          "description": "Array containing the dead cases IDs in the Outbreak at the location. Present only if 'includeDeaths' filter is sent as true"
                        },
                        "deadConfirmedCaseIDs": {
                          "type": [
                            "string"
                          ],
                          "description": "Array containing the dead confirmed cases IDs in the Outbreak at the location. Present only if 'includeDeaths' filter is sent as true"
                        }
                      }
                    }
                  ],
                  "description": "Object containing counters for cases per location"
                }
              },
              "description": "Total number of cases per classification in the Outbreak in the provided interval (if no interval is provided the current day will be used)"
            },
            "caseIDs": {
              "type": [
                "string"
              ],
              "description": "Array containing the alive cases IDs in the Outbreak. Present only if 'includeTotals' filters are sent as true"
            },
            "deadCaseIDs": {
              "type": [
                "string"
              ],
              "description": "Array containing the dead cases IDs in the Outbreak. Present only if 'includeTotals' and 'includeDeaths' filters are sent as true"
            },
            "deadConfirmedCaseIDs": {
              "type": [
                "string"
              ],
              "description": "Array containing the dead confirmed cases IDs in the Outbreak. Present only if 'includeTotals' and 'includeDeaths' filters are sent as true"
            },
            "totalCasesForIntervalCount": {
              "type": "number",
              "description": "Total number of alive cases in the Outbreak for the interval provided (if no interval is provided the current day will be used)"
            },
            "totalDeadCasesForIntervalCount": {
              "type": "number",
              "description": "Total number of dead cases in the Outbreak for the interval provided (if no interval is provided the current day will be used). Present only if 'includeDeaths' filter is sent as true"
            },
            "totalDeadConfirmedCasesForIntervalCount": {
              "type": "number",
              "description": "Total number of dead confirmed cases in the Outbreak for the interval provided (if no interval is provided the current day will be used). Present only if 'includeDeaths' filter is sent as true"
            },
            "totalCasesClassificationCountersForInterval": {
              "type": {
                "{caseClassification}": {
                  "type": {
                    "count": "number",
                    "caseIDs": [
                      "string"
                    ],
                    "locations": {
                      "type": [
                        {
                          "type": {
                            "id": "string",
                            "totalCasesCount": {
                              "type": "number",
                              "description": "Total number of alive cases with the classification in the Outbreak for the interval provided at the location"
                            },
                            "caseIDs": {
                              "type": [
                                "string"
                              ],
                              "description": "Array containing the IDs of alive cases with the classification in the Outbreak in the provided interval at the location"
                            }
                          }
                        }
                      ],
                      "description": "Object containing counters for cases with the classification per location"
                    }
                  }
                }
              },
              "description": "Total number of cases per classification in the Outbreak in the provided interval (if no interval is provided the current day will be used)"
            },
            "totalCasesCountersForIntervalPerLocation": {
              "type": {
                "locations": {
                  "type": [
                    {
                      "type": {
                        "id": "string",
                        "totalCasesCount": {
                          "type": "number",
                          "description": "Total number of alive cases in the Outbreak for the interval provided at the location"
                        },
                        "totalDeadCasesCount": {
                          "type": "number",
                          "description": "Total number of dead cases in the Outbreak for the interval provided at the location. Present only if 'includeDeaths' filter is sent as true"
                        },
                        "totalDeadConfirmedCasesCount": {
                          "type": "number",
                          "description": "Total number of dead confirmed cases in the Outbreak for the interval provided at the location. Present only if 'includeDeaths' filter is sent as true"
                        },
                        "caseIDs": {
                          "type": [
                            "string"
                          ],
                          "description": "Array containing the alive cases IDs in the Outbreak in the provided interval at the location"
                        },
                        "deadCaseIDs": {
                          "type": [
                            "string"
                          ],
                          "description": "Array containing the dead cases IDs in the Outbreak in the provided interval at the location. Present only if 'includeDeaths' filter is sent as true"
                        },
                        "deadConfirmedCaseIDs": {
                          "type": [
                            "string"
                          ],
                          "description": "Array containing the dead confirmed cases IDs in the Outbreak in the provided interval at the location. Present only if 'includeDeaths' filter is sent as true"
                        }
                      }
                    }
                  ],
                  "description": "Object containing counters for cases per location"
                }
              },
              "description": "Total number of cases per classification in the Outbreak in the provided interval (if no interval is provided the current day will be used)"
            },
            "caseIDsForInterval": {
              "type": [
                "string"
              ],
              "description": "Array containing the alive cases IDs in the Outbreak in the provided interval (if no interval is provided the current day will be used)"
            },
            "deadCaseIDsForInterval": {
              "type": [
                "string"
              ],
              "description": "Array containing the dead cases IDs in the Outbreak in the provided interval. Present only if 'includeDeaths' filter is sent as true"
            },
            "deadConfirmedCaseIDsForInterval": {
              "type": [
                "string"
              ],
              "description": "Array containing the dead confirmed cases IDs in the Outbreak in the provided interval. Present only if 'includeDeaths' filter is sent as true"
            },
            "period": {
              "type": [
                {
                  "type": {
                    "start": "date",
                    "end": "date",
                    "totalCasesCount": {
                      "type": "number",
                      "description": "Total number of alive cases in the Outbreak for the period"
                    },
                    "totalDeadCasesCount": {
                      "type": "number",
                      "description": "Total number of dead cases in the Outbreak for the period. Present only if and 'includeDeaths' filter is sent as true"
                    },
                    "totalDeadConfirmedCasesCount": {
                      "type": "number",
                      "description": "Total number of dead confirmed cases in the Outbreak for the period. Present only if 'includeDeaths' filter is sent as true"
                    },
                    "classificationCounters": {
                      "type": {
                        "{caseClassification}": {
                          "type": {
                            "count": "number",
                            "caseIDs": [
                              "string"
                            ],
                            "locations": {
                              "type": [
                                {
                                  "type": {
                                    "id": "string",
                                    "totalCasesCount": {
                                      "type": "number",
                                      "description": "Total number of alive cases with the classification in the Outbreak for the period at the location"
                                    },
                                    "caseIDs": {
                                      "type": [
                                        "string"
                                      ],
                                      "description": "Array containing the IDs of alive cases with the classification in the Outbreak for the period at the location"
                                    }
                                  }
                                }
                              ],
                              "description": "Object containing counters for cases with the classification per location"
                            }
                          }
                        }
                      }
                    },
                    "countersPerLocation": {
                      "type": {
                        "locations": {
                          "type": [
                            {
                              "type": {
                                "id": "string",
                                "totalCasesCount": {
                                  "type": "number",
                                  "description": "Total number of alive cases in the Outbreak for the period at the location"
                                },
                                "totalDeadCasesCount": {
                                  "type": "number",
                                  "description": "Total number of dead cases in the Outbreak for the period at the location. Present only if 'includeDeaths' filter is sent as true"
                                },
                                "totalDeadConfirmedCasesCount": {
                                  "type": "number",
                                  "description": "Total number of dead confirmed cases in the Outbreak for the period at the location. Present only if 'includeDeaths' filter is sent as true"
                                },
                                "caseIDs": {
                                  "type": [
                                    "string"
                                  ],
                                  "description": "Array containing the alive cases IDs in the Outbreak for the period at the location"
                                },
                                "deadCaseIDs": {
                                  "type": [
                                    "string"
                                  ],
                                  "description": "Array containing the dead cases IDs in the Outbreak for the period  at the location. Present only if 'includeDeaths' filter is sent as true"
                                },
                                "deadConfirmedCaseIDs": {
                                  "type": [
                                    "string"
                                  ],
                                  "description": "Array containing the dead confirmed cases IDs in the Outbreak for the period at the location. Present only if 'includeDeaths' filter is sent as true"
                                }
                              }
                            }
                          ],
                          "description": "Object containing counters for cases per location"
                        }
                      },
                      "description": "Total number of cases per classification in the Outbreak in the provided interval (if no interval is provided the current day will be used)"
                    },
                    "caseIDs": {
                      "type": [
                        "string"
                      ],
                      "description": "Array containing the alive cases IDs in the Outbreak for the period"
                    },
                    "deadCaseIDs": {
                      "type": [
                        "string"
                      ],
                      "description": "Array containing the dead cases IDs in the Outbreak for the period. Present only if 'includeDeaths' filter is sent as true"
                    },
                    "deadConfirmedCaseIDs": {
                      "type": [
                        "string"
                      ],
                      "description": "Array containing the dead confirmed cases IDs in the Outbreak for the period. Present only if 'includeDeaths' filter is sent as true"
                    }
                  }
                }
              ]
            }
          },
          "description": "Object containing counters for cases per period",
          "root": true,
          "required": true
        }
      ],
      "description": "Count the total number of cases per period",
      "http": {
        "verb": "get",
        "path": "/cases/per-period-per-classification/count"
      }
    },
    "prototype.listLatestFollowUpsForContactsIfNotPerformed": {
      "accepts": [
        {
          "arg": "filter",
          "type": "object",
          "description": "Filter defining fields, where, include, order, offset, and limit - must be a JSON-encoded string ({\"something\":\"value\"})"
        }
      ],
      "returns": [
        {
          "arg": "follow-ups",
          "type": [
            "followUp"
          ],
          "description": "Array containing latest follow-ups missed by contacts. Doesn't return a missed follow-up if there is a new one for the same contact that was performed",
          "root": true,
          "required": true
        }
      ],
      "description": "List the latest follow-ups for contacts if were not performed. Doesn't return a missed follow-up if there is a new one for the same contact that was performed",
      "http": {
        "verb": "get",
        "path": "/follow-ups/latest-by-contacts-if-not-performed"
      }
    },
    "prototype.listInconsistenciesInKeyDates": {
      "accepts": [
        {
          "arg": "filter",
          "type": "object",
          "description": "Filter defining fields, where, include, order, offset, and limit - must be a JSON-encoded string ({\"something\":\"value\"})"
        }
      ],
      "returns": [
        {
          "arg": "people",
          "type": [
            "person"
          ],
          "description": "Array containing contacts/cases where inconsistencies were found between dates. Besides the contact/case properties each entry will also contain an 'inconsistencies' property (array of inconsistencies)",
          "root": true,
          "required": true
        }
      ],
      "description": "List of contacts/cases where inconsistencies were found between dates. Besides the contact/case properties each entry will also contain an 'inconsistencies' property (array of inconsistencies)",
      "http": {
        "verb": "get",
        "path": "/people/inconsistencies-in-key-dates"
      }
    },
    "prototype.restoreReferenceData": {
      "accepts": [
        {
          "arg": "nk",
          "type": "string",
          "description": "Foreign key for reference data"
        },
        {
          "arg": "options",
          "type": "object",
          "http": "optionsFromRequest"
        }
      ],
      "returns": [
        {
          "arg": "referenceData",
          "type": [
            "referenceData"
          ],
          "description": "Reference Data",
          "root": true,
          "required": true
        }
      ],
      "description": "Restores a deleted Reference Data.",
      "http": {
        "verb": "post",
        "path": "/reference-data/:nk/restore"
      }
    },
    "prototype.importableFileUpload": {
      "accepts": [
        {
          "arg": "req",
          "type": "object",
          "http": {
            "source": "req"
          }
        },
        {
          "arg": "file",
          "type": "file"
        },
        {
          "arg": "model",
          "type": "string"
        },
        {
          "arg": "options",
          "type": "object",
          "http": "optionsFromRequest"
        }
      ],
      "returns": [
        {
          "arg": "result",
          "type": {
            "id": "string",
            "fileHeaders": [
              "string"
            ],
            "suggestedFieldMapping": {
              "type": {
                "<fileHeader>": {
                  "type": "string",
                  "description": "Model property"
                }
              }
            },
            "modelProperties": {
              "type": {
                "<modelProperty>": [
                  {
                    "type": "string",
                    "description": "Model property label"
                  }
                ]
              }
            },
            "modelPropertyValues": {
              "type": {
                "<modelProperty>": [
                  {
                    "type": "string",
                    "description": "Available values for a model property"
                  }
                ]
              }
            },
            "distinctFileColumnValues": {
              "type": {
                "<fileHeader>": [
                  {
                    "type": "string",
                    "description": "Distinct values for column"
                  }
                ]
              }
            }
          },
          "root": true,
          "required": true
        }
      ],
      "description": "Upload a file and get file headers",
      "http": {
        "verb": "post",
        "path": "/importable-files"
      }
    },
    "prototype.getImportableFileJsonById": {
      "accepts": [
        {
          "arg": "fk",
          "type": "string",
          "description": "Importable file ID",
          "required": true
        }
      ],
      "returns": [
        {
          "arg": "json",
          "type": [
            "any"
          ],
          "required": true,
          "root": true
        }
      ],
      "description": "Retrieve JSON version of an uploaded file",
      "http": {
        "verb": "get",
        "path": "/importable-files/:id/json"
      }
    },
    "prototype.importImportableLabResultsFileUsingMap": {
      "accepts": [
        {
          "arg": "body",
          "type": "object",
          "model": "importableFileWithFieldAndReferenceDataMap",
          "http": {
            "source": "body"
          },
          "root": true
        },
        {
          "arg": "options",
          "type": "object",
          "http": "optionsFromRequest"
        }
      ],
      "returns": [
        {
          "arg": "labResults",
          "type": [
            "labResult"
          ],
          "root": true,
          "required": true
        }
      ],
      "description": "Import a list of lab results from a file that was previously uploaded as an importable file",
      "http": {
        "verb": "post",
        "path": "/cases/lab-results/import-importable-file-using-map"
      }
    },
    "prototype.exportCaseInvestigationTemplate": {
      "accepts": [
        {
          "arg": "options",
          "type": "object",
          "http": "optionsFromRequest"
        }
      ],
      "returns": [
        {
          "arg": "body",
          "type": "file",
          "root": true,
          "required": true
        },
        {
          "arg": "Content-Type",
          "type": "string",
          "http": {
            "target": "header"
          }
        },
        {
          "arg": "Content-Disposition",
          "type": "string",
          "http": {
            "target": "header"
          }
        }
      ],
      "description": "Export pdf containing case investigation template",
      "http": {
        "verb": "get",
        "path": "/cases/export-investigation-template"
      }
    },
<<<<<<< HEAD
    "prototype.contactDossier": {
=======
    "prototype.importImportableCasesFileUsingMap": {
      "accepts": [
        {
          "arg": "body",
          "type": "object",
          "model": "importableFileWithFieldAndReferenceDataMap",
          "http": {
            "source": "body"
          },
          "root": true
        },
        {
          "arg": "options",
          "type": "object",
          "http": "optionsFromRequest"
        }
      ],
      "returns": [
        {
          "arg": "cases",
          "type": [
            "case"
          ],
          "root": true,
          "required": true
        }
      ],
      "description": "Import a list of cases from a file that was previously uploaded as an importable file",
      "http": {
        "verb": "post",
        "path": "/cases/import-importable-file-using-map"
      }
    },
    "prototype.importImportableContactsFileUsingMap": {
      "accepts": [
        {
          "arg": "body",
          "type": "object",
          "model": "importableFileWithFieldAndReferenceDataMap",
          "http": {
            "source": "body"
          },
          "root": true
        },
        {
          "arg": "options",
          "type": "object",
          "http": "optionsFromRequest"
        }
      ],
      "returns": [
        {
          "arg": "cases",
          "type": [
            "case"
          ],
          "root": true,
          "required": true
        }
      ],
      "description": "Import a list of contacts from a file that was previously uploaded as an importable file",
      "http": {
        "verb": "post",
        "path": "/contacts/import-importable-file-using-map"
      }
    },
    "importImportableOutbreaksFileUsingMap": {
      "accepts": [
        {
          "arg": "body",
          "type": "object",
          "model": "importableFileWithFieldAndReferenceDataMap",
          "http": {
            "source": "body"
          },
          "root": true
        },
        {
          "arg": "options",
          "type": "object",
          "http": "optionsFromRequest"
        }
      ],
      "returns": [
        {
          "arg": "cases",
          "type": [
            "case"
          ],
          "root": true,
          "required": true
        }
      ],
      "description": "Import a list of outbreaks from a file that was previously uploaded as an importable file",
      "http": {
        "verb": "post",
        "path": "/import-importable-file-using-map"
      }
    },
    "prototype.countContactsPerLocation": {
      "accepts": [
        {
          "arg": "filter",
          "type": "object",
          "description": "Filter defining fields, where, include, order, offset, and limit - must be a JSON-encoded string ({\"something\":\"value\"}); ; Note: this request also accepts 'date': 'date', 'locationId': 'locationId' on the first level in 'where'"
        }
      ],
      "returns": [
        {
          "arg": "counters",
          "type": {
            "totalRegisteredContactsCount": {
              "type": "number",
              "description": "Total number of registered contacts for the outbreak"
            },
            "releasedContactsCount": {
              "type": "number",
              "description": "Number of released contacts for the outbreak"
            },
            "contactsUnderFollowUpCount": {
              "type": "number",
              "description": "Number of contacts for the outbreak that are still under follow-up"
            },
            "contactsSeenOnDateCount": {
              "type": "number",
              "description": "Number of contacts for the outbreak that were seen at their last follow-up"
            },
            "lastContactDateOfRelease": {
              "type": "date",
              "description": "Expected release of last contact in the outbreak (latest follow-up date for a contact)"
            },
            "locations": {
              "type": [
                {
                  "type": {
                    "id": "string",
                    "totalRegisteredContactsCount": "number",
                    "releasedContactsCount": "number",
                    "contactsUnderFollowUpCount": "number",
                    "contactsSeenOnDateCount": "number",
                    "lastContactDateOfRelease": "date",
                    "contactIDs": [
                      "string"
                    ]
                  }
                }
              ],
              "description": "Object containing counters for contacts per location"
            }
          },
          "root": true,
          "required": true
        }
      ],
      "description": "Count the total number of contacts per location; Include counters for contacts under follow-up, contacts seen on date, contacts released as well as date for expected release of last contact",
      "http": {
        "verb": "get",
        "path": "/contacts/per-location/count"
      }
    },
    "prototype.exportFilteredContacts": {
>>>>>>> 3c7297f8
      "accepts": [
        {
          "arg": "filter",
          "type": "object",
          "description": "Filter defining fields, where, include, order, offset, and limit - must be a JSON-encoded string ({\"something\":\"value\"})"
        },
        {
<<<<<<< HEAD
=======
          "arg": "type",
          "type": "string",
          "enum": [
            "json",
            "xml",
            "csv",
            "xls",
            "xlsx",
            "ods",
            "pdf"
          ],
          "description": "Export type; can be: json, xml, csv, xls, xlsx, ods, pdf or csv. Default: json"
        },
        {
>>>>>>> 3c7297f8
          "arg": "options",
          "type": "object",
          "http": "optionsFromRequest"
        }
      ],
      "returns": [
        {
          "arg": "body",
          "type": "file",
          "root": true,
          "required": true
        },
        {
          "arg": "Content-Type",
          "type": "string",
          "http": {
            "target": "header"
          }
        },
        {
          "arg": "Content-Disposition",
          "type": "string",
          "http": {
            "target": "header"
          }
        }
      ],
<<<<<<< HEAD
      "description": "Export dossier for one or more contacts",
      "http": {
        "verb": "post",
        "path": "/contacts/dossier"
      }
    },
    "prototype.caseDossier": {
      "accepts": [
        {
          "arg": "cases",
          "type": ["string"],
          "description": "Array of cases for which the dossiers will be generated"
        },
        {
          "arg": "data",
          "type": ["string"],
          "description": "Array of fields to be anonymized"
=======
      "description": "Export filtered list of contacts",
      "http": {
        "verb": "get",
        "path": "/contacts/export"
      }
    },
    "exportFilteredOutbreaks": {
      "accepts": [
        {
          "arg": "filter",
          "type": "object",
          "description": "Filter defining fields, where, include, order, offset, and limit - must be a JSON-encoded string ({\"something\":\"value\"})"
        },
        {
          "arg": "type",
          "type": "string",
          "enum": [
            "json",
            "xml",
            "csv",
            "xls",
            "xlsx",
            "ods",
            "pdf"
          ],
          "description": "Export type; can be: json, xml, csv, xls, xlsx, ods, pdf or csv. Default: json"
>>>>>>> 3c7297f8
        },
        {
          "arg": "options",
          "type": "object",
          "http": "optionsFromRequest"
        }
      ],
      "returns": [
        {
          "arg": "body",
          "type": "file",
          "root": true,
          "required": true
        },
        {
          "arg": "Content-Type",
          "type": "string",
          "http": {
            "target": "header"
          }
        },
        {
          "arg": "Content-Disposition",
          "type": "string",
          "http": {
            "target": "header"
          }
        }
      ],
<<<<<<< HEAD
      "description": "Export dossier for one or more cases",
      "http": {
        "verb": "post",
        "path": "/cases/dossier"
=======
      "description": "Export filtered list of outbreaks",
      "http": {
        "verb": "get",
        "path": "/export"
>>>>>>> 3c7297f8
      }
    }
  }
}<|MERGE_RESOLUTION|>--- conflicted
+++ resolved
@@ -945,7 +945,6 @@
     },
     {
       "principalType": "ROLE",
-<<<<<<< HEAD
       "principalId": "read_report",
       "permission": "ALLOW",
       "property": "contactDossier"
@@ -955,7 +954,21 @@
       "principalId": "read_report",
       "permission": "ALLOW",
       "property": "caseDossier"
-=======
+    },
+    {
+      "principalType": "ROLE",
+      "principalId": "read_contact",
+      "permission": "ALLOW",
+      "property": "contactDossier"
+    },
+    {
+      "principalType": "ROLE",
+      "principalId": "read_case",
+      "permission": "ALLOW",
+      "property": "caseDossier"
+    },
+    {
+      "principalType": "ROLE",
       "principalId": "write_case",
       "permission": "ALLOW",
       "property": "importImportableCasesFileUsingMap"
@@ -977,21 +990,11 @@
       "principalId": "read_contact",
       "permission": "ALLOW",
       "property": "countContactsPerLocation"
->>>>>>> 3c7297f8
     },
     {
       "principalType": "ROLE",
       "principalId": "read_contact",
       "permission": "ALLOW",
-<<<<<<< HEAD
-      "property": "contactDossier"
-    },
-    {
-      "principalType": "ROLE",
-      "principalId": "read_case",
-      "permission": "ALLOW",
-      "property": "caseDossier"
-=======
       "property": "exportFilteredContacts"
     },
     {
@@ -999,7 +1002,6 @@
       "principalId": "read_outbreak",
       "permission": "ALLOW",
       "property": "exportFilteredOutbreaks"
->>>>>>> 3c7297f8
     }
   ],
   "methods": {
@@ -3433,9 +3435,93 @@
         "path": "/cases/export-investigation-template"
       }
     },
-<<<<<<< HEAD
     "prototype.contactDossier": {
-=======
+      "accepts": [
+        {
+          "arg": "filter",
+          "type": "object",
+          "description": "Filter defining fields, where, include, order, offset, and limit - must be a JSON-encoded string ({\"something\":\"value\"})"
+        },
+        {
+          "arg": "options",
+          "type": "object",
+          "http": "optionsFromRequest"
+        }
+      ],
+      "returns": [
+        {
+          "arg": "body",
+          "type": "file",
+          "root": true,
+          "required": true
+        },
+        {
+          "arg": "Content-Type",
+          "type": "string",
+          "http": {
+            "target": "header"
+          }
+        },
+        {
+          "arg": "Content-Disposition",
+          "type": "string",
+          "http": {
+            "target": "header"
+          }
+        }
+      ],
+      "description": "Export dossier for one or more contacts",
+      "http": {
+        "verb": "post",
+        "path": "/contacts/dossier"
+      }
+    },
+    "prototype.caseDossier": {
+      "accepts": [
+        {
+          "arg": "cases",
+          "type": ["string"],
+          "description": "Array of cases for which the dossiers will be generated"
+        },
+        {
+          "arg": "data",
+          "type": ["string"],
+          "description": "Array of fields to be anonymized"
+        },
+        {
+          "arg": "options",
+          "type": "object",
+          "http": "optionsFromRequest"
+        }
+      ],
+      "returns": [
+        {
+          "arg": "body",
+          "type": "file",
+          "root": true,
+          "required": true
+        },
+        {
+          "arg": "Content-Type",
+          "type": "string",
+          "http": {
+            "target": "header"
+          }
+        },
+        {
+          "arg": "Content-Disposition",
+          "type": "string",
+          "http": {
+            "target": "header"
+          }
+        }
+      ],
+      "description": "Export dossier for one or more cases",
+      "http": {
+        "verb": "post",
+        "path": "/cases/dossier"
+      }
+    },
     "prototype.importImportableCasesFileUsingMap": {
       "accepts": [
         {
@@ -3597,7 +3683,6 @@
       }
     },
     "prototype.exportFilteredContacts": {
->>>>>>> 3c7297f8
       "accepts": [
         {
           "arg": "filter",
@@ -3605,8 +3690,6 @@
           "description": "Filter defining fields, where, include, order, offset, and limit - must be a JSON-encoded string ({\"something\":\"value\"})"
         },
         {
-<<<<<<< HEAD
-=======
           "arg": "type",
           "type": "string",
           "enum": [
@@ -3621,7 +3704,6 @@
           "description": "Export type; can be: json, xml, csv, xls, xlsx, ods, pdf or csv. Default: json"
         },
         {
->>>>>>> 3c7297f8
           "arg": "options",
           "type": "object",
           "http": "optionsFromRequest"
@@ -3649,25 +3731,6 @@
           }
         }
       ],
-<<<<<<< HEAD
-      "description": "Export dossier for one or more contacts",
-      "http": {
-        "verb": "post",
-        "path": "/contacts/dossier"
-      }
-    },
-    "prototype.caseDossier": {
-      "accepts": [
-        {
-          "arg": "cases",
-          "type": ["string"],
-          "description": "Array of cases for which the dossiers will be generated"
-        },
-        {
-          "arg": "data",
-          "type": ["string"],
-          "description": "Array of fields to be anonymized"
-=======
       "description": "Export filtered list of contacts",
       "http": {
         "verb": "get",
@@ -3694,7 +3757,6 @@
             "pdf"
           ],
           "description": "Export type; can be: json, xml, csv, xls, xlsx, ods, pdf or csv. Default: json"
->>>>>>> 3c7297f8
         },
         {
           "arg": "options",
@@ -3724,17 +3786,10 @@
           }
         }
       ],
-<<<<<<< HEAD
-      "description": "Export dossier for one or more cases",
-      "http": {
-        "verb": "post",
-        "path": "/cases/dossier"
-=======
       "description": "Export filtered list of outbreaks",
       "http": {
         "verb": "get",
         "path": "/export"
->>>>>>> 3c7297f8
       }
     }
   }
