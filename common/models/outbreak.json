--- conflicted
+++ resolved
@@ -237,18 +237,36 @@
     },
     {
       "principalType": "ROLE",
+      "principalId": "$client_application",
+      "permission": "ALLOW",
+      "property": "attachmentUpload"
+    },
+    {
+      "principalType": "ROLE",
       "principalId": "$authenticated",
       "permission": "ALLOW",
       "property": "attachmentDownload"
     },
     {
       "principalType": "ROLE",
+      "principalId": "$client_application",
+      "permission": "ALLOW",
+      "property": "attachmentDownload"
+    },
+    {
+      "principalType": "ROLE",
       "principalId": "$authenticated",
       "permission": "ALLOW",
       "property": "__destroyById__attachments"
     },
     {
       "principalType": "ROLE",
+      "principalId": "$client_application",
+      "permission": "ALLOW",
+      "property": "__destroyById__attachments"
+    },
+    {
+      "principalType": "ROLE",
       "principalId": "outbreak_create",
       "permission": "ALLOW",
       "property": "create"
@@ -1293,17 +1311,7 @@
     },
     {
       "principalType": "ROLE",
-<<<<<<< HEAD
       "principalId": "case_list_cases_by_period_and_contact_status",
-=======
-      "principalId": "$client_application",
-      "permission": "ALLOW",
-      "property": "attachmentUpload"
-    },
-    {
-      "principalType": "ROLE",
-      "principalId": "read_case",
->>>>>>> 019f51ec
       "permission": "ALLOW",
       "property": "countCasesPerPeriodPerContactStatus"
     },
@@ -1315,17 +1323,7 @@
     },
     {
       "principalType": "ROLE",
-<<<<<<< HEAD
       "principalId": "case_list_cases_new_in_previous_x_days_detected_among_contacts",
-=======
-      "principalId": "$client_application",
-      "permission": "ALLOW",
-      "property": "attachmentDownload"
-    },
-    {
-      "principalType": "ROLE",
-      "principalId": "write_case",
->>>>>>> 019f51ec
       "permission": "ALLOW",
       "property": "countNewCasesInThePreviousXDaysDetectedAmongKnownContacts"
     },
