--- conflicted
+++ resolved
@@ -1437,14 +1437,6 @@
         {
           "arg": "nk",
           "type": "string",
-<<<<<<< HEAD
-          "description": "Foreign key for contacts"
-        },
-        {
-          "arg": "options",
-          "type": "object",
-          "http": "optionsFromRequest"
-=======
           "description": "Foreign key for contact"
         },
         {
@@ -1454,7 +1446,12 @@
             "source": "body"
           },
           "description": "Case specific properties"
->>>>>>> 54265f35
+          "description": "Foreign key for contacts"
+        },
+        {
+          "arg": "options",
+          "type": "object",
+          "http": "optionsFromRequest"
         }
       ],
       "returns": [
