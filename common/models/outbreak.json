--- conflicted
+++ resolved
@@ -464,15 +464,14 @@
     },
     {
       "principalType": "ROLE",
-<<<<<<< HEAD
       "principalId": "contact_list_isolated_contacts",
       "permission": "ALLOW",
       "property": "getContactIsolatedContacts"
-=======
+    },
+    {
       "principalId": "contact_bulk_delete",
       "permission": "ALLOW",
       "property": "__destroyById__contacts"
->>>>>>> 14f4cabc
     },
     {
       "principalType": "ROLE",
