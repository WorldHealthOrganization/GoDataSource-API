--- conflicted
+++ resolved
@@ -1286,7 +1286,12 @@
     },
     {
       "principalType": "ROLE",
-<<<<<<< HEAD
+      "principalId": "read_contact",
+      "permission": "ALLOW",
+      "property": "countFollowUpsByTeam"
+    },
+    {
+      "principalType": "ROLE",
       "principalId": "read_case",
       "permission": "ALLOW",
       "property": "__findById__attachments"
@@ -1332,11 +1337,6 @@
       "principalId": "write_contact",
       "permission": "ALLOW",
       "property": "__destroyById__attachments"
-=======
-      "principalId": "read_contact",
-      "permission": "ALLOW",
-      "property": "countFollowUpsByTeam"
->>>>>>> 0115f68b
     }
   ],
   "methods": {
@@ -5444,87 +5444,16 @@
         "path": "/contacts/classification-over-time/count"
       }
     },
-<<<<<<< HEAD
-    "prototype.attachmentUpload": {
-      "accepts": [
-        {
-          "arg": "req",
-          "type": "object",
-          "http": {
-            "source": "req"
-          }
-        },
-        {
-          "arg": "name",
-          "type": "string"
-        },
-        {
-          "arg": "file",
-          "type": "file"
-        },
-        {
-          "arg": "options",
-          "type": "object",
-          "http": "optionsFromRequest"
-=======
     "prototype.countFollowUpsByTeam": {
       "accepts": [
         {
           "arg": "filter",
           "type": "object",
           "description": "Filter defining fields, where, include, order, offset, and limit - must be a JSON-encoded string ({\"something\":\"value\"})."
->>>>>>> 0115f68b
-        }
-      ],
-      "returns": [
-        {
-<<<<<<< HEAD
-          "arg": "file",
-          "type": "fileAttachment",
-          "root": true
-        }
-      ],
-      "description": "Upload a new attachment.",
-      "http": {
-        "verb": "post",
-        "path": "/attachments"
-      }
-    },
-    "prototype.attachmentDownload": {
-      "accepts": [
-        {
-          "arg": "fk",
-          "type": "string",
-          "description": "Foreign key for attachments"
-        }
-      ],
-      "returns": [
-        {
-          "arg": "body",
-          "type": "file",
-          "root": true,
-          "required": true
-        },
-        {
-          "arg": "Content-Type",
-          "type": "string",
-          "http": {
-            "target": "header"
-          }
-        },
-        {
-          "arg": "Content-Disposition",
-          "type": "string",
-          "http": {
-            "target": "header"
-          }
-        }
-      ],
-      "description": "Download an attachment.",
-      "http": {
-        "verb": "get",
-        "path": "/attachments/:fk/download"
-=======
+        }
+      ],
+      "returns": [
+        {
           "arg": "count",
           "type": {
             "team": {
@@ -5551,7 +5480,78 @@
       "http": {
         "verb": "get",
         "path": "/follow-ups/per-team/count"
->>>>>>> 0115f68b
+      }
+    },
+    "prototype.attachmentUpload": {
+      "accepts": [
+        {
+          "arg": "req",
+          "type": "object",
+          "http": {
+            "source": "req"
+          }
+        },
+        {
+          "arg": "name",
+          "type": "string"
+        },
+        {
+          "arg": "file",
+          "type": "file"
+        },
+        {
+          "arg": "options",
+          "type": "object",
+          "http": "optionsFromRequest"
+        }
+      ],
+      "returns": [
+        {
+          "arg": "file",
+          "type": "fileAttachment",
+          "root": true
+        }
+      ],
+      "description": "Upload a new attachment.",
+      "http": {
+        "verb": "post",
+        "path": "/attachments"
+      }
+    },
+    "prototype.attachmentDownload": {
+      "accepts": [
+        {
+          "arg": "fk",
+          "type": "string",
+          "description": "Foreign key for attachments"
+        }
+      ],
+      "returns": [
+        {
+          "arg": "body",
+          "type": "file",
+          "root": true,
+          "required": true
+        },
+        {
+          "arg": "Content-Type",
+          "type": "string",
+          "http": {
+            "target": "header"
+          }
+        },
+        {
+          "arg": "Content-Disposition",
+          "type": "string",
+          "http": {
+            "target": "header"
+          }
+        }
+      ],
+      "description": "Download an attachment.",
+      "http": {
+        "verb": "get",
+        "path": "/attachments/:fk/download"
       }
     }
   }
