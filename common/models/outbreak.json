{
  "name": "outbreak",
  "base": "extendedPersistedModel",
  "idInjection": true,
  "options": {
    "validateUpsert": true
  },
  "properties": {
    "name": {
      "type": "string",
      "required": true
    },
    "description": {
      "type": "string"
    },
    "disease": {
      "type": "string",
      "required": true
    },
    "countries": {
      "type": [
        "string"
      ],
      "required": true
    },
    "startDate": {
      "type": "date",
      "required": true
    },
    "endDate": {
      "type": "date"
    },
    "longPeriodsBetweenCaseOnset": {
      "type": "number",
      "description": "Number of days used for defining long periods in the dates of onset between cases in the chain of transmission",
      "required": true
    },
    "periodOfFollowup": {
      "type": "number",
      "description": "Duration for the follow-up period in days",
      "required": true
    },
    "frequencyOfFollowUp": {
      "type": "number",
      "required": true,
      "description": "Frequency of follow ups in days (once every X days/daily)"
    },
    "frequencyOfFollowUpPerDay": {
      "type": "number",
      "required": true,
      "description": "Number of follow ups to be generated per day"
    },
    "noDaysAmongContacts": {
      "type": "number",
      "required": true,
      "description": "Number of days used to calculate the proportion of new cases detected among known contacts"
    },
    "noDaysInChains": {
      "type": "number",
      "required": true,
      "description": "Number of days used to calculate the proportion of new cases in known transmission chains"
    },
    "noDaysNotSeen": {
      "type": "number",
      "required": true,
      "description": "Number of days used to filter a list of contacts not seen for a specific number of days"
    },
    "noLessContacts": {
      "type": "number",
      "required": true,
      "description": "Number of contacts used to determine the proportion of cases with less than X contacts"
    },
    "noDaysNewContacts": {
      "type": "number",
      "description": "Number of days used to determine if a contact is new",
      "default": 1
    },
    "fieldsToDisplayNode": {
      "type": [
        "string"
      ]
    },
    "caseInvestigationTemplate": {
      "type": [
        "templateQuestion"
      ],
      "required": true,
      "importTopLevelOnly": true
    },
    "contactFollowUpTemplate": {
      "type": [
        "templateQuestion"
      ],
      "required": true,
      "importTopLevelOnly": true
    },
    "labResultsTemplate": {
      "type": [
        "templateQuestion"
      ],
      "required": true,
      "importTopLevelOnly": true
    },
    "caseIdMask": {
      "type": "string",
      "required": true,
      "pattern": "^(?:(?!š).)*(?:9*0+|9+0*)[^š]*$",
      "default": "9999999999"
    }
  },
  "indexes": {
    "name_index": {
      "name": 1
    },
    "disease_index": {
      "disease": 1
    },
    "startDate_index": {
      "startDate": 1
    }
  },
  "validations": [],
  "relations": {
    "cases": {
      "type": "hasMany",
      "model": "case",
      "foreignKey": "outbreakId"
    },
    "clusters": {
      "type": "hasMany",
      "model": "cluster",
      "foreignKey": "outbreakId"
    },
    "contacts": {
      "type": "hasMany",
      "model": "contact",
      "foreignKey": "outbreakId"
    },
    "events": {
      "type": "hasMany",
      "model": "event",
      "foreignKey": "outbreakId"
    },
    "referenceData": {
      "type": "hasMany",
      "model": "referenceData",
      "foreignKey": "outbreakId"
    },
    "followUps": {
      "type": "hasMany",
      "model": "followUp",
      "foreignKey": "outbreakId"
    },
    "people": {
      "type": "hasMany",
      "model": "person",
      "foreignKey": "outbreakId"
    }
  },
  "acls": [
    {
      "principalType": "ROLE",
      "principalId": "$everyone",
      "permission": "DENY"
    },
    {
      "principalType": "ROLE",
      "principalId": "read_outbreak",
      "permission": "ALLOW",
      "property": "find"
    },
    {
      "principalType": "ROLE",
      "principalId": "write_outbreak",
      "permission": "ALLOW",
      "property": "create"
    },
    {
      "principalType": "ROLE",
      "principalId": "write_outbreak",
      "permission": "ALLOW",
      "property": "patchAttributes"
    },
    {
      "principalType": "ROLE",
      "principalId": "read_outbreak",
      "permission": "ALLOW",
      "property": "findById"
    },
    {
      "principalType": "ROLE",
      "principalId": "write_outbreak",
      "permission": "ALLOW",
      "property": "deleteById"
    },
    {
      "principalType": "ROLE",
      "principalId": "read_outbreak",
      "permission": "ALLOW",
      "property": "count"
    },
    {
      "principalType": "ROLE",
      "principalId": "read_case",
      "permission": "ALLOW",
      "property": "__get__cases"
    },
    {
      "principalType": "ROLE",
      "principalId": "read_report",
      "permission": "ALLOW",
      "property": "__get__cases"
    },
    {
      "principalType": "ROLE",
      "principalId": "write_case",
      "permission": "ALLOW",
      "property": "__create__cases"
    },
    {
      "principalType": "ROLE",
      "principalId": "read_case",
      "permission": "ALLOW",
      "property": "__findById__cases"
    },
    {
      "principalType": "ROLE",
      "principalId": "write_case",
      "permission": "ALLOW",
      "property": "__updateById__cases"
    },
    {
      "principalType": "ROLE",
      "principalId": "write_case",
      "permission": "ALLOW",
      "property": "__destroyById__cases"
    },
    {
      "principalType": "ROLE",
      "principalId": "read_case",
      "permission": "ALLOW",
      "property": "__count__cases"
    },
    {
      "principalType": "ROLE",
      "principalId": "read_contact",
      "permission": "ALLOW",
      "property": "__get__contacts"
    },
    {
      "principalType": "ROLE",
      "principalId": "read_report",
      "permission": "ALLOW",
      "property": "__get__contacts"
    },
    {
      "principalType": "ROLE",
      "principalId": "write_contact",
      "permission": "ALLOW",
      "property": "__create__contacts"
    },
    {
      "principalType": "ROLE",
      "principalId": "read_contact",
      "permission": "ALLOW",
      "property": "__findById__contacts"
    },
    {
      "principalType": "ROLE",
      "principalId": "write_contact",
      "permission": "ALLOW",
      "property": "__updateById__contacts"
    },
    {
      "principalType": "ROLE",
      "principalId": "write_contact",
      "permission": "ALLOW",
      "property": "__destroyById__contacts"
    },
    {
      "principalType": "ROLE",
      "principalId": "read_contact",
      "permission": "ALLOW",
      "property": "__count__contacts"
    },
    {
      "principalType": "ROLE",
      "principalId": "read_case",
      "permission": "ALLOW",
      "property": "__get__cases__labResults"
    },
    {
      "principalType": "ROLE",
      "principalId": "write_case",
      "permission": "ALLOW",
      "property": "__create__cases__labResults"
    },
    {
      "principalType": "ROLE",
      "principalId": "read_case",
      "permission": "ALLOW",
      "property": "__findById__cases__labResults"
    },
    {
      "principalType": "ROLE",
      "principalId": "write_case",
      "permission": "ALLOW",
      "property": "__updateById__cases__labResults"
    },
    {
      "principalType": "ROLE",
      "principalId": "write_case",
      "permission": "ALLOW",
      "property": "__destroyById__cases__labResults"
    },
    {
      "principalType": "ROLE",
      "principalId": "read_case",
      "permission": "ALLOW",
      "property": "__count__cases__labResults"
    },
    {
      "principalType": "ROLE",
      "principalId": "read_followup",
      "permission": "ALLOW",
      "property": "__get__contacts__followUps"
    },
    {
      "principalType": "ROLE",
      "principalId": "write_followup",
      "permission": "ALLOW",
      "property": "__create__contacts__followUps"
    },
    {
      "principalType": "ROLE",
      "principalId": "read_followup",
      "permission": "ALLOW",
      "property": "__findById__contacts__followUps"
    },
    {
      "principalType": "ROLE",
      "principalId": "write_followup",
      "permission": "ALLOW",
      "property": "__updateById__contacts__followUps"
    },
    {
      "principalType": "ROLE",
      "principalId": "write_followup",
      "permission": "ALLOW",
      "property": "__destroyById__contacts__followUps"
    },
    {
      "principalType": "ROLE",
      "principalId": "read_followup",
      "permission": "ALLOW",
      "property": "__count__contacts__followUps"
    },
    {
      "principalType": "ROLE",
      "principalId": "write_followup",
      "permission": "ALLOW",
      "property": "restoreContactFollowUp"
    },
    {
      "principalType": "ROLE",
      "principalId": "read_case",
      "permission": "ALLOW",
      "property": "findCaseRelationships"
    },
    {
      "principalType": "ROLE",
      "principalId": "read_contact",
      "permission": "ALLOW",
      "property": "findContactRelationships"
    },
    {
      "principalType": "ROLE",
      "principalId": "read_case",
      "permission": "ALLOW",
      "property": "findEventRelationships"
    },
    {
      "principalType": "ROLE",
      "principalId": "write_case",
      "permission": "ALLOW",
      "property": "createCaseRelationship"
    },
    {
      "principalType": "ROLE",
      "principalId": "write_contact",
      "permission": "ALLOW",
      "property": "createContactRelationship"
    },
    {
      "principalType": "ROLE",
      "principalId": "write_case",
      "permission": "ALLOW",
      "property": "createEventRelationship"
    },
    {
      "principalType": "ROLE",
      "principalId": "read_case",
      "permission": "ALLOW",
      "property": "getCaseRelationship"
    },
    {
      "principalType": "ROLE",
      "principalId": "read_contact",
      "permission": "ALLOW",
      "property": "getContactRelationship"
    },
    {
      "principalType": "ROLE",
      "principalId": "read_case",
      "permission": "ALLOW",
      "property": "getEventRelationship"
    },
    {
      "principalType": "ROLE",
      "principalId": "write_case",
      "permission": "ALLOW",
      "property": "updateCaseRelationship"
    },
    {
      "principalType": "ROLE",
      "principalId": "write_contact",
      "permission": "ALLOW",
      "property": "updateContactRelationship"
    },
    {
      "principalType": "ROLE",
      "principalId": "write_case",
      "permission": "ALLOW",
      "property": "updateEventRelationship"
    },
    {
      "principalType": "ROLE",
      "principalId": "write_case",
      "permission": "ALLOW",
      "property": "deleteCaseRelationship"
    },
    {
      "principalType": "ROLE",
      "principalId": "write_contact",
      "permission": "ALLOW",
      "property": "deleteContactRelationship"
    },
    {
      "principalType": "ROLE",
      "principalId": "write_case",
      "permission": "ALLOW",
      "property": "deleteEventRelationship"
    },
    {
      "principalType": "ROLE",
      "principalId": "read_case",
      "permission": "ALLOW",
      "property": "countCaseRelationships"
    },
    {
      "principalType": "ROLE",
      "principalId": "read_contact",
      "permission": "ALLOW",
      "property": "countContactRelationships"
    },
    {
      "principalType": "ROLE",
      "principalId": "read_case",
      "permission": "ALLOW",
      "property": "countEventRelationships"
    },
    {
      "principalType": "ROLE",
      "principalId": "write_contact",
      "permission": "ALLOW",
      "property": "convertContactToCase"
    },
    {
      "principalType": "ROLE",
      "principalId": "write_case",
      "permission": "ALLOW",
      "property": "convertCaseToContact"
    },
    {
      "principalType": "ROLE",
      "principalId": "$authenticated",
      "permission": "ALLOW",
      "property": "getLocations"
    },
    {
      "principalType": "ROLE",
      "principalId": "write_case",
      "permission": "ALLOW",
      "property": "restoreCase"
    },
    {
      "principalType": "ROLE",
      "principalId": "read_case",
      "permission": "ALLOW",
      "property": "__get__events"
    },
    {
      "principalType": "ROLE",
      "principalId": "read_report",
      "permission": "ALLOW",
      "property": "__get__events"
    },
    {
      "principalType": "ROLE",
      "principalId": "write_case",
      "permission": "ALLOW",
      "property": "__create__events"
    },
    {
      "principalType": "ROLE",
      "principalId": "read_case",
      "permission": "ALLOW",
      "property": "__findById__events"
    },
    {
      "principalType": "ROLE",
      "principalId": "write_case",
      "permission": "ALLOW",
      "property": "__updateById__events"
    },
    {
      "principalType": "ROLE",
      "principalId": "write_case",
      "permission": "ALLOW",
      "property": "__destroyById__events"
    },
    {
      "principalType": "ROLE",
      "principalId": "read_case",
      "permission": "ALLOW",
      "property": "__count__events"
    },
    {
      "principalType": "ROLE",
      "principalId": "read_outbreak",
      "permission": "ALLOW",
      "property": "getReferenceData"
    },
    {
      "principalType": "ROLE",
      "principalId": "write_outbreak",
      "permission": "ALLOW",
      "property": "__create__referenceData"
    },
    {
      "principalType": "ROLE",
      "principalId": "read_outbreak",
      "permission": "ALLOW",
      "property": "__findById__referenceData"
    },
    {
      "principalType": "ROLE",
      "principalId": "write_outbreak",
      "permission": "ALLOW",
      "property": "__updateById__referenceData"
    },
    {
      "principalType": "ROLE",
      "principalId": "write_outbreak",
      "permission": "ALLOW",
      "property": "__destroyById__referenceData"
    },
    {
      "principalType": "ROLE",
      "principalId": "write_case",
      "permission": "ALLOW",
      "property": "generateVisualId"
    },
    {
      "principalType": "ROLE",
      "principalId": "write_contact",
      "permission": "ALLOW",
      "property": "generateVisualId"
    },
    {
      "principalType": "ROLE",
      "principalId": "read_case",
      "permission": "ALLOW",
      "property": "getCaseQRResourceLink"
    },
    {
      "principalType": "ROLE",
      "principalId": "read_contact",
      "permission": "ALLOW",
      "property": "getContactQRResourceLink"
    },
    {
      "principalType": "ROLE",
      "principalId": "read_case",
      "permission": "ALLOW",
      "property": "getEventQRResourceLink"
    },
    {
      "principalType": "ROLE",
      "principalId": "read_outbreak",
      "permission": "ALLOW",
      "property": "__get__clusters"
    },
    {
      "principalType": "ROLE",
      "principalId": "read_outbreak",
      "permission": "ALLOW",
      "property": "__findById__clusters"
    },
    {
      "principalType": "ROLE",
      "principalId": "write_outbreak",
      "permission": "ALLOW",
      "property": "__create__clusters"
    },
    {
      "principalType": "ROLE",
      "principalId": "write_outbreak",
      "permission": "ALLOW",
      "property": "__updateById__clusters"
    },
    {
      "principalType": "ROLE",
      "principalId": "write_outbreak",
      "permission": "ALLOW",
      "property": "__destroyById__clusters"
    },
    {
      "principalType": "ROLE",
      "principalId": "read_outbreak",
      "permission": "ALLOW",
      "property": "__count__clusters"
    },
    {
      "principalType": "ROLE",
      "principalId": "read_case",
      "permission": "ALLOW",
      "property": "__get__clusters__relationships"
    },
    {
      "principalType": "ROLE",
      "principalId": "read_contact",
      "permission": "ALLOW",
      "property": "__get__clusters__relationships"
    },
    {
      "principalType": "ROLE",
      "principalId": "read_case",
      "permission": "ALLOW",
      "property": "__count__clusters__relationships"
    },
    {
      "principalType": "ROLE",
      "principalId": "read_contact",
      "permission": "ALLOW",
      "property": "__count__clusters__relationships"
    },
    {
      "principalType": "ROLE",
      "principalId": "read_outbreak",
      "permission": "ALLOW",
      "property": "countNewContactsByExposure"
    },
    {
      "principalType": "ROLE",
      "principalId": "read_report",
      "permission": "ALLOW",
      "property": "countNewContactsByExposure"
    },
    {
      "principalType": "ROLE",
      "principalId": "write_followup",
      "permission": "ALLOW",
      "property": "generateFollowups"
    },
    {
      "principalType": "ROLE",
      "principalId": "read_case",
      "permission": "ALLOW",
      "property": "filteredCountCases"
    },
    {
      "principalType": "ROLE",
      "principalId": "read_contact",
      "permission": "ALLOW",
      "property": "filteredCountCases"
    },
    {
      "principalType": "ROLE",
      "principalId": "read_report",
      "permission": "ALLOW",
      "property": "countIndependentTransmissionChains"
    },
    {
      "principalType": "ROLE",
      "principalId": "read_report",
      "permission": "ALLOW",
      "property": "getIndependentTransmissionChains"
    },
    {
      "principalType": "ROLE",
      "principalId": "read_followup",
      "permission": "ALLOW",
      "property": "__get__followUps"
    },
    {
      "principalType": "ROLE",
      "principalId": "read_followup",
      "permission": "ALLOW",
      "property": "__findById__followUps"
    },
    {
      "principalType": "ROLE",
      "principalId": "read_followup",
      "permission": "ALLOW",
      "property": "__count__followUps"
    },
    {
      "principalType": "ROLE",
      "principalId": "read_contact",
      "permission": "ALLOW",
      "property": "countContactsSeen"
    },
    {
      "principalType": "ROLE",
      "principalId": "read_contact",
      "permission": "ALLOW",
      "property": "countContactsLostToFollowup"
    },
    {
      "principalType": "ROLE",
      "principalId": "read_report",
      "permission": "ALLOW",
      "property": "countNewCasesInKnownTransmissionChains"
    },
    {
      "principalType": "ROLE",
      "principalId": "read_case",
      "permission": "ALLOW",
      "property": "countCasesWithLessThanXContacts"
    },
    {
      "principalType": "ROLE",
      "principalId": "read_report",
      "permission": "ALLOW",
      "property": "countEventNewContacts"
    },
    {
      "principalType": "ROLE",
      "principalId": "read_report",
      "permission": "ALLOW",
      "property": "longPeriodsBetweenDatesOfOnsetInTransmissionChains"
    },
    {
      "principalType": "ROLE",
      "principalId": "read_report",
      "permission": "ALLOW",
      "property": "buildNewChainsFromRegisteredContactsWhoBecameCases"
    },
    {
      "principalType": "ROLE",
      "principalId": "read_report",
      "permission": "ALLOW",
      "property": "countNewChainsFromRegisteredContactsWhoBecameCases"
    },
    {
      "principalType": "ROLE",
      "principalId": "read_report",
      "permission": "ALLOW",
      "property": "countCasesContacts"
    },
    {
      "principalType": "ROLE",
      "principalId": "read_contact",
      "permission": "ALLOW",
      "property": "countCasesContacts"
    },
    {
      "principalType": "ROLE",
      "principalId": "read_case",
      "permission": "ALLOW",
      "property": "countCasesContacts"
    },
    {
      "principalType": "ROLE",
      "principalId": "read_report",
      "permission": "ALLOW",
      "property": "findSecondaryCasesWithDateOfOnsetBeforePrimaryCase"
    },
    {
      "principalType": "ROLE",
      "principalId": "read_contact",
      "permission": "ALLOW",
      "property": "countFollowUpContacts"
    },
    {
      "principalType": "ROLE",
      "principalId": "read_case",
      "permission": "ALLOW",
      "property": "countNewCasesInThePreviousXDaysDetectedAmongKnownContacts"
    },
    {
      "principalType": "ROLE",
      "principalId": "read_report",
      "permission": "ALLOW",
      "property": "countNewCasesInThePreviousXDaysDetectedAmongKnownContacts"
    },
    {
      "principalType": "ROLE",
      "principalId": "read_contact",
      "permission": "ALLOW",
      "property": "countContactsNotSeenInXDays"
    },
    {
      "principalType": "ROLE",
      "principalId": "read_report",
      "permission": "ALLOW",
      "property": "countContactsNotSeenInXDays"
    },
    {
      "principalType": "ROLE",
      "principalId": "read_contact",
      "permission": "ALLOW",
      "property": "countContactsWithSuccessfulFollowups"
    },
    {
      "principalType": "ROLE",
      "principalId": "read_team",
      "permission": "ALLOW",
      "property": "countContactsWithSuccessfulFollowups"
    },
    {
      "principalType": "ROLE",
      "principalId": "read_report",
      "permission": "ALLOW",
      "property": "countContactsWithSuccessfulFollowups"
    },
    {
      "principalType": "ROLE",
      "principalId": "read_report",
      "permission": "ALLOW",
      "property": "countFollowUpsPerTeamPerDay"
    },
    {
      "principalType": "ROLE",
      "principalId": "read_team",
      "permission": "ALLOW",
      "property": "countFollowUpsPerTeamPerDay"
    },
    {
      "principalType": "ROLE",
      "principalId": "write_case",
      "permission": "ALLOW",
      "property": "mergeCasesAndContacts"
    },
    {
      "principalType": "ROLE",
      "principalId": "write_contact",
      "permission": "ALLOW",
      "property": "mergeCasesAndContacts"
    },
    {
      "principalType": "ROLE",
      "principalId": "read_case",
      "permission": "ALLOW",
      "property": "exportFilteredCases"
    },
    {
      "principalType": "ROLE",
      "principalId": "read_report",
      "permission": "ALLOW",
      "property": "countCasesPerPeriod"
    },
    {
      "principalType": "ROLE",
      "principalId": "read_followup",
      "permission": "ALLOW",
      "property": "listLatestFollowUpsForContactsIfNotPerformed"
    },
    {
      "principalType": "ROLE",
      "principalId": "read_case",
      "permission": "ALLOW",
      "property": "__get__people"
    },
    {
      "principalType": "ROLE",
      "principalId": "read_contact",
      "permission": "ALLOW",
      "property": "__get__people"
    },
    {
      "principalType": "ROLE",
      "principalId": "read_case",
      "permission": "ALLOW",
      "property": "__count__people"
    },
    {
      "principalType": "ROLE",
      "principalId": "read_contact",
      "permission": "ALLOW",
      "property": "__count__people"
    },
    {
      "principalType": "ROLE",
      "principalId": "read_case",
      "permission": "ALLOW",
      "property": "listInconsistenciesInKeyDates"
    },
    {
      "principalType": "ROLE",
      "principalId": "read_contact",
      "permission": "ALLOW",
      "property": "listInconsistenciesInKeyDates"
    },
    {
      "principalType": "ROLE",
      "principalId": "write_outbreak",
      "permission": "ALLOW",
      "property": "restoreReferenceData"
    },
    {
      "principalType": "ROLE",
      "principalId": "$authenticated",
      "permission": "ALLOW",
      "property": "importableFileUpload"
    },
    {
      "principalType": "ROLE",
      "principalId": "$authenticated",
      "permission": "ALLOW",
      "property": "getImportableFileJsonById"
    },
    {
      "principalType": "ROLE",
      "principalId": "write_case",
      "permission": "ALLOW",
      "property": "importImportableLabResultsFileUsingMap"
    },
    {
      "principalType": "ROLE",
<<<<<<< HEAD
      "principalId": "write_case",
      "permission": "ALLOW",
      "property": "importImportableCasesFileUsingMap"
    },
    {
      "principalType": "ROLE",
      "principalId": "write_contact",
      "permission": "ALLOW",
      "property": "importImportableContactsFileUsingMap"
    },
    {
      "principalType": "ROLE",
      "principalId": "write_contact",
      "permission": "ALLOW",
      "property": "importImportableOutbreaksFileUsingMap"
=======
      "principalId": "read_outbreak",
      "permission": "ALLOW",
      "property": "exportCaseInvestigationTemplate"
>>>>>>> ee31376b
    }
  ],
  "methods": {
    "prototype.findCaseRelationships": {
      "accepts": [
        {
          "arg": "nk",
          "type": "string",
          "description": "Foreign key for cases"
        },
        {
          "arg": "filter",
          "type": "object",
          "description": "Filter defining fields, where, include, order, offset, and limit - must be a JSON-encoded string ({\"something\":\"value\"})"
        }
      ],
      "returns": [
        {
          "arg": "relationships",
          "type": [
            "relationship"
          ],
          "description": "Relationships of a case",
          "root": true,
          "required": true
        }
      ],
      "description": "Queries relationships of case.",
      "http": {
        "verb": "get",
        "path": "/cases/:nk/relationships"
      }
    },
    "prototype.createCaseRelationship": {
      "accepts": [
        {
          "arg": "nk",
          "type": "string",
          "description": "Foreign key for cases"
        },
        {
          "arg": "data",
          "type": "object",
          "model": "relationship",
          "description": "Model instance data",
          "http": {
            "source": "body"
          },
          "root": true,
          "required": true
        },
        {
          "arg": "options",
          "type": "object",
          "http": "optionsFromRequest"
        }
      ],
      "returns": [
        {
          "arg": "relationship",
          "type": "relationship",
          "description": "Created Relationship",
          "root": true,
          "required": true
        }
      ],
      "description": "Creates a new instance in relationships of this model.",
      "http": {
        "verb": "post",
        "path": "/cases/:nk/relationships"
      }
    },
    "prototype.getCaseRelationship": {
      "accepts": [
        {
          "arg": "nk",
          "type": "string",
          "description": "Foreign key for cases"
        },
        {
          "arg": "fk",
          "type": "string",
          "description": "Foreign key for relationships."
        },
        {
          "arg": "filter",
          "type": "object",
          "description": "Filter defining fields, where, include, order, offset, and limit - must be a JSON-encoded string ({\"something\":\"value\"})"
        }
      ],
      "returns": [
        {
          "arg": "relationship",
          "type": "relationship",
          "description": "Relationship of a case",
          "root": true,
          "required": true
        }
      ],
      "description": "Find a related item by id for relationships.",
      "http": {
        "verb": "get",
        "path": "/cases/:nk/relationships/:fk"
      }
    },
    "prototype.updateCaseRelationship": {
      "accepts": [
        {
          "arg": "nk",
          "type": "string",
          "description": "Foreign key for case"
        },
        {
          "arg": "fk",
          "type": "string",
          "description": "Foreign key for relationships."
        },
        {
          "arg": "data",
          "type": "object",
          "model": "relationship",
          "description": "Model instance data",
          "http": {
            "source": "body"
          },
          "root": true,
          "required": true
        },
        {
          "arg": "options",
          "type": "object",
          "http": "optionsFromRequest"
        }
      ],
      "returns": [
        {
          "arg": "relationship",
          "type": "relationship",
          "description": "Updated Relationship",
          "root": true,
          "required": true
        }
      ],
      "description": "Update a related item by id for relationships.",
      "http": {
        "verb": "put",
        "path": "/cases/:nk/relationships/:fk"
      }
    },
    "prototype.deleteCaseRelationship": {
      "accepts": [
        {
          "arg": "nk",
          "type": "string",
          "description": "Foreign key for case"
        },
        {
          "arg": "fk",
          "type": "string",
          "description": "Foreign key for relationships."
        },
        {
          "arg": "options",
          "type": "object",
          "http": "optionsFromRequest"
        }
      ],
      "returns": [
        {
          "arg": "count",
          "type": "object",
          "root": true,
          "required": true
        }
      ],
      "description": "Delete a related item by id for relationships.",
      "http": {
        "verb": "del",
        "path": "/cases/:nk/relationships/:fk"
      }
    },
    "prototype.countCaseRelationships": {
      "accepts": [
        {
          "arg": "nk",
          "type": "string",
          "description": "Foreign key for cases"
        },
        {
          "arg": "where",
          "type": "object",
          "description": "Criteria to match model instances"
        }
      ],
      "returns": [
        {
          "arg": "count",
          "type": "number",
          "description": "Number of relationships of a case",
          "required": true
        }
      ],
      "description": "Counts relationships of case.",
      "http": {
        "verb": "get",
        "path": "/cases/:nk/relationships/count"
      }
    },
    "prototype.findContactRelationships": {
      "accepts": [
        {
          "arg": "nk",
          "type": "string",
          "description": "Foreign key for contacts"
        },
        {
          "arg": "filter",
          "type": "object",
          "description": "Filter defining fields, where, include, order, offset, and limit - must be a JSON-encoded string ({\"something\":\"value\"})"
        }
      ],
      "returns": [
        {
          "arg": "relationships",
          "type": [
            "relationship"
          ],
          "description": "Relationships of a contact",
          "root": true,
          "required": true
        }
      ],
      "description": "Queries relationships of contacts.",
      "http": {
        "verb": "get",
        "path": "/contacts/:nk/relationships"
      }
    },
    "prototype.createContactRelationship": {
      "accepts": [
        {
          "arg": "nk",
          "type": "string",
          "description": "Foreign key for contact"
        },
        {
          "arg": "data",
          "type": "object",
          "model": "relationship",
          "description": "Model instance data",
          "http": {
            "source": "body"
          },
          "root": true,
          "required": true
        },
        {
          "arg": "options",
          "type": "object",
          "http": "optionsFromRequest"
        }
      ],
      "returns": [
        {
          "arg": "relationship",
          "type": "relationship",
          "description": "Created Relationship",
          "root": true,
          "required": true
        }
      ],
      "description": "Creates a new instance in relationships of this model.",
      "http": {
        "verb": "post",
        "path": "/contacts/:nk/relationships"
      }
    },
    "prototype.getContactRelationship": {
      "accepts": [
        {
          "arg": "nk",
          "type": "string",
          "description": "Foreign key for contacts"
        },
        {
          "arg": "fk",
          "type": "string",
          "description": "Foreign key for relationships."
        },
        {
          "arg": "filter",
          "type": "object",
          "description": "Filter defining fields, where, include, order, offset, and limit - must be a JSON-encoded string ({\"something\":\"value\"})"
        }
      ],
      "returns": [
        {
          "arg": "relationship",
          "type": "relationship",
          "description": "Relationship of a contact",
          "root": true,
          "required": true
        }
      ],
      "description": "Find a related item by id for relationships.",
      "http": {
        "verb": "get",
        "path": "/contacts/:nk/relationships/:fk"
      }
    },
    "prototype.updateContactRelationship": {
      "accepts": [
        {
          "arg": "nk",
          "type": "string",
          "description": "Foreign key for contact"
        },
        {
          "arg": "fk",
          "type": "string",
          "description": "Foreign key for relationships."
        },
        {
          "arg": "data",
          "type": "object",
          "model": "relationship",
          "description": "Model instance data",
          "http": {
            "source": "body"
          },
          "root": true,
          "required": true
        },
        {
          "arg": "options",
          "type": "object",
          "http": "optionsFromRequest"
        }
      ],
      "returns": [
        {
          "arg": "relationship",
          "type": "relationship",
          "description": "Updated Relationship",
          "root": true,
          "required": true
        }
      ],
      "description": "Update a related item by id for relationships.",
      "http": {
        "verb": "put",
        "path": "/contacts/:nk/relationships/:fk"
      }
    },
    "prototype.deleteContactRelationship": {
      "accepts": [
        {
          "arg": "nk",
          "type": "string",
          "description": "Foreign key for contact"
        },
        {
          "arg": "fk",
          "type": "string",
          "description": "Foreign key for relationships."
        },
        {
          "arg": "options",
          "type": "object",
          "http": "optionsFromRequest"
        }
      ],
      "returns": [
        {
          "arg": "count",
          "type": "object",
          "root": true,
          "required": true
        }
      ],
      "description": "Delete a related item by id for relationships.",
      "http": {
        "verb": "del",
        "path": "/contacts/:nk/relationships/:fk"
      }
    },
    "prototype.countContactRelationships": {
      "accepts": [
        {
          "arg": "nk",
          "type": "string",
          "description": "Foreign key for contacts"
        },
        {
          "arg": "where",
          "type": "object",
          "description": "Criteria to match model instances"
        }
      ],
      "returns": [
        {
          "arg": "count",
          "type": "number",
          "description": "Number of relationships of a contact",
          "required": true
        }
      ],
      "description": "Counts relationships of contact.",
      "http": {
        "verb": "get",
        "path": "/contacts/:nk/relationships/count"
      }
    },
    "prototype.findEventRelationships": {
      "accepts": [
        {
          "arg": "nk",
          "type": "string",
          "description": "Foreign key for events"
        },
        {
          "arg": "filter",
          "type": "object",
          "description": "Filter defining fields, where, include, order, offset, and limit - must be a JSON-encoded string ({\"something\":\"value\"})"
        }
      ],
      "returns": [
        {
          "arg": "relationships",
          "type": [
            "relationship"
          ],
          "description": "Relationships of a event",
          "root": true,
          "required": true
        }
      ],
      "description": "Queries relationships of event.",
      "http": {
        "verb": "get",
        "path": "/events/:nk/relationships"
      }
    },
    "prototype.createEventRelationship": {
      "accepts": [
        {
          "arg": "nk",
          "type": "string",
          "description": "Foreign key for events"
        },
        {
          "arg": "data",
          "type": "object",
          "model": "relationship",
          "description": "Model instance data",
          "http": {
            "source": "body"
          },
          "root": true,
          "required": true
        },
        {
          "arg": "options",
          "type": "object",
          "http": "optionsFromRequest"
        }
      ],
      "returns": [
        {
          "arg": "relationship",
          "type": "relationship",
          "description": "Created Relationship",
          "root": true,
          "required": true
        }
      ],
      "description": "Creates a new instance in relationships of this model.",
      "http": {
        "verb": "post",
        "path": "/events/:nk/relationships"
      }
    },
    "prototype.getEventRelationship": {
      "accepts": [
        {
          "arg": "nk",
          "type": "string",
          "description": "Foreign key for events"
        },
        {
          "arg": "fk",
          "type": "string",
          "description": "Foreign key for relationships."
        },
        {
          "arg": "filter",
          "type": "object",
          "description": "Filter defining fields, where, include, order, offset, and limit - must be a JSON-encoded string ({\"something\":\"value\"})"
        }
      ],
      "returns": [
        {
          "arg": "relationship",
          "type": "relationship",
          "description": "Relationship of a event",
          "root": true,
          "required": true
        }
      ],
      "description": "Find a related item by id for relationships.",
      "http": {
        "verb": "get",
        "path": "/events/:nk/relationships/:fk"
      }
    },
    "prototype.updateEventRelationship": {
      "accepts": [
        {
          "arg": "nk",
          "type": "string",
          "description": "Foreign key for event"
        },
        {
          "arg": "fk",
          "type": "string",
          "description": "Foreign key for relationships."
        },
        {
          "arg": "data",
          "type": "object",
          "model": "relationship",
          "description": "Model instance data",
          "http": {
            "source": "body"
          },
          "root": true,
          "required": true
        },
        {
          "arg": "options",
          "type": "object",
          "http": "optionsFromRequest"
        }
      ],
      "returns": [
        {
          "arg": "relationship",
          "type": "relationship",
          "description": "Updated Relationship",
          "root": true,
          "required": true
        }
      ],
      "description": "Update a related item by id for relationships.",
      "http": {
        "verb": "put",
        "path": "/events/:nk/relationships/:fk"
      }
    },
    "prototype.deleteEventRelationship": {
      "accepts": [
        {
          "arg": "nk",
          "type": "string",
          "description": "Foreign key for event"
        },
        {
          "arg": "fk",
          "type": "string",
          "description": "Foreign key for relationships."
        },
        {
          "arg": "options",
          "type": "object",
          "http": "optionsFromRequest"
        }
      ],
      "returns": [
        {
          "arg": "count",
          "type": "object",
          "root": true,
          "required": true
        }
      ],
      "description": "Delete a related item by id for relationships.",
      "http": {
        "verb": "del",
        "path": "/events/:nk/relationships/:fk"
      }
    },
    "prototype.countEventRelationships": {
      "accepts": [
        {
          "arg": "nk",
          "type": "string",
          "description": "Foreign key for events"
        },
        {
          "arg": "where",
          "type": "object",
          "description": "Criteria to match model instances"
        }
      ],
      "returns": [
        {
          "arg": "count",
          "type": "number",
          "description": "Number of relationships of a event",
          "required": true
        }
      ],
      "description": "Counts relationships of event.",
      "http": {
        "verb": "get",
        "path": "/events/:nk/relationships/count"
      }
    },
    "prototype.convertContactToCase": {
      "accepts": [
        {
          "arg": "nk",
          "type": "string",
          "description": "Foreign key for contact"
        },
        {
          "arg": "body",
          "type": "caseProps",
          "http": {
            "source": "body"
          },
          "description": "Case specific properties"
        },
        {
          "arg": "options",
          "type": "object",
          "http": "optionsFromRequest"
        }
      ],
      "returns": [
        {
          "arg": "case",
          "type": "case",
          "description": "Case resulted from the conversion",
          "required": true,
          "root": true
        }
      ],
      "description": "Converts contact to case.",
      "http": {
        "verb": "post",
        "path": "/contacts/:nk/convert-to-case"
      }
    },
    "prototype.convertCaseToContact": {
      "accepts": [
        {
          "arg": "nk",
          "type": "string",
          "description": "Foreign key for cases"
        },
        {
          "arg": "options",
          "type": "object",
          "http": "optionsFromRequest"
        }
      ],
      "returns": [
        {
          "arg": "contact",
          "type": "contact",
          "description": "Contact resulted from the conversion",
          "required": true,
          "root": true
        }
      ],
      "description": "Converts case to contact.",
      "http": {
        "verb": "post",
        "path": "/cases/:nk/convert-to-contact"
      }
    },
    "prototype.getLocations": {
      "accepts": [],
      "returns": [
        {
          "arg": "locations",
          "type": [
            "location"
          ],
          "description": "Locations for the Outbreak",
          "root": true,
          "required": true
        }
      ],
      "description": "Retrieve the list of location + sublocations for the Outbreak",
      "http": {
        "verb": "get",
        "path": "/locations"
      }
    },
    "prototype.restoreCase": {
      "accepts": [
        {
          "arg": "nk",
          "type": "string",
          "description": "Foreign key for cases"
        },
        {
          "arg": "options",
          "type": "object",
          "http": "optionsFromRequest"
        }
      ],
      "returns": [
        {
          "arg": "case",
          "type": [
            "case"
          ],
          "description": "Case",
          "root": true,
          "required": true
        }
      ],
      "description": "Restores a deleted case.",
      "http": {
        "verb": "post",
        "path": "/cases/:nk/restore"
      }
    },
    "prototype.getReferenceData": {
      "accepts": [
        {
          "arg": "filter",
          "type": "object",
          "description": "Filter defining fields, where, include, order, offset, and limit - must be a JSON-encoded string ({\"something\":\"value\"})"
        }
      ],
      "returns": [
        {
          "arg": "referenceData",
          "type": [
            "referenceData"
          ],
          "description": "System and outbreak specific reference data",
          "root": true,
          "required": true
        }
      ],
      "description": "Queries system and outbreak specific reference data list.",
      "http": {
        "verb": "get",
        "path": "/reference-data"
      }
    },
    "prototype.generateVisualId": {
      "accepts": [],
      "returns": [
        {
          "arg": "visualId",
          "type": "string",
          "description": "Visual ID",
          "root": true,
          "required": true
        }
      ],
      "description": "Generates the next (available) visual ID based on the outbreak mask.",
      "http": {
        "verb": "post",
        "path": "/generate-visual-id"
      }
    },
    "prototype.getCaseQRResourceLink": {
      "accepts": [
        {
          "arg": "nk",
          "type": "string",
          "description": "Foreign key for cases"
        }
      ],
      "returns": [
        {
          "arg": "body",
          "type": "file",
          "root": true,
          "required": true
        },
        {
          "arg": "Content-Type",
          "type": "string",
          "http": {
            "target": "header"
          }
        },
        {
          "arg": "Content-Disposition",
          "type": "string",
          "http": {
            "target": "header"
          }
        }
      ],
      "description": "Get a resource link embedded in a QR Code Image (png) for a case.",
      "http": {
        "verb": "get",
        "path": "/cases/:nk/qr-resource-link"
      }
    },
    "prototype.getContactQRResourceLink": {
      "accepts": [
        {
          "arg": "nk",
          "type": "string",
          "description": "Foreign key for contacts"
        }
      ],
      "returns": [
        {
          "arg": "body",
          "type": "file",
          "root": true,
          "required": true
        },
        {
          "arg": "Content-Type",
          "type": "string",
          "http": {
            "target": "header"
          }
        },
        {
          "arg": "Content-Disposition",
          "type": "string",
          "http": {
            "target": "header"
          }
        }
      ],
      "description": "Get a resource link embedded in a QR Code Image (png) for a contact.",
      "http": {
        "verb": "get",
        "path": "/contacts/:nk/qr-resource-link"
      }
    },
    "prototype.getEventQRResourceLink": {
      "accepts": [
        {
          "arg": "nk",
          "type": "string",
          "description": "Foreign key for events"
        }
      ],
      "returns": [
        {
          "arg": "body",
          "type": "file",
          "root": true,
          "required": true
        },
        {
          "arg": "Content-Type",
          "type": "string",
          "http": {
            "target": "header"
          }
        },
        {
          "arg": "Content-Disposition",
          "type": "string",
          "http": {
            "target": "header"
          }
        }
      ],
      "description": "Get a resource link embedded in a QR Code Image (png) for a event.",
      "http": {
        "verb": "get",
        "path": "/events/:nk/qr-resource-link"
      }
    },
    "prototype.countNewContactsByExposure": {
      "accepts": [
        {
          "arg": "filter",
          "type": "object",
          "description": "Filter defining fields, where, include, order, offset, and limit - must be a JSON-encoded string ({\"something\":\"value\"}); Note: this request also accepts 'noDaysNewContacts' number on the first level in 'where'"
        }
      ],
      "returns": [
        {
          "arg": "counters",
          "type": {
            "newContactsCount": "number",
            "exposureType": {
              "type": {
                "id": {
                  "type": "string",
                  "description": "Exposure type ID"
                },
                "count": {
                  "type": "number",
                  "description": "Contacts number for exposure type"
                },
                "contactIDs": {
                  "type": [
                    "string"
                  ],
                  "description": "Contact IDs container"
                }
              }
            }
          },
          "description": "Object containing new contacts counters for each found exposure type",
          "root": true,
          "required": true
        }
      ],
      "description": "Count the new contacts and groups them by exposure type",
      "http": {
        "verb": "get",
        "path": "/contacts/new-by-exposure-type/count"
      }
    },
    "prototype.filteredCountCases": {
      "accepts": [
        {
          "arg": "filter",
          "type": "object",
          "description": "Filter defining fields, where, include, order, offset, and limit - must be a JSON-encoded string ({\"something\":\"value\"})"
        }
      ],
      "returns": [
        {
          "arg": "count",
          "type": "number",
          "description": "Number of cases that pass the filter",
          "required": true
        }
      ],
      "description": "Counts the cases that pass a filter (which now can accept relations)",
      "http": {
        "verb": "get",
        "path": "/cases/filtered-count"
      }
    },
    "prototype.exportFilteredCases": {
      "accepts": [
        {
          "arg": "filter",
          "type": "object",
          "description": "Filter defining fields, where, include, order, offset, and limit - must be a JSON-encoded string ({\"something\":\"value\"})"
        },
        {
          "arg": "type",
          "type": "string",
          "enum": [
            "pdf",
            "csv"
          ],
          "description": "Export type; can be: pdf or csv. Default: csv"
        },
        {
          "arg": "options",
          "type": "object",
          "http": "optionsFromRequest"
        }
      ],
      "returns": [
        {
          "arg": "body",
          "type": "file",
          "root": true,
          "required": true
        },
        {
          "arg": "Content-Type",
          "type": "string",
          "http": {
            "target": "header"
          }
        },
        {
          "arg": "Content-Disposition",
          "type": "string",
          "http": {
            "target": "header"
          }
        }
      ],
      "description": "Export filtered list of cases",
      "http": {
        "verb": "get",
        "path": "/cases/export"
      }
    },
    "prototype.restoreContactFollowUp": {
      "accepts": [
        {
          "arg": "nk",
          "type": "string",
          "description": "Foreign key for contacts"
        },
        {
          "arg": "fk",
          "type": "string",
          "description": "Foreign key for followUps"
        },
        {
          "arg": "options",
          "type": "object",
          "http": "optionsFromRequest"
        }
      ],
      "returns": [
        {
          "arg": "followUp",
          "type": [
            "followUp"
          ],
          "description": "Follow Up",
          "root": true,
          "required": true
        }
      ],
      "description": "Restores a deleted follow-up.",
      "http": {
        "verb": "post",
        "path": "/contacts/:nk/follow-ups/:fk/restore"
      }
    },
    "prototype.generateFollowups": {
      "accepts": [
        {
          "arg": "body",
          "type": "object",
          "description": "Follow up period in days. Property: followUpPeriod [number]",
          "http": {
            "source": "body"
          },
          "root": true,
          "required": true
        },
        {
          "arg": "options",
          "type": "object",
          "http": "optionsFromRequest"
        }
      ],
      "returns": [
        {
          "arg": "generatedFollowUps",
          "type": [
            {
              "type": {
                "contactId": {
                  "type": "string"
                },
                "followUps": {
                  "type": [
                    "followUp"
                  ]
                }
              }
            }
          ],
          "description": "Generated Follow Ups",
          "root": true,
          "required": true
        }
      ],
      "description": "Generate a list of follow-ups",
      "http": {
        "verb": "post",
        "path": "/generate-followups"
      }
    },
    "prototype.countIndependentTransmissionChains": {
      "accepts": [
        {
          "arg": "filter",
          "type": "object",
          "description": "Filter defining fields, where, include, order, offset, and limit - must be a JSON-encoded string ({\"something\":\"value\"})"
        }
      ],
      "returns": [
        {
          "arg": "chains",
          "type": {
            "chains": [
              {
                "type": {
                  "length": "number",
                  "active": "boolean"
                }
              }
            ],
            "length": "number",
            "activeChainsCount": "number",
            "isolatedNodesCount": "number"
          },
          "description": "Number of transmission chains and the length of each chain",
          "required": true,
          "root": true
        }
      ],
      "description": "Count the number of independent transmission chains",
      "http": {
        "verb": "get",
        "path": "/relationships/independent-transmission-chains/filtered-count"
      }
    },
    "prototype.getIndependentTransmissionChains": {
      "accepts": [
        {
          "arg": "filter",
          "type": "object",
          "description": "Filter defining fields, where, include, order, offset, and limit - must be a JSON-encoded string ({\"something\":\"value\"})"
        }
      ],
      "returns": [
        {
          "arg": "chains",
          "type": {
            "nodes": {
              "type": {
                "<personId>": {
                  "type": "person"
                }
              }
            },
            "edges": {
              "type": {
                "<relationshipId>": {
                  "type": "relationship"
                }
              }
            },
            "transmissionChains": {
              "type": {
                "chains": [
                  {
                    "type": {
                      "chain": [
                        "string"
                      ],
                      "active": "boolean"
                    }
                  }
                ],
                "length": "number"
              }
            }
          },
          "description": "Independent transmission chains",
          "required": true,
          "root": true
        }
      ],
      "description": "Get independent transmission chains",
      "http": {
        "verb": "get",
        "path": "/relationships/independent-transmission-chains"
      }
    },
    "prototype.countContactsSeen": {
      "accepts": [
        {
          "arg": "filter",
          "type": "object",
          "description": "Filter defining fields, where, include, order, offset, and limit - must be a JSON-encoded string ({\"something\":\"value\"})"
        }
      ],
      "returns": [
        {
          "arg": "counters",
          "type": {
            "contactsSeenCount": "number",
            "contactIDs": {
              "type": [
                "string"
              ],
              "description": "Array with IDs of contacts that are seen",
              "required": true
            },
            "teams": [
              {
                "type": {
                  "id": "string",
                  "contactsSeenCount": "number",
                  "contactIDs": {
                    "type": [
                      "string"
                    ],
                    "description": "Array with IDs of contacts that are seen",
                    "required": true
                  }
                }
              }
            ]
          },
          "description": "Object containing counters for seen contacts",
          "root": true,
          "required": true
        }
      ],
      "description": "Count the total number of seen contacts as well as per team",
      "http": {
        "verb": "get",
        "path": "/follow-ups/contacts-seen/count"
      }
    },
    "prototype.countContactsLostToFollowup": {
      "accepts": [
        {
          "arg": "filter",
          "type": "object",
          "description": "Filter defining fields, where, include, order, offset, and limit - must be a JSON-encoded string ({\"something\":\"value\"})"
        }
      ],
      "returns": [
        {
          "arg": "counters",
          "type": {
            "contactsLostToFollowupCount": "number",
            "contactIDs": {
              "type": [
                "string"
              ],
              "description": "Array with IDs of contacts that are lost to follow-up",
              "required": true
            },
            "teams": [
              {
                "type": {
                  "id": "string",
                  "contactsLostToFollowupCount": "number",
                  "contactIDs": {
                    "type": [
                      "string"
                    ],
                    "description": "Array with IDs of contacts that are lost to follow-up",
                    "required": true
                  }
                }
              }
            ]
          },
          "description": "Object containing counters for contacts lost to follow-up",
          "root": true,
          "required": true
        }
      ],
      "description": "Count the total number of contacts lost to follow-up as well as per team",
      "http": {
        "verb": "get",
        "path": "/follow-ups/contacts-lost-to-follow-up/count"
      }
    },
    "prototype.countCasesWithLessThanXContacts": {
      "accepts": [
        {
          "arg": "filter",
          "type": "object",
          "description": "Filter defining fields, where, include, order, offset, and limit - must be a JSON-encoded string ({\"something\":\"value\"}); Note: this request also accepts 'noLessContacts' number on the first level in 'where'"
        }
      ],
      "returns": [
        {
          "arg": "counters",
          "type": {
            "casesCount": {
              "type": "number",
              "description": "Number of cases with less than X contacts",
              "required": true
            },
            "caseIDs": {
              "type": [
                "string"
              ],
              "description": "Array with IDs of cases with less than X contacts",
              "required": true
            },
            "cases": [
              {
                "type": {
                  "id": "string",
                  "contactsCount": {
                    "type": "number",
                    "description": "Number of contacts for case",
                    "required": true
                  },
                  "contactIDs": [
                    "string"
                  ]
                },
                "description": "Array with information for the cases with less than X contacts"
              }
            ]
          },
          "required": true,
          "root": true
        }
      ],
      "description": "Count the number of cases with less than X contacts; Also return the case IDs",
      "http": {
        "verb": "get",
        "path": "/relationships/cases-with-less-than-x-contacts/count"
      }
    },
    "prototype.countNewCasesInKnownTransmissionChains": {
      "accepts": [
        {
          "arg": "filter",
          "type": "object",
          "description": "Filter defining fields, where, include, order, offset, and limit - must be a JSON-encoded string ({\"something\":\"value\"}); Note: this request also accepts 'noDaysInChains' number on the first level in 'where'"
        }
      ],
      "returns": [
        {
          "arg": "count",
          "type": {
            "newCases": "number",
            "total": "number",
            "caseIds": ["string"]
          },
          "description": "Retrieve number of new cases in known transmission chains",
          "root": true,
          "required": true
        }
      ],
      "description": "Count the number of new cases vs total number of cases in known transmission chains",
      "http": {
        "verb": "get",
        "path": "/relationships/new-cases-in-transmission-chains/count"
      }
    },
    "prototype.countEventNewContacts": {
      "accepts": [
        {
          "arg": "filter",
          "type": "object",
          "description": "Filter defining fields, where, include, order, offset, and limit - must be a JSON-encoded string ({\"something\":\"value\"}); Note: this request also accepts 'noDaysNewContacts' number on the first level in 'where'"
        }
      ],
      "returns": [
        {
          "arg": "counters",
          "type": {
            "newContactsCount": "number",
            "events": [
              {
                "type": {
                  "id": "string",
                  "newContactsCount": "number",
                  "contactIDs": [
                    "string"
                  ]
                }
              }
            ]
          },
          "description": "Object containing counters for new contacts for each event",
          "root": true,
          "required": true
        }
      ],
      "description": "Count the number of new contacts for each event",
      "http": {
        "verb": "get",
        "path": "/relationships/events-new-contacts/count"
      }
    },
    "prototype.longPeriodsBetweenDatesOfOnsetInTransmissionChains": {
      "accepts": [
        {
          "arg": "filter",
          "type": "object",
          "description": "Filter defining fields, where, include, order, offset, and limit - must be a JSON-encoded string ({\"something\":\"value\"})"
        }
      ],
      "returns": [
        {
          "arg": "relationships",
          "type": [
            "relationship"
          ],
          "description": "List of relationships that links cases with long periods between the dates of onset (includes people relation and the time difference in differenceBetweenDatesOfOnset param)",
          "root": true,
          "required": true
        }
      ],
      "description": "Get a list of relationships that links cases with long periods between the dates of onset",
      "http": {
        "verb": "get",
        "path": "/relationships/long-periods-between-dates-of-onset-in-transmission-chains"
      }
    },
    "prototype.buildNewChainsFromRegisteredContactsWhoBecameCases": {
      "accepts": [
        {
          "arg": "filter",
          "type": "object",
          "description": "Filter defining fields, where, include, order, offset, and limit - must be a JSON-encoded string ({\"something\":\"value\"})"
        }
      ],
      "returns": [
        {
          "arg": "chains",
          "type": {
            "nodes": {
              "type": {
                "<personId>": {
                  "type": "person"
                }
              }
            },
            "edges": {
              "type": {
                "<relationshipId>": {
                  "type": "relationship"
                }
              }
            },
            "transmissionChains": {
              "type": {
                "chains": [
                  {
                    "type": {
                      "chain": [
                        "string"
                      ],
                      "active": "boolean"
                    }
                  }
                ],
                "length": "number"
              }
            }
          },
          "description": "New transmission chains",
          "required": true,
          "root": true
        }
      ],
      "description": "Build new transmission chains from registered contacts who became cases",
      "http": {
        "verb": "get",
        "path": "/relationships/new-transmission-chains-from-registered-contacts-who-became-cases"
      }
    },
    "prototype.countNewChainsFromRegisteredContactsWhoBecameCases": {
      "accepts": [
        {
          "arg": "filter",
          "type": "object",
          "description": "Filter defining fields, where, include, order, offset, and limit - must be a JSON-encoded string ({\"something\":\"value\"})"
        }
      ],
      "returns": [
        {
          "arg": "chains",
          "type": {
            "chains": [
              {
                "type": {
                  "length": "number",
                  "active": "boolean"
                }
              }
            ],
            "length": "number",
            "activeChainsCount": "number",
            "isolatedNodesCount": "number"
          },
          "description": "Number of transmission chains and the length of each chain",
          "required": true,
          "root": true
        }
      ],
      "description": "Count new transmission chains from registered contacts who became cases",
      "http": {
        "verb": "get",
        "path": "/relationships/new-transmission-chains-from-registered-contacts-who-became-cases/filtered-count"
      }
    },
    "prototype.countCasesContacts": {
      "accepts": [
        {
          "arg": "filter",
          "type": "object",
          "description": "Filter defining fields, where, include, order, offset, and limit - must be a JSON-encoded string ({\"something\":\"value\"})"
        }
      ],
      "returns": [
        {
          "arg": "counters",
          "type": {
            "casesCount": {
              "type": "number",
              "description": "Total number of cases",
              "required": true
            },
            "contactsCount": {
              "type": "number",
              "description": "Total number of contacts related to cases; Note there might be other contacts related to events.",
              "required": true
            },
            "meanNoContactsPerCase": {
              "type": "number",
              "description": "Mean Number of contacts per case",
              "required": true
            },
            "medianNoContactsPerCase": {
              "type": "number",
              "description": "Median Number of contacts per case",
              "required": true
            },
            "cases": [
              {
                "type": {
                  "id": "string",
                  "contactsCount": {
                    "type": "number",
                    "description": "Number of contacts for case",
                    "required": true
                  },
                  "contactIDs": [
                    "string"
                  ]
                }
              }
            ]
          },
          "description": "Object containing counters for contacts per case",
          "root": true,
          "required": true
        }
      ],
      "description": "Count the number of contacts for each case; Additionally calculate mean/median",
      "http": {
        "verb": "get",
        "path": "/relationships/contacts-per-case/count"
      }
    },
    "prototype.findSecondaryCasesWithDateOfOnsetBeforePrimaryCase": {
      "accepts": [
        {
          "arg": "filter",
          "type": "object",
          "description": "Filter defining fields, where, include, order, offset, and limit - must be a JSON-encoded string ({\"something\":\"value\"})"
        }
      ],
      "returns": [
        {
          "arg": "results",
          "type": [
            {
              "type": {
                "primaryCase": "case",
                "secondaryCase": "case",
                "relationship": "relationship"
              }
            }
          ],
          "description": "List of secondary cases that have date of onset before the date of onset of primary cases",
          "root": true,
          "required": true
        }
      ],
      "description": "Get a list of secondary cases that have date of onset before the date of onset of primary cases",
      "http": {
        "verb": "get",
        "path": "/relationships/secondary-cases-with-date-of-onset-before-primary-case"
      }
    },
    "prototype.countFollowUpContacts": {
      "accepts": [
        {
          "arg": "filter",
          "type": "object",
          "description": "Filter defining fields, where, include, order, offset, and limit - must be a JSON-encoded string ({\"something\":\"value\"})"
        }
      ],
      "returns": [
        {
          "arg": "counters",
          "type": {
            "contactsCount": {
              "type": "number",
              "description": "Number of contacts on follow-up list",
              "required": true
            },
            "followUpsCount": {
              "type": "number",
              "description": "Total number of follow-ups.",
              "required": true
            },
            "contactIDs": [
              "string"
            ]
          },
          "description": "Object containing counters for contacts on follow-up list",
          "root": true,
          "required": true
        }
      ],
      "description": "Count the number of contacts on follow-up list",
      "http": {
        "verb": "get",
        "path": "/follow-ups/contacts/count"
      }
    },
    "prototype.countNewCasesInThePreviousXDaysDetectedAmongKnownContacts": {
      "accepts": [
        {
          "arg": "filter",
          "type": "object",
          "description": "Filter defining fields, where, include, order, offset, and limit - must be a JSON-encoded string ({\"something\":\"value\"}); Note: this request also accepts 'noDaysAmongContacts' number on the first level in 'where'"
        }
      ],
      "returns": [
        {
          "arg": "counters",
          "type": {
            "newCasesCount": {
              "type": "number",
              "description": "Number of new cases in the previous X days",
              "required": true
            },
            "newCasesAmongKnownContactsCount": {
              "type": "number",
              "description": "Number of new cases in the previous X days detected among known contacts",
              "required": true
            },
            "newCasesAmongKnownContactsIDs": [
              "string"
            ]
          },
          "description": "Object containing counters for new cases in the previous X days",
          "root": true,
          "required": true
        }
      ],
      "description": "Count the number of new cases in the previous X days",
      "http": {
        "verb": "get",
        "path": "/cases/new-among-known-contacts/count"
      }
    },
    "prototype.countContactsNotSeenInXDays": {
      "accepts": [
        {
          "arg": "filter",
          "type": "object",
          "description": "Filter defining fields, where, include, order, offset, and limit - must be a JSON-encoded string ({\"something\":\"value\"}); Note: this request also accepts 'noDaysNotSeen' number on the first level in 'where'"
        }
      ],
      "returns": [
        {
          "arg": "counters",
          "type": {
            "contactsCount": {
              "type": "number",
              "description": "Number of contacts not seen in the past X days",
              "required": true
            },
            "contactIDs": [
              "string"
            ]
          },
          "description": "Object containing counters for contacts not seen in the past X days",
          "root": true,
          "required": true
        }
      ],
      "description": "Count the number of contacts not seen in the past X days",
      "http": {
        "verb": "get",
        "path": "/follow-ups/contacts-not-seen/count"
      }
    },
    "prototype.countContactsWithSuccessfulFollowups": {
      "accepts": [
        {
          "arg": "filter",
          "type": "object",
          "description": "Filter defining fields, where, include, order, offset, and limit - must be a JSON-encoded string ({\"something\":\"value\"})"
        }
      ],
      "returns": [
        {
          "arg": "counters",
          "type": {
            "totalContactsWithFollowupsCount": "number",
            "contactsWithSuccessfulFollowupsCount": "number",
            "teams": {
              "type": [
                {
                  "type": {
                    "id": "string",
                    "totalContactsWithFollowupsCount": "number",
                    "contactsWithSuccessfulFollowupsCount": "number",
                    "followedUpContactsIDs": [
                      "string"
                    ],
                    "missedContactsIDs": [
                      "string"
                    ]
                  }
                }
              ]
            },
            "contacts": {
              "type": [
                {
                  "type": {
                    "id": "string",
                    "totalFollowupsCount": "number",
                    "successfulFollowupsCount": "number"
                  }
                }
              ]
            }
          },
          "description": "Object containing counters for contacts with follow-ups and contacts with successful follow-ups",
          "root": true,
          "required": true
        }
      ],
      "description": "Count the total number of contacts with follow-ups and contacts with successful follow-ups",
      "http": {
        "verb": "get",
        "path": "/follow-ups/contacts-with-successful-follow-ups/count"
      }
    },
    "prototype.countFollowUpsPerTeamPerDay": {
      "accepts": [
        {
          "arg": "filter",
          "type": "object",
          "description": "Filter defining fields, where, include, order, offset, and limit - must be a JSON-encoded string ({\"something\":\"value\"})"
        }
      ],
      "returns": [
        {
          "arg": "counters",
          "type": {
            "totalFollowupsCount": "number",
            "successfulFollowupsCount": "number",
            "teams": {
              "type": [
                {
                  "type": {
                    "id": "string",
                    "dates": {
                      "type": [
                        {
                          "type": {
                            "date": "date",
                            "totalFollowupsCount": "number",
                            "successfulFollowupsCount": "number",
                            "contactsIDs": [
                              "string"
                            ]
                          }
                        }
                      ]
                    }
                  }
                }
              ]
            }
          },
          "description": "Object containing counters for follow-ups per day",
          "root": true,
          "required": true
        }
      ],
      "description": "Count the total number of followups and successful followups",
      "http": {
        "verb": "get",
        "path": "/follow-ups/per-team-per-day/count"
      }
    },
    "prototype.mergeCasesAndContacts": {
      "accepts": [
        {
          "arg": "data",
          "type": "object",
          "description": "List of case ids to be merged. Property: 'ids' array[string]",
          "http": {
            "source": "body"
          },
          "root": true,
          "required": true
        }
      ],
      "returns": [
        {
          "arg": "case",
          "type": [
            "case"
          ],
          "description": "Case",
          "root": true,
          "required": true
        }
      ],
      "description": "Merge multiple cases/contacts",
      "http": {
        "verb": "post",
        "path": "/merge"
      }
    },
    "prototype.countCasesPerPeriod": {
      "accepts": [
        {
          "arg": "filter",
          "type": "object",
          "description": "Filter defining fields, where, include, order, offset, and limit - must be a JSON-encoded string ({\"something\":\"value\"}); Note: this request also accepts 'periodType': enum [day, week, month], 'periodInterval':['date', 'date'] on the first level in 'where'"
        }
      ],
      "returns": [
        {
          "arg": "counters",
          "type": {
            "totalCasesCount": "number",
            "period": {
              "type": [
                {
                  "type": {
                    "start": "date",
                    "end": "date",
                    "totalCasesCount": "number",
                    "classificationCounters": {
                      "type": {
                        "{caseClassification}": "number"
                      }
                    },
                    "caseIDs": [
                      "string"
                    ]
                  }
                }
              ]
            }
          },
          "description": "Object containing counters for cases per period",
          "root": true,
          "required": true
        }
      ],
      "description": "Count the total number of cases per period",
      "http": {
        "verb": "get",
        "path": "/cases/per-period-per-classification/count"
      }
    },
    "prototype.listLatestFollowUpsForContactsIfNotPerformed": {
      "accepts": [
        {
          "arg": "filter",
          "type": "object",
          "description": "Filter defining fields, where, include, order, offset, and limit - must be a JSON-encoded string ({\"something\":\"value\"})"
        }
      ],
      "returns": [
        {
          "arg": "follow-ups",
          "type": [
            "followUp"
          ],
          "description": "Array containing latest follow-ups missed by contacts. Doesn't return a missed follow-up if there is a new one for the same contact that was performed",
          "root": true,
          "required": true
        }
      ],
      "description": "List the latest follow-ups for contacts if were not performed. Doesn't return a missed follow-up if there is a new one for the same contact that was performed",
      "http": {
        "verb": "get",
        "path": "/follow-ups/latest-by-contacts-if-not-performed"
      }
    },
    "prototype.listInconsistenciesInKeyDates": {
      "accepts": [
        {
          "arg": "filter",
          "type": "object",
          "description": "Filter defining fields, where, include, order, offset, and limit - must be a JSON-encoded string ({\"something\":\"value\"})"
        }
      ],
      "returns": [
        {
          "arg": "people",
          "type": [
            "person"
          ],
          "description": "Array containing contacts/cases where inconsistencies were found between dates. Besides the contact/case properties each entry will also contain an 'inconsistencies' property (array of inconsistencies)",
          "root": true,
          "required": true
        }
      ],
      "description": "List of contacts/cases where inconsistencies were found between dates. Besides the contact/case properties each entry will also contain an 'inconsistencies' property (array of inconsistencies)",
      "http": {
        "verb": "get",
        "path": "/people/inconsistencies-in-key-dates"
      }
    },
    "prototype.restoreReferenceData": {
      "accepts": [
        {
          "arg": "nk",
          "type": "string",
          "description": "Foreign key for reference data"
        },
        {
          "arg": "options",
          "type": "object",
          "http": "optionsFromRequest"
        }
      ],
      "returns": [
        {
          "arg": "referenceData",
          "type": [
            "referenceData"
          ],
          "description": "Reference Data",
          "root": true,
          "required": true
        }
      ],
      "description": "Restores a deleted Reference Data.",
      "http": {
        "verb": "post",
        "path": "/reference-data/:nk/restore"
      }
    },
    "prototype.importableFileUpload": {
      "accepts": [
        {
          "arg": "req",
          "type": "object",
          "http": {
            "source": "req"
          }
        },
        {
          "arg": "file",
          "type": "file"
        },
        {
          "arg": "model",
          "type": "string"
        },
        {
          "arg": "options",
          "type": "object",
          "http": "optionsFromRequest"
        }
      ],
      "returns": [
        {
          "arg": "result",
          "type": {
            "id": "string",
            "fileHeaders": [
              "string"
            ],
            "suggestedFieldMapping": {
              "type": {
                "<fileHeader>": {
                  "type": "string",
                  "description": "Model property"
                }
              }
            },
            "modelProperties": {
              "type": {
                "<modelProperty>": [{
                  "type": "string",
                  "description": "Model property label"
                }]
              }
            },
            "modelPropertyValues": {
              "type": {
                "<modelProperty>": [{
                  "type": "string",
                  "description": "Available values for a model property"
                }]
              }
            },
            "distinctFileColumnValues": {
              "type": {
                "<fileHeader>": [{
                  "type": "string",
                  "description": "Distinct values for column"
                }]
              }
            }
          },
          "root": true,
          "required": true
        }
      ],
      "description": "Upload a file and get file headers",
      "http": {
        "verb": "post",
        "path": "/importable-files"
      }
    },
    "prototype.getImportableFileJsonById": {
      "accepts": [
        {
          "arg": "fk",
          "type": "string",
          "description": "Importable file ID",
          "required": true
        }
      ],
      "returns": [
        {
          "arg": "json",
          "type": [
            "any"
          ],
          "required": true,
          "root": true
        }
      ],
      "description": "Retrieve JSON version of an uploaded file",
      "http": {
        "verb": "get",
        "path": "/importable-files/:id/json"
      }
    },
    "prototype.importImportableLabResultsFileUsingMap": {
      "accepts": [
        {
          "arg": "body",
          "type": "object",
          "model": "importableFileWithFieldAndReferenceDataMap",
          "http": {
            "source": "body"
          },
          "root": true
        },
        {
          "arg": "options",
          "type": "object",
          "http": "optionsFromRequest"
        }
      ],
      "returns": [
        {
          "arg": "labResults",
          "type": [
            "labResult"
          ],
          "root": true,
          "required": true
        }
      ],
      "description": "Import a list of lab results from a file that was previously uploaded as an importable file",
      "http": {
        "verb": "post",
        "path": "/cases/lab-results/import-importable-file-using-map"
      }
    },
<<<<<<< HEAD
    "prototype.importImportableCasesFileUsingMap": {
      "accepts": [
        {
          "arg": "body",
          "type": "object",
          "model": "importableFileWithFieldAndReferenceDataMap",
          "http": {
            "source": "body"
          },
          "root": true
        },
        {
=======
    "prototype.exportCaseInvestigationTemplate": {
      "accepts": [
        {
>>>>>>> ee31376b
          "arg": "options",
          "type": "object",
          "http": "optionsFromRequest"
        }
      ],
      "returns": [
        {
<<<<<<< HEAD
          "arg": "cases",
          "type": [
            "case"
          ],
          "root": true,
          "required": true
        }
      ],
      "description": "Import a list of cases from a file that was previously uploaded as an importable file",
      "http": {
        "verb": "post",
        "path": "/cases/import-importable-file-using-map"
      }
    },
    "prototype.importImportableContactsFileUsingMap": {
      "accepts": [
        {
          "arg": "body",
          "type": "object",
          "model": "importableFileWithFieldAndReferenceDataMap",
          "http": {
            "source": "body"
          },
          "root": true
        },
        {
          "arg": "options",
          "type": "object",
          "http": "optionsFromRequest"
        }
      ],
      "returns": [
        {
          "arg": "cases",
          "type": [
            "case"
          ],
          "root": true,
          "required": true
        }
      ],
      "description": "Import a list of contacts from a file that was previously uploaded as an importable file",
      "http": {
        "verb": "post",
        "path": "/contacts/import-importable-file-using-map"
      }
    },
    "importImportableOutbreaksFileUsingMap": {
      "accepts": [
        {
          "arg": "body",
          "type": "object",
          "model": "importableFileWithFieldAndReferenceDataMap",
          "http": {
            "source": "body"
          },
          "root": true
        },
        {
          "arg": "options",
          "type": "object",
          "http": "optionsFromRequest"
        }
      ],
      "returns": [
        {
          "arg": "cases",
          "type": [
            "case"
          ],
          "root": true,
          "required": true
        }
      ],
      "description": "Import a list of outbreaks from a file that was previously uploaded as an importable file",
      "http": {
        "verb": "post",
        "path": "/import-importable-file-using-map"
=======
          "arg": "body",
          "type": "file",
          "root": true,
          "required": true
        },
        {
          "arg": "Content-Type",
          "type": "string",
          "http": {
            "target": "header"
          }
        },
        {
          "arg": "Content-Disposition",
          "type": "string",
          "http": {
            "target": "header"
          }
        }
      ],
      "description": "Export pdf containing case investigation template",
      "http": {
        "verb": "get",
        "path": "/cases/export-investigation-template"
>>>>>>> ee31376b
      }
    }
  }
}<|MERGE_RESOLUTION|>--- conflicted
+++ resolved
@@ -939,7 +939,12 @@
     },
     {
       "principalType": "ROLE",
-<<<<<<< HEAD
+      "principalId": "read_outbreak",
+      "permission": "ALLOW",
+      "property": "exportCaseInvestigationTemplate"
+    },
+    {
+      "principalType": "ROLE",
       "principalId": "write_case",
       "permission": "ALLOW",
       "property": "importImportableCasesFileUsingMap"
@@ -955,11 +960,6 @@
       "principalId": "write_contact",
       "permission": "ALLOW",
       "property": "importImportableOutbreaksFileUsingMap"
-=======
-      "principalId": "read_outbreak",
-      "permission": "ALLOW",
-      "property": "exportCaseInvestigationTemplate"
->>>>>>> ee31376b
     }
   ],
   "methods": {
@@ -3031,7 +3031,42 @@
         "path": "/cases/lab-results/import-importable-file-using-map"
       }
     },
-<<<<<<< HEAD
+    "prototype.exportCaseInvestigationTemplate": {
+      "accepts": [
+        {
+          "arg": "options",
+          "type": "object",
+          "http": "optionsFromRequest"
+        }
+      ],
+      "returns": [
+        {
+          "arg": "body",
+          "type": "file",
+          "root": true,
+          "required": true
+        },
+        {
+          "arg": "Content-Type",
+          "type": "string",
+          "http": {
+            "target": "header"
+          }
+        },
+        {
+          "arg": "Content-Disposition",
+          "type": "string",
+          "http": {
+            "target": "header"
+          }
+        }
+      ],
+      "description": "Export pdf containing case investigation template",
+      "http": {
+        "verb": "get",
+        "path": "/cases/export-investigation-template"
+      }
+    },
     "prototype.importImportableCasesFileUsingMap": {
       "accepts": [
         {
@@ -3044,11 +3079,6 @@
           "root": true
         },
         {
-=======
-    "prototype.exportCaseInvestigationTemplate": {
-      "accepts": [
-        {
->>>>>>> ee31376b
           "arg": "options",
           "type": "object",
           "http": "optionsFromRequest"
@@ -3056,7 +3086,6 @@
       ],
       "returns": [
         {
-<<<<<<< HEAD
           "arg": "cases",
           "type": [
             "case"
@@ -3135,32 +3164,6 @@
       "http": {
         "verb": "post",
         "path": "/import-importable-file-using-map"
-=======
-          "arg": "body",
-          "type": "file",
-          "root": true,
-          "required": true
-        },
-        {
-          "arg": "Content-Type",
-          "type": "string",
-          "http": {
-            "target": "header"
-          }
-        },
-        {
-          "arg": "Content-Disposition",
-          "type": "string",
-          "http": {
-            "target": "header"
-          }
-        }
-      ],
-      "description": "Export pdf containing case investigation template",
-      "http": {
-        "verb": "get",
-        "path": "/cases/export-investigation-template"
->>>>>>> ee31376b
       }
     }
   }
