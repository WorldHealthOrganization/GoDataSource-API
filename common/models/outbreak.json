--- conflicted
+++ resolved
@@ -496,7 +496,36 @@
     },
     {
       "principalType": "ROLE",
-<<<<<<< HEAD
+      "principalId": "read_outbreak",
+      "permission": "ALLOW",
+      "property": "getReferenceData"
+    },
+    {
+      "principalType": "ROLE",
+      "principalId": "write_outbreak",
+      "permission": "ALLOW",
+      "property": "__create__referenceData"
+    },
+    {
+      "principalType": "ROLE",
+      "principalId": "read_outbreak",
+      "permission": "ALLOW",
+      "property": "__findById__referenceData"
+    },
+    {
+      "principalType": "ROLE",
+      "principalId": "write_outbreak",
+      "permission": "ALLOW",
+      "property": "__updateById__referenceData"
+    },
+    {
+      "principalType": "ROLE",
+      "principalId": "write_outbreak",
+      "permission": "ALLOW",
+      "property": "__destroyById__referenceData"
+    },
+    {
+      "principalType": "ROLE",
       "principalId": "write_case",
       "permission": "ALLOW",
       "property": "generateVisualId"
@@ -530,35 +559,6 @@
       "principalId": "read_case",
       "permission": "ALLOW",
       "property": "getEventQRResourceLink"
-=======
-      "principalId": "read_outbreak",
-      "permission": "ALLOW",
-      "property": "getReferenceData"
-    },
-    {
-      "principalType": "ROLE",
-      "principalId": "write_outbreak",
-      "permission": "ALLOW",
-      "property": "__create__referenceData"
-    },
-    {
-      "principalType": "ROLE",
-      "principalId": "read_outbreak",
-      "permission": "ALLOW",
-      "property": "__findById__referenceData"
-    },
-    {
-      "principalType": "ROLE",
-      "principalId": "write_outbreak",
-      "permission": "ALLOW",
-      "property": "__updateById__referenceData"
-    },
-    {
-      "principalType": "ROLE",
-      "principalId": "write_outbreak",
-      "permission": "ALLOW",
-      "property": "__destroyById__referenceData"
->>>>>>> a3d583f9
     }
   ],
   "methods": {
@@ -1222,163 +1222,16 @@
         "path": "/cases/:nk/restore"
       }
     },
-<<<<<<< HEAD
-    "prototype.generateVisualId": {
-      "accepts": [],
-      "returns": [
-        {
-          "arg": "visualId",
-          "type": "string",
-          "description": "Visual ID",
-          "root": true,
-          "required": true
-        }
-      ],
-      "description": "Generates the next (available) visual ID based on the outbreak mask.",
-      "http": {
-        "verb": "post",
-        "path": "/generate-visual-id"
-      }
-    },
-    "generateUniqueId": {
-      "accepts": [
-        {
-          "arg": "nk",
-          "type": "string",
-          "description": "Foreign key for cases"
-        }
-      ],
-      "returns": [
-        {
-          "arg": "uniqueId",
-          "type": "string",
-          "description": "Unique ID",
-          "root": true,
-          "required": true
-        }
-      ],
-      "description": "Generates a globally unique ID (UUID).",
-      "http": {
-        "verb": "post",
-        "path": "/generate-unique-id"
-      }
-    },
-    "prototype.getCaseQRResourceLink": {
-      "accepts": [
-        {
-          "arg": "nk",
-          "type": "string",
-          "description": "Foreign key for cases"
-        }
-      ],
-      "returns": [
-        {
-          "arg": "body",
-          "type": "file",
-          "root": true,
-          "required": true
-        },
-        {
-          "arg": "Content-Type",
-          "type": "string",
-          "http": {
-            "target": "header"
-          }
-        },
-        {
-          "arg": "Content-Disposition",
-          "type": "string",
-          "http": {
-            "target": "header"
-          }
-        }
-      ],
-      "description": "Get a resource link embedded in a QR Code Image (png) for a case.",
-      "http": {
-        "verb": "get",
-        "path": "/cases/:nk/qr-resource-link"
-      }
-    },
-    "prototype.getContactQRResourceLink": {
-      "accepts": [
-        {
-          "arg": "nk",
-          "type": "string",
-          "description": "Foreign key for contacts"
-        }
-      ],
-      "returns": [
-        {
-          "arg": "body",
-          "type": "file",
-          "root": true,
-          "required": true
-        },
-        {
-          "arg": "Content-Type",
-          "type": "string",
-          "http": {
-            "target": "header"
-          }
-        },
-        {
-          "arg": "Content-Disposition",
-          "type": "string",
-          "http": {
-            "target": "header"
-          }
-        }
-      ],
-      "description": "Get a resource link embedded in a QR Code Image (png) for a contact.",
-      "http": {
-        "verb": "get",
-        "path": "/contacts/:nk/qr-resource-link"
-      }
-    },
-    "prototype.getEventQRResourceLink": {
-      "accepts": [
-        {
-          "arg": "nk",
-          "type": "string",
-          "description": "Foreign key for events"
-=======
     "prototype.getReferenceData": {
       "accepts": [
         {
           "arg": "filter",
           "type": "object",
           "description": "Filter defining fields, where, include, order, offset, and limit - must be a JSON-encoded string ({\"something\":\"value\"})"
->>>>>>> a3d583f9
-        }
-      ],
-      "returns": [
-        {
-<<<<<<< HEAD
-          "arg": "body",
-          "type": "file",
-          "root": true,
-          "required": true
-        },
-        {
-          "arg": "Content-Type",
-          "type": "string",
-          "http": {
-            "target": "header"
-          }
-        },
-        {
-          "arg": "Content-Disposition",
-          "type": "string",
-          "http": {
-            "target": "header"
-          }
-        }
-      ],
-      "description": "Get a resource link embedded in a QR Code Image (png) for a event.",
-      "http": {
-        "verb": "get",
-        "path": "/events/:nk/qr-resource-link"
-=======
+        }
+      ],
+      "returns": [
+        {
           "arg": "referenceData",
           "type": [
             "referenceData"
@@ -1392,7 +1245,154 @@
       "http": {
         "verb": "get",
         "path": "/reference-data"
->>>>>>> a3d583f9
+      }
+    },
+    "prototype.generateVisualId": {
+      "accepts": [],
+      "returns": [
+        {
+          "arg": "visualId",
+          "type": "string",
+          "description": "Visual ID",
+          "root": true,
+          "required": true
+        }
+      ],
+      "description": "Generates the next (available) visual ID based on the outbreak mask.",
+      "http": {
+        "verb": "post",
+        "path": "/generate-visual-id"
+      }
+    },
+    "generateUniqueId": {
+      "accepts": [
+        {
+          "arg": "nk",
+          "type": "string",
+          "description": "Foreign key for cases"
+        }
+      ],
+      "returns": [
+        {
+          "arg": "uniqueId",
+          "type": "string",
+          "description": "Unique ID",
+          "root": true,
+          "required": true
+        }
+      ],
+      "description": "Generates a globally unique ID (UUID).",
+      "http": {
+        "verb": "post",
+        "path": "/generate-unique-id"
+      }
+    },
+    "prototype.getCaseQRResourceLink": {
+      "accepts": [
+        {
+          "arg": "nk",
+          "type": "string",
+          "description": "Foreign key for cases"
+        }
+      ],
+      "returns": [
+        {
+          "arg": "body",
+          "type": "file",
+          "root": true,
+          "required": true
+        },
+        {
+          "arg": "Content-Type",
+          "type": "string",
+          "http": {
+            "target": "header"
+          }
+        },
+        {
+          "arg": "Content-Disposition",
+          "type": "string",
+          "http": {
+            "target": "header"
+          }
+        }
+      ],
+      "description": "Get a resource link embedded in a QR Code Image (png) for a case.",
+      "http": {
+        "verb": "get",
+        "path": "/cases/:nk/qr-resource-link"
+      }
+    },
+    "prototype.getContactQRResourceLink": {
+      "accepts": [
+        {
+          "arg": "nk",
+          "type": "string",
+          "description": "Foreign key for contacts"
+        }
+      ],
+      "returns": [
+        {
+          "arg": "body",
+          "type": "file",
+          "root": true,
+          "required": true
+        },
+        {
+          "arg": "Content-Type",
+          "type": "string",
+          "http": {
+            "target": "header"
+          }
+        },
+        {
+          "arg": "Content-Disposition",
+          "type": "string",
+          "http": {
+            "target": "header"
+          }
+        }
+      ],
+      "description": "Get a resource link embedded in a QR Code Image (png) for a contact.",
+      "http": {
+        "verb": "get",
+        "path": "/contacts/:nk/qr-resource-link"
+      }
+    },
+    "prototype.getEventQRResourceLink": {
+      "accepts": [
+        {
+          "arg": "nk",
+          "type": "string",
+          "description": "Foreign key for events"
+        }
+      ],
+      "returns": [
+        {
+          "arg": "body",
+          "type": "file",
+          "root": true,
+          "required": true
+        },
+        {
+          "arg": "Content-Type",
+          "type": "string",
+          "http": {
+            "target": "header"
+          }
+        },
+        {
+          "arg": "Content-Disposition",
+          "type": "string",
+          "http": {
+            "target": "header"
+          }
+        }
+      ],
+      "description": "Get a resource link embedded in a QR Code Image (png) for a event.",
+      "http": {
+        "verb": "get",
+        "path": "/events/:nk/qr-resource-link"
       }
     }
   }
