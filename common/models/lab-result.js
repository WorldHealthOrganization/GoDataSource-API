'use strict';

module.exports = function (LabResult) {
  // set flag to not get controller
<<<<<<< HEAD
  Labresult.hasController = false;

  Labresult.fieldLabelsMap = {
    'dateSampleTaken': 'LNG_CASE_LAB_RESULT_FIELD_LABEL_DATE_SAMPLE_TAKEN',
    'dateSampleDelivered': 'LNG_CASE_LAB_RESULT_FIELD_LABEL_DATE_SAMPLE_DELIVERED',
    'dateTesting': 'LNG_CASE_LAB_RESULT_FIELD_LABEL_DATE_TESTNG',
    'dateOfResult': 'LNG_CASE_LAB_RESULT_FIELD_LABEL_DATE_OF_RESULT',
    'labName': 'LNG_CASE_LAB_RESULT_FIELD_LABEL_LAB_NAME',
    'sampleType': 'LNG_CASE_LAB_RESULT_FIELD_LABEL_SAMPLE_TYPE',
    'testType': 'LNG_CASE_LAB_RESULT_FIELD_LABEL_TEST_TYPE',
    'result': 'LNG_CASE_LAB_RESULT_FIELD_LABEL_RESULT',
    'quantitativeResult': 'LNG_CASE_LAB_RESULT_FIELD_LABEL_QUANTITATIVE_RESULT',
    'notes': 'LNG_CASE_LAB_RESULT_FIELD_LABEL_NOTES',
    'status': 'LNG_CASE_LAB_RESULT_FIELD_LABEL_STATUS'
  };

  Labresult.referenceDataFields = [
    'status',
    'labName',
    'sampleType',
    'testType',
    'result',
  ];
=======
  LabResult.hasController = false;

  LabResult.fieldLabelsMap = {
    personId: "LNG_CASE_LAB_RESULT_FIELD_LABEL_PERSON_ID",
    dateSampleTaken: "LNG_CASE_LAB_RESULT_FIELD_LABEL_DATE_SAMPLE_TAKEN",
    dateSampleDelivered: "LNG_CASE_LAB_RESULT_FIELD_LABEL_DATE_SAMPLE_DELIVERED",
    dateTesting: "LNG_CASE_LAB_RESULT_FIELD_LABEL_DATE_TESTING",
    dateOfResult: "LNG_CASE_LAB_RESULT_FIELD_LABEL_DATE_OF_RESULT",
    labName: "LNG_CASE_LAB_RESULT_FIELD_LABEL_LAB_NAME",
    sampleIdentifier: "LNG_CASE_LAB_RESULT_FIELD_LABEL_ID",
    sampleType: "LNG_CASE_LAB_RESULT_FIELD_LABEL_SAMPLE_TYPE",
    testType: "LNG_CASE_LAB_RESULT_FIELD_LABEL_TEST_TYPE",
    result: "LNG_CASE_LAB_RESULT_FIELD_LABEL_RESULT",
    quantitativeResult: "LNG_CASE_LAB_RESULT_FIELD_LABEL_QUANTITATIVE_RESULT",
    notes: "LNG_CASE_LAB_RESULT_FIELD_LABEL_NOTES",
    status: "LNG_CASE_LAB_RESULT_FIELD_LABEL_STATUS"
  };

  LabResult.referenceDataFieldsToCategoryMap = {
    labName: 'LNG_REFERENCE_DATA_CATEGORY_LAB_NAME',
    sampleType: 'LNG_REFERENCE_DATA_CATEGORY_TYPE_OF_SAMPLE',
    testType: 'LNG_REFERENCE_DATA_CATEGORY_TYPE_OF_LAB_TEST',
    result: 'LNG_REFERENCE_DATA_CATEGORY_LAB_TEST_RESULT',
    status: 'LNG_REFERENCE_DATA_CATEGORY_LAB_TEST_RESULT_STATUS'
  };

  LabResult.referenceDataFields = Object.keys(LabResult.referenceDataFieldsToCategoryMap);

  LabResult.extendedForm = {
    template: 'labResultsTemplate',
    containerProperty: 'questionnaireAnswers'
  };
>>>>>>> ee31376b
};<|MERGE_RESOLUTION|>--- conflicted
+++ resolved
@@ -2,31 +2,6 @@
 
 module.exports = function (LabResult) {
   // set flag to not get controller
-<<<<<<< HEAD
-  Labresult.hasController = false;
-
-  Labresult.fieldLabelsMap = {
-    'dateSampleTaken': 'LNG_CASE_LAB_RESULT_FIELD_LABEL_DATE_SAMPLE_TAKEN',
-    'dateSampleDelivered': 'LNG_CASE_LAB_RESULT_FIELD_LABEL_DATE_SAMPLE_DELIVERED',
-    'dateTesting': 'LNG_CASE_LAB_RESULT_FIELD_LABEL_DATE_TESTNG',
-    'dateOfResult': 'LNG_CASE_LAB_RESULT_FIELD_LABEL_DATE_OF_RESULT',
-    'labName': 'LNG_CASE_LAB_RESULT_FIELD_LABEL_LAB_NAME',
-    'sampleType': 'LNG_CASE_LAB_RESULT_FIELD_LABEL_SAMPLE_TYPE',
-    'testType': 'LNG_CASE_LAB_RESULT_FIELD_LABEL_TEST_TYPE',
-    'result': 'LNG_CASE_LAB_RESULT_FIELD_LABEL_RESULT',
-    'quantitativeResult': 'LNG_CASE_LAB_RESULT_FIELD_LABEL_QUANTITATIVE_RESULT',
-    'notes': 'LNG_CASE_LAB_RESULT_FIELD_LABEL_NOTES',
-    'status': 'LNG_CASE_LAB_RESULT_FIELD_LABEL_STATUS'
-  };
-
-  Labresult.referenceDataFields = [
-    'status',
-    'labName',
-    'sampleType',
-    'testType',
-    'result',
-  ];
-=======
   LabResult.hasController = false;
 
   LabResult.fieldLabelsMap = {
@@ -59,5 +34,4 @@
     template: 'labResultsTemplate',
     containerProperty: 'questionnaireAnswers'
   };
->>>>>>> ee31376b
 };