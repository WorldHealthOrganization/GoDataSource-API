--- conflicted
+++ resolved
@@ -276,12 +276,7 @@
    * Before save hooks
    */
   Case.observe('before save', function (context, next) {
-    archiveClassificationChanges(context);
-<<<<<<< HEAD
-    helpers.sortMultiAnswerQuestions(context.instance);
-=======
     helpers.sortMultiAnswerQuestions(context.isNewInstance ? context.instance : context.data);
->>>>>>> dbf9a2e8
     next();
   });
 
