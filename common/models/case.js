--- conflicted
+++ resolved
@@ -4,11 +4,8 @@
 const casesWorker = require('../../components/workerRunner').cases;
 const _ = require('lodash');
 const moment = require('moment');
-<<<<<<< HEAD
 const helpers = require('../../components/helpers');
-=======
 const async = require('async');
->>>>>>> 97bb1d60
 
 module.exports = function (Case) {
   Case.getIsolatedContacts = function (caseId, callback) {
