'use strict';

<<<<<<< HEAD
module.exports = function (Location) {
  // set flag to not get controller
  Location.hasController = false;
=======
const app = require('../../server/server');

module.exports = function (Location) {

  /**
   * Get sub-locations for a list of locations
   * @param parentLocations
   * @param allLocations
   * @param callback
   */
  Location.getSubLocations = function (parentLocations, allLocations, callback) {
    // all locations include parent locations
    parentLocations.forEach(function (location) {
      if (allLocations.indexOf(location) === -1) {
        allLocations.push(location);
      }
    });
    // find children location
    Location
      .find({
        where: {
          parentLocationId: {
            in: parentLocations
          }
        }
      })
      .then(function (locations) {
        // if children locations found
        if (locations.length) {
          // store them
          const foundLocations = [];
          locations.forEach(function (location) {
            // avoid loops
            if (allLocations.indexOf(location.id) === -1) {
              foundLocations.push(location.id);
            } else {
              app.logger.warn(`Detected loop in location hierarchy: location with id "${location.id}" is set as a child location for a location that is lower the hierarchy. Scanned locations ids: ${allLocations.join(', ')}`)
            }
          });
          // consolidate them in the locations list
          allLocations = allLocations.concat(foundLocations);
          // scan their children
          Location.getSubLocations(foundLocations, allLocations, callback);
        } else {
          // no more locations found, stop here
          callback(null, allLocations);
        }
      })
      .catch(callback);
  }
>>>>>>> feddea04
};<|MERGE_RESOLUTION|>--- conflicted
+++ resolved
@@ -1,10 +1,5 @@
 'use strict';
 
-<<<<<<< HEAD
-module.exports = function (Location) {
-  // set flag to not get controller
-  Location.hasController = false;
-=======
 const app = require('../../server/server');
 
 module.exports = function (Location) {
@@ -55,5 +50,4 @@
       })
       .catch(callback);
   }
->>>>>>> feddea04
 };