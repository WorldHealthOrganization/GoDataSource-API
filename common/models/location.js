--- conflicted
+++ resolved
@@ -228,13 +228,11 @@
    * @param [removeIdentifiers] {boolean}
    * @return {*[]}
    */
-<<<<<<< HEAD
   Location.buildHierarchicalLocationsList = function (locationsList, removeIdentifiers) {
+    // by default keep identifiers
     if (removeIdentifiers === undefined) {
       removeIdentifiers = false;
     }
-=======
-  Location.buildHierarchicalLocationsList = function (locationsList) {
 
     /**
      * Update indices for children locations (under new parentLocationPath)
@@ -257,7 +255,6 @@
       });
     }
 
->>>>>>> 586c84a8
     // store a hierarchical list of locations
     let hierarchicalLocationsList = [];
     // index position for each element for easy referencing
