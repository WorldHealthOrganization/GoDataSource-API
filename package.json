{
  "name": "go-data-api",
  "version": "1.0.0",
  "main": "server/server.js",
  "engines": {
    "node": ">=8"
  },
  "scripts": {
    "lint": "./node_modules/.bin/eslint .",
    "build": "./node_modules/gulp/bin/gulp.js build",
    "start": "node .",
    "posttest": "npm run lint && nsp check",
    "init-database": "node ./server/install/install.js init-database",
    "migrate-database": "node ./server/install/install.js migrate-database",
    "reset-admin-password": "node ./server/install/install.js reset-admin-password",
    "install-script": "node ./server/install/install.js install-script",
    "restore-backup": "node ./server/scripts/restoreBackup.js"
  },
  "dependencies": {
    "@google/maps": "0.5.5",
    "adm-zip": "0.4.11",
    "ajv": "6.5.4",
    "alphanum-sort": "1.0.2",
    "async": "2.6.1",
    "bcrypt": "2.0.1",
    "chunk-date-range": "0.1.0",
    "compression": "1.7.3",
    "cors": "2.8.4",
    "express": "4.16.3",
    "formidable": "1.2.1",
    "helmet": "3.14.0",
    "jimp": "0.2.28",
    "lodash": "4.17.11",
    "loopback": "3.23.0",
    "loopback-boot": "2.27.1",
    "loopback-component-explorer": "6.3.0",
    "loopback-connector-mongodb": "3.8.0",
    "mkdirp": "0.5.1",
    "moment": "2.22.2",
    "ncp": "2.0.0",
<<<<<<< HEAD
    "parse": "2.1.0",
=======
>>>>>>> 168b2cde
    "pdfkit": "0.8.3",
    "qr-image": "3.2.0",
    "request": "2.88.0",
    "rr": "0.1.0",
    "serve-favicon": "2.5.0",
    "strong-error-handler": "2.3.2",
    "tmp": "0.0.33",
    "uuid": "3.3.2",
    "voilab-pdf-table": "0.4.0",
    "winston": "2.4.4",
    "xlsx": "0.13.5",
    "xml2js": "0.4.19"
  },
  "devDependencies": {
    "eslint": "3.19.0",
    "eslint-config-loopback": "8.0.0",
    "gulp": "3.9.1",
    "gulp-clean": "0.4.0",
    "gulp-run-command": "0.0.9",
    "gulp-uglify-es": "1.0.4",
    "nsp": "2.8.1",
    "pump": "3.0.0"
  },
  "repository": {
    "type": "",
    "url": ""
  },
  "license": "UNLICENSED",
  "description": "WHO's Go.Data API",
  "build": {
    "platform": "windows-x86",
    "type": "hub"
  }
}<|MERGE_RESOLUTION|>--- conflicted
+++ resolved
@@ -38,10 +38,7 @@
     "mkdirp": "0.5.1",
     "moment": "2.22.2",
     "ncp": "2.0.0",
-<<<<<<< HEAD
     "parse": "2.1.0",
-=======
->>>>>>> 168b2cde
     "pdfkit": "0.8.3",
     "qr-image": "3.2.0",
     "request": "2.88.0",
