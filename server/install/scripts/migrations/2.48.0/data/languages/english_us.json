--- conflicted
+++ resolved
@@ -37,7 +37,74 @@
       "translation": "Deleted at",
       "section": "uiLabResultsFields"
     },
-<<<<<<< HEAD
+    "LNG_OUTBREAK_FIELD_LABEL_DELETED_AT": {
+      "translation": "Deleted at",
+      "section": "uiOutbreakFields"
+    },
+    "LNG_OUTBREAK_TEMPLATE_FIELD_LABEL_CREATED_BY": {
+      "translation": "Created by",
+      "section": "uiOutbreakTemplateFields"
+    },
+    "LNG_OUTBREAK_TEMPLATE_FIELD_LABEL_CREATED_AT": {
+      "translation": "Created at (UTC)",
+      "section": "uiOutbreakTemplateFields"
+    },
+    "LNG_OUTBREAK_TEMPLATE_FIELD_LABEL_UPDATED_BY": {
+      "translation": "Updated by",
+      "section": "uiOutbreakTemplateFields"
+    },
+    "LNG_OUTBREAK_TEMPLATE_FIELD_LABEL_UPDATED_AT": {
+      "translation": "Updated at (UTC)",
+      "section": "uiOutbreakTemplateFields"
+    },
+    "LNG_CLUSTER_FIELD_LABEL_CREATED_BY": {
+      "translation": "Created by",
+      "section": "uiClusterFields"
+    },
+    "LNG_CLUSTER_FIELD_LABEL_CREATED_AT": {
+      "translation": "Created at (UTC)",
+      "section": "uiClusterFields"
+    },
+    "LNG_CLUSTER_FIELD_LABEL_UPDATED_BY": {
+      "translation": "Updated by",
+      "section": "uiClusterFields"
+    },
+    "LNG_CLUSTER_FIELD_LABEL_UPDATED_AT": {
+      "translation": "Updated at (UTC)",
+      "section": "uiClusterFields"
+    },
+    "LNG_USER_FIELD_LABEL_CREATED_BY": {
+      "translation": "Created by",
+      "section": "uiUserFields"
+    },
+    "LNG_USER_FIELD_LABEL_CREATED_AT": {
+      "translation": "Created at (UTC)",
+      "section": "uiUserFields"
+    },
+    "LNG_USER_FIELD_LABEL_UPDATED_BY": {
+      "translation": "Updated by",
+      "section": "uiUserFields"
+    },
+    "LNG_USER_FIELD_LABEL_UPDATED_AT": {
+      "translation": "Updated at (UTC)",
+      "section": "uiUserFields"
+    },
+    "LNG_USER_ROLE_FIELD_LABEL_CREATED_BY": {
+      "translation": "Created by",
+      "section": "uiUserRoleFields"
+    },
+    "LNG_USER_ROLE_FIELD_LABEL_CREATED_AT": {
+      "translation": "Created at (UTC)",
+      "section": "uiUserRoleFields"
+    },
+    "LNG_USER_ROLE_FIELD_LABEL_UPDATED_BY": {
+      "translation": "Updated by",
+      "section": "uiUserRoleFields"
+    },
+    "LNG_USER_ROLE_FIELD_LABEL_UPDATED_AT": {
+      "translation": "Updated at (UTC)",
+      "section": "uiUserRoleFields"
+    },
     "LNG_USER_FIELD_LABEL_SETTINGS": {
       "translation": "Settings",
       "section": "uiUserFields"
@@ -117,75 +184,6 @@
     "LNG_REFERENCE_DATA_CATEGORY_PASSWORD_RESET_BODY_IMPORT_ACTION": {
       "translation": "<h1>Instructions for changing your Go.Data password</h1>Hello {{name}}!<br><br>Your user account has been successfully migrated to new system. In order to ensure the security of your account and maintain a high level of data protection, it is necessary for you to reset your password. This is a standard procedure that helps safeguard your personal information and prevents any unauthorized access.<br><br>To reset your password please follow the link below:<br><br>{{resetPasswordLink}}<br><br>If you suspect someone may have unauthorised access to your account, we suggest you change your password as a precaution by visiting {{changePasswordLink}}.<br><br>Thanks,<br><br>Go.Data Team",
       "section": "passwordReset"
-=======
-    "LNG_OUTBREAK_FIELD_LABEL_DELETED_AT": {
-      "translation": "Deleted at",
-      "section": "uiOutbreakFields"
-    },
-    "LNG_OUTBREAK_TEMPLATE_FIELD_LABEL_CREATED_BY": {
-      "translation": "Created by",
-      "section": "uiOutbreakTemplateFields"
-    },
-    "LNG_OUTBREAK_TEMPLATE_FIELD_LABEL_CREATED_AT": {
-      "translation": "Created at (UTC)",
-      "section": "uiOutbreakTemplateFields"
-    },
-    "LNG_OUTBREAK_TEMPLATE_FIELD_LABEL_UPDATED_BY": {
-      "translation": "Updated by",
-      "section": "uiOutbreakTemplateFields"
-    },
-    "LNG_OUTBREAK_TEMPLATE_FIELD_LABEL_UPDATED_AT": {
-      "translation": "Updated at (UTC)",
-      "section": "uiOutbreakTemplateFields"
-    },
-    "LNG_CLUSTER_FIELD_LABEL_CREATED_BY": {
-      "translation": "Created by",
-      "section": "uiClusterFields"
-    },
-    "LNG_CLUSTER_FIELD_LABEL_CREATED_AT": {
-      "translation": "Created at (UTC)",
-      "section": "uiClusterFields"
-    },
-    "LNG_CLUSTER_FIELD_LABEL_UPDATED_BY": {
-      "translation": "Updated by",
-      "section": "uiClusterFields"
-    },
-    "LNG_CLUSTER_FIELD_LABEL_UPDATED_AT": {
-      "translation": "Updated at (UTC)",
-      "section": "uiClusterFields"
-    },
-    "LNG_USER_FIELD_LABEL_CREATED_BY": {
-      "translation": "Created by",
-      "section": "uiUserFields"
-    },
-    "LNG_USER_FIELD_LABEL_CREATED_AT": {
-      "translation": "Created at (UTC)",
-      "section": "uiUserFields"
-    },
-    "LNG_USER_FIELD_LABEL_UPDATED_BY": {
-      "translation": "Updated by",
-      "section": "uiUserFields"
-    },
-    "LNG_USER_FIELD_LABEL_UPDATED_AT": {
-      "translation": "Updated at (UTC)",
-      "section": "uiUserFields"
-    },
-    "LNG_USER_ROLE_FIELD_LABEL_CREATED_BY": {
-      "translation": "Created by",
-      "section": "uiUserRoleFields"
-    },
-    "LNG_USER_ROLE_FIELD_LABEL_CREATED_AT": {
-      "translation": "Created at (UTC)",
-      "section": "uiUserRoleFields"
-    },
-    "LNG_USER_ROLE_FIELD_LABEL_UPDATED_BY": {
-      "translation": "Updated by",
-      "section": "uiUserRoleFields"
-    },
-    "LNG_USER_ROLE_FIELD_LABEL_UPDATED_AT": {
-      "translation": "Updated at (UTC)",
-      "section": "uiUserRoleFields"
->>>>>>> eb320274
     }
   }
 }