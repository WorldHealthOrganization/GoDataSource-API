{
  "id": "english_us",
  "tokens": {
    "LNG_CONTACT_OF_CONTACT_FIELD_LABEL_EMAIL": {
      "translation": "Email",
      "section": "uiContactOfContactFields"
    },
    "LNG_CONTACT_OF_CONTACT_FIELD_LABEL_ADDRESS_MANUAL_COORDINATES": {
      "translation": "Coordinates are accurate",
      "section": "uiContactOfContactFields"
    },
    "LNG_CONTACT_OF_CONTACT_FIELD_LABEL_ADDRESS_TYPE": {
      "translation": "Type",
      "section": "uiContactOfContactFields"
    },
    "LNG_CONTACT_OF_CONTACT_FIELD_LABEL_ADDRESS_DATE": {
      "translation": "Date",
      "section": "uiContactOfContactFields"
    },
    "LNG_CONTACT_OF_CONTACT_FIELD_LABEL_ADDRESS_CITY": {
      "translation": "City",
      "section": "uiContactOfContactFields"
    },
    "LNG_CONTACT_OF_CONTACT_FIELD_LABEL_ADDRESS_POSTAL_CODE": {
      "translation": "Postal code",
      "section": "uiContactOfContactFields"
    },
<<<<<<< HEAD
    "LNG_USER_FIELD_LABEL_SETTINGS": {
      "translation": "Settings",
      "section": "uiUserFields"
    },
    "LNG_USER_FIELD_LABEL_SECURITY_QUESTIONS": {
      "translation": "Security questions",
      "section": "uiUserFields"
    },
    "LNG_USER_FIELD_LABEL_LOGIN_RETRIES_COUNT": {
      "translation": "Login retries count",
      "section": "uiUserFields"
    },
    "LNG_USER_FIELD_LABEL_LAST_LOGIN_DATE": {
      "translation": "Last login date",
      "section": "uiUserFields"
    },
    "LNG_USER_FIELD_LABEL_RESET_PASSWORD_RETRIES_COUNT": {
      "translation": "Reset password retries count",
      "section": "uiUserFields"
    },
    "LNG_USER_FIELD_LABEL_LAST_RESET_PASSWORD_DATE": {
      "translation": "Last reset password date",
      "section": "uiUserFields"
    },
    "LNG_ROLE_AVAILABLE_PERMISSIONS_EXPORT_TEAM": {
      "translation": "Team - export",
      "section": "availablePermissions"
    },
    "LNG_ROLE_AVAILABLE_PERMISSIONS_EXPORT_TEAM_DESCRIPTION": {
      "translation": "This permission allows exporting teams",
      "section": "availablePermissions"
    },
    "LNG_ROLE_AVAILABLE_PERMISSIONS_IMPORT_TEAM": {
      "translation": "Team - import",
      "section": "availablePermissions"
    },
    "LNG_ROLE_AVAILABLE_PERMISSIONS_IMPORT_TEAM_DESCRIPTION": {
      "translation": "This permission allows importing teams",
      "section": "availablePermissions"
    },
    "LNG_ROLE_AVAILABLE_PERMISSIONS_EXPORT_USER_ROLE": {
      "translation": "Role - export",
      "section": "availablePermissions"
    },
    "LNG_ROLE_AVAILABLE_PERMISSIONS_EXPORT_USER_ROLE_DESCRIPTION": {
      "translation": "This permission allows exporting roles",
      "section": "availablePermissions"
    },
    "LNG_ROLE_AVAILABLE_PERMISSIONS_IMPORT_USER_ROLE": {
      "translation": "Role - import",
      "section": "availablePermissions"
    },
    "LNG_ROLE_AVAILABLE_PERMISSIONS_IMPORT_USER_ROLE_DESCRIPTION": {
      "translation": "This permission allows importing roles",
      "section": "availablePermissions"
    },
    "LNG_USER_FIELD_LABEL_ACTIVE_OUTBREAK_UUID": {
      "translation": "ID",
      "section": "uiUserFields"
    },
    "LNG_USER_FIELD_LABEL_ACTIVE_OUTBREAK_NAME": {
      "translation": "Name",
      "section": "uiUserFields"
    },
    "LNG_REFERENCE_DATA_CATEGORY_PASSWORD_RESET_SUBJECT_FORGOT_ACTION": {
      "translation": "Password reset",
      "section": "passwordReset"
    },
    "LNG_REFERENCE_DATA_CATEGORY_PASSWORD_RESET_BODY_FORGOT_ACTION": {
      "translation": "<h1>Instructions for changing your Go.Data password</h1>Hello {{name}}!<br><br>Forgot your password?<br><br>To reset your password please follow the link below:<br><br>{{resetPasswordLink}}<br><br>If you suspect someone may have unauthorised access to your account, we suggest you change your password as a precaution by visiting {{changePasswordLink}}.<br><br>Thanks,<br><br>Go.Data Team",
      "section": "passwordReset"
    },
    "LNG_REFERENCE_DATA_CATEGORY_PASSWORD_RESET_SUBJECT_IMPORT_ACTION": {
      "translation": "Password reset",
      "section": "passwordReset"
    },
    "LNG_REFERENCE_DATA_CATEGORY_PASSWORD_RESET_BODY_IMPORT_ACTION": {
      "translation": "<h1>Instructions for changing your Go.Data password</h1>Hello {{name}}!<br><br>Your user account has been successfully migrated to new system. In order to ensure the security of your account and maintain a high level of data protection, it is necessary for you to reset your password. This is a standard procedure that helps safeguard your personal information and prevents any unauthorized access.<br><br>To reset your password please follow the link below:<br><br>{{resetPasswordLink}}<br><br>If you suspect someone may have unauthorised access to your account, we suggest you change your password as a precaution by visiting {{changePasswordLink}}.<br><br>Thanks,<br><br>Go.Data Team",
      "section": "passwordReset"
=======
    "LNG_COMMON_BUTTON_ALL_BECAUSE_NONE_SELECTED": {
      "translation": "If you don't check at least one option for a category then all options from that category will be visible",
      "section": "uiCommonButtons"
    },
    "LNG_CONTACT_OF_CONTACT_FIELD_LABEL_DATE_BECOME_CONTACT_OF_CONTACT": {
      "translation": "Date of becoming contact of contact",
      "section": "uiContactOfContactFields"
    },
    "LNG_LAB_RESULT_FIELD_LABEL_DELETED_AT": {
      "translation": "Deleted at",
      "section": "uiLabResultsFields"
>>>>>>> 98a96f39
    }
  }
}<|MERGE_RESOLUTION|>--- conflicted
+++ resolved
@@ -25,7 +25,18 @@
       "translation": "Postal code",
       "section": "uiContactOfContactFields"
     },
-<<<<<<< HEAD
+    "LNG_COMMON_BUTTON_ALL_BECAUSE_NONE_SELECTED": {
+      "translation": "If you don't check at least one option for a category then all options from that category will be visible",
+      "section": "uiCommonButtons"
+    },
+    "LNG_CONTACT_OF_CONTACT_FIELD_LABEL_DATE_BECOME_CONTACT_OF_CONTACT": {
+      "translation": "Date of becoming contact of contact",
+      "section": "uiContactOfContactFields"
+    },
+    "LNG_LAB_RESULT_FIELD_LABEL_DELETED_AT": {
+      "translation": "Deleted at",
+      "section": "uiLabResultsFields"
+    },
     "LNG_USER_FIELD_LABEL_SETTINGS": {
       "translation": "Settings",
       "section": "uiUserFields"
@@ -105,19 +116,6 @@
     "LNG_REFERENCE_DATA_CATEGORY_PASSWORD_RESET_BODY_IMPORT_ACTION": {
       "translation": "<h1>Instructions for changing your Go.Data password</h1>Hello {{name}}!<br><br>Your user account has been successfully migrated to new system. In order to ensure the security of your account and maintain a high level of data protection, it is necessary for you to reset your password. This is a standard procedure that helps safeguard your personal information and prevents any unauthorized access.<br><br>To reset your password please follow the link below:<br><br>{{resetPasswordLink}}<br><br>If you suspect someone may have unauthorised access to your account, we suggest you change your password as a precaution by visiting {{changePasswordLink}}.<br><br>Thanks,<br><br>Go.Data Team",
       "section": "passwordReset"
-=======
-    "LNG_COMMON_BUTTON_ALL_BECAUSE_NONE_SELECTED": {
-      "translation": "If you don't check at least one option for a category then all options from that category will be visible",
-      "section": "uiCommonButtons"
-    },
-    "LNG_CONTACT_OF_CONTACT_FIELD_LABEL_DATE_BECOME_CONTACT_OF_CONTACT": {
-      "translation": "Date of becoming contact of contact",
-      "section": "uiContactOfContactFields"
-    },
-    "LNG_LAB_RESULT_FIELD_LABEL_DELETED_AT": {
-      "translation": "Deleted at",
-      "section": "uiLabResultsFields"
->>>>>>> 98a96f39
     }
   }
 }