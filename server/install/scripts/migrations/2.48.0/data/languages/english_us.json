--- conflicted
+++ resolved
@@ -382,7 +382,18 @@
       "translation": "Show event form question numbers",
       "section": "uiModifyEventPage"
     },
-<<<<<<< HEAD
+    "LNG_COMMON_LABEL_NEEDS": {
+      "translation": "Needs:",
+      "section": "uiCommonLabels"
+    },
+    "LNG_COMMON_LABEL_REQUIRES": {
+      "translation": "requires",
+      "section": "uiCommonLabels"
+    },
+    "LNG_COMMON_LABEL_NO_SEARCH_MATCHES": {
+      "translation": "No items matched the search criteria",
+      "section": "uiCommonLabels"
+    },
     "LNG_PAGE_MODIFY_CONTACT_OF_CONTACT_ACTION_SEE_LAB_RESULTS": {
       "translation": "Lab results",
       "section": "uiModifyContactOfContactPage"
@@ -438,19 +449,5 @@
     "LNG_ROLE_AVAILABLE_PERMISSIONS_EXPORT_CONTACT_OF_CONTACT_LAB_RESULT_DESCRIPTION": {
       "translation": "This permission allows exporting of lab results",
       "section": "availablePermissions"
-=======
-    "LNG_COMMON_LABEL_NEEDS": {
-      "translation": "Needs:",
-      "section": "uiCommonLabels"
-    },
-    "LNG_COMMON_LABEL_REQUIRES": {
-      "translation": "requires",
-      "section": "uiCommonLabels"
-    },
-    "LNG_COMMON_LABEL_NO_SEARCH_MATCHES": {
-      "translation": "No items matched the search criteria",
-      "section": "uiCommonLabels"
->>>>>>> dbc96a14
-    }
   }
 }