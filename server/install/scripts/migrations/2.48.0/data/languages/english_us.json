--- conflicted
+++ resolved
@@ -37,27 +37,6 @@
       "translation": "Deleted at",
       "section": "uiLabResultsFields"
     },
-<<<<<<< HEAD
-    "LNG_PAGE_MODIFY_FOLLOW_UP_FIELD_LABEL_FOLLOW_UP_WITH_INFO": {
-      "translation": "* This person is now a {{personType}} and follow-up was performed at the time when '{{personName}}' was registered as a contact",
-      "section": "uiModifyFollowUpPage"
-    },
-    "LNG_PAGE_MODIFY_FOLLOW_UP_REGISTERED_AS_CONTACT_MESSAGE": {
-      "translation": "* You cannot edit the follow-up because this person is now a {{personType}} and follow-up was performed at the time when '{{personName}}' was registered as a contact",
-      "section": "uiModifyFollowUpPage"
-    },
-    "LNG_PAGE_LIST_CONTACTS_OF_CONTACTS_ACTION_VIEW_FOLLOW_UPS": {
-      "translation": "View follow-ups for related contacts",
-      "section": "uiContactOfContactListPage"
-    },
-    "LNG_PAGE_LIST_FOLLOW_UPS_EXPORT_CONTACT_OF_CONTACT_BUTTON": {
-      "translation": "Contact of contact",
-      "section": "uiFollowUpsListPage"
-    },
-    "LNG_PAGE_LIST_FOLLOW_UPS_LABEL_CONTACT": {
-      "translation": "Exposed to contact",
-      "section": "uiFollowUpsListPage"
-=======
     "LNG_OUTBREAK_FIELD_LABEL_DELETED_AT": {
       "translation": "Deleted at",
       "section": "uiOutbreakFields"
@@ -125,7 +104,26 @@
     "LNG_USER_ROLE_FIELD_LABEL_UPDATED_AT": {
       "translation": "Updated at (UTC)",
       "section": "uiUserRoleFields"
->>>>>>> eb320274
+    },
+    "LNG_PAGE_MODIFY_FOLLOW_UP_FIELD_LABEL_FOLLOW_UP_WITH_INFO": {
+      "translation": "* This person is now a {{personType}} and follow-up was performed at the time when '{{personName}}' was registered as a contact",
+      "section": "uiModifyFollowUpPage"
+    },
+    "LNG_PAGE_MODIFY_FOLLOW_UP_REGISTERED_AS_CONTACT_MESSAGE": {
+      "translation": "* You cannot edit the follow-up because this person is now a {{personType}} and follow-up was performed at the time when '{{personName}}' was registered as a contact",
+      "section": "uiModifyFollowUpPage"
+    },
+    "LNG_PAGE_LIST_CONTACTS_OF_CONTACTS_ACTION_VIEW_FOLLOW_UPS": {
+      "translation": "View follow-ups for related contacts",
+      "section": "uiContactOfContactListPage"
+    },
+    "LNG_PAGE_LIST_FOLLOW_UPS_EXPORT_CONTACT_OF_CONTACT_BUTTON": {
+      "translation": "Contact of contact",
+      "section": "uiFollowUpsListPage"
+    },
+    "LNG_PAGE_LIST_FOLLOW_UPS_LABEL_CONTACT": {
+      "translation": "Exposed to contact",
+      "section": "uiFollowUpsListPage"
     }
   }
 }