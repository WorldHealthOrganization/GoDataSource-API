{
  "id": "english_us",
  "tokens": {
    "LNG_API_ERROR_CODE_RESTORE_BACKUP_FAILED": {
      "translation": "Failed to restore backup",
      "section": "uiAPIErrors"
    },
    "LNG_API_ERROR_CODE_MIGRATE_DATABASE_FAILED": {
      "translation": "Failed to migrate database",
      "section": "uiAPIErrors"
    },
    "LNG_OUTBREAK_TEMPLATE_FIELD_LABEL_DESCRIPTION": {
      "translation": "Description",
      "section": "uiOutbreakTemplateFields"
    },
    "LNG_OUTBREAK_TEMPLATE_FIELD_LABEL_DESCRIPTION_DESCRIPTION": {
      "translation": "",
      "section": "uiOutbreakTemplateFields"
    },
    "LNG_LOCATION_FIELD_LABEL_POPULATION_DENSITY": {
      "translation": "Population Count"
    },
<<<<<<< HEAD
=======
    "LNG_APP_PAGE_OUTBREAKS": {
      "translation": "Outbreaks",
      "section": "uiSavedFiltersForPagesLabels"
    },
    "LNG_APP_PAGE_OUTBREAK_TEMPLATES": {
      "translation": "Outbreak templates",
      "section": "uiSavedFiltersForPagesLabels"
    },
    "LNG_APP_PAGE_CLUSTERS": {
      "translation": "Clusters",
      "section": "uiSavedFiltersForPagesLabels"
    },
    "LNG_APP_PAGE_USERS": {
      "translation": "Users",
      "section": "uiSavedFiltersForPagesLabels"
    },
    "LNG_APP_PAGE_ENTITY_NOT_DUPLICATES": {
      "translation": "Records marked as not duplicates",
      "section": "uiSavedFiltersForPagesLabels"
    },
    "LNG_APP_PAGE_ROLES": {
      "translation": "Roles",
      "section": "uiSavedFiltersForPagesLabels"
    },
    "LNG_PAGE_LIST_MARKED_AS_NOT_DUPLICATES_ACTION_DELETE_SUCCESS_MESSAGE": {
      "translation": "Item removed",
      "section": "uiMarkedAsNotDuplicatesListPage"
    },
    "LNG_APP_PAGE_RELATIONSHIPS": {
      "translation": "Relationships",
      "section": "uiSavedFiltersForPagesLabels"
    },
    "LNG_APP_PAGE_COT_BAR_CHART": {
      "translation": "COT bar chart",
      "section": "uiSavedFiltersForPagesLabels"
    },
    "LNG_APP_PAGE_GANTT_CHART": {
      "translation": "Gantt chart",
      "section": "uiSavedFiltersForPagesLabels"
    },
    "LNG_APP_PAGE_TEAMS": {
      "translation": "Teams",
      "section": "uiSavedFiltersForPagesLabels"
    },
    "LNG_APP_PAGE_COT_GRAPH": {
      "translation": "COT graph",
      "section": "uiSavedFiltersForPagesLabels"
    },
    "LNG_APP_PAGE_CASE_COUNT_MAP": {
      "translation": "Case count map",
      "section": "uiSavedFiltersForPagesLabels"
    },
    "LNG_APP_PAGE_DASHBOARD": {
      "translation": "Dashboard",
      "section": "uiSavedFiltersForPagesLabels"
    },
>>>>>>> 7785fd04
    "LNG_REFERENCE_DATA_CATEGORY_PASSWORD_RESET_PARAGRAPH1": {
      "translation": "Hello {{userName}}!",
      "section": "passwordReset"
    },
    "LNG_REFERENCE_DATA_CATEGORY_PASSWORD_RESET_PARAGRAPH2": {
      "translation": "Forgot your password?",
      "section": "passwordReset"
    },
    "LNG_REFERENCE_DATA_CATEGORY_PASSWORD_RESET_PARAGRAPH3": {
      "translation": "To reset your password please follow the link below:",
      "section": "passwordReset"
    },
    "LNG_REFERENCE_DATA_CATEGORY_PASSWORD_RESET_PARAGRAPH5": {
      "translation": "If you suspect someone may have unauthorised access to your account, we suggest you change your password as a precaution by visiting {{changePassURL}}.",
      "section": "passwordReset"
    },
    "LNG_REFERENCE_DATA_CATEGORY_PASSWORD_RESET_PARAGRAPH6": {
      "translation": "Thanks,",
      "section": "passwordReset"
    },
    "LNG_REFERENCE_DATA_CATEGORY_PASSWORD_RESET_PARAGRAPH7": {
      "translation": "Go.Data Team",
      "section": "passwordReset"
    },
    "LNG_REFERENCE_DATA_CATEGORY_PASSWORD_RESET_HEADING": {
      "translation": "Instructions for changing your Go.Data password",
      "section": "passwordReset"
<<<<<<< HEAD
=======
    },
    "LNG_PAGE_SET_SECURITY_QUESTIONS_TAB_SECURITY_QUESTIONS_TITLE": {
      "translation": "Security questions"
    },
    "LNG_LAYOUT_LIST_DEFAULT_FILTER_PLACEHOLDER": {
      "translation": "Filter by"
    },
    "LNG_PAGE_CLOUD_BACKUP_TITLE": {
      "translation": "Cloud backup"
    },
    "LNG_PAGE_DASHBOARD_EPI_CURVE_REPORT_LABEL": {
      "translation": "Epi curve"
    },
    "LNG_PAGE_DASHBOARD_EPI_CURVE_TITLE": {
      "translation": "Epi curve"
    },
    "LNG_CASE_FIELD_LABEL_RESPONSIBLE_USER_ID": {
      "translation": "Assigned user"
    },
    "LNG_CASE_FIELD_LABEL_NOT_A_CASE": {
      "translation": "Not a case"
    },
    "LNG_PAGE_MODIFY_OUTBREAK_TEMPLATE_QUESTIONNAIRE_LAB_RESULT_TITLE": {
      "translation": "Lab results"
    },
    "LNG_PAGE_LIST_LAB_RESULTS_TITLE": {
      "translation": "Lab results"
    },
    "LNG_LAYOUT_MENU_ITEM_GANTT_CHART": {
      "translation": "Gantt chart"
    },
    "LNG_PAGE_DASHBOARD_GANTT_CHART_REPORT_LABEL": {
      "translation": "Gantt chart"
    },
    "LNG_PAGE_GANTT_CHART_REPORT_LABEL": {
      "translation": "Gantt chart"
    },
    "LNG_PAGE_GANTT_CHART_TITLE": {
      "translation": "Gantt chart"
    },
    "LNG_FOLLOW_UP_FIELD_LABEL_PHONE_NUMBER": {
      "translation": "Phone number"
    },
    "LNG_PAGE_GRAPH_CHAINS_OF_TRANSMISSION_BUTTON_APPLY_SETTINGS": {
      "translation": "Create snapshot"
    },
    "LNG_PAGE_GRAPH_CHAINS_OF_TRANSMISSION_BUTTON_CONFIGURE_SETTINGS": {
      "translation": "Create snapshot"
    },
    "LNG_LOCATION_FIELD_LABEL_GEOGRAPHICAL_LEVEL_ID": {
      "translation": "Geographical level"
    },
    "LNG_LAYOUT_MENU_ITEM_AUDIT_LOG_LABEL": {
      "translation": "Audit logs"
    },
    "LNG_PAGE_LIST_AUDIT_LOGS_TITLE": {
      "translation": "Audit logs"
    },
    "LNG_AUDIT_LOG_FIELD_LABEL_MODEL_NAME": {
      "translation": "Record name"
    },
    "LNG_AUDIT_LOG_FIELD_LABEL_IP_ADDRESS": {
      "translation": "IP address"
    },
    "LNG_LAYOUT_MENU_ITEM_UPSTREAM_SERVERS_LABEL": {
      "translation": "Upstream servers"
    },
    "LNG_SYSTEM_DEVICE_FIELD_LABEL_PHYSICAL_DEVICE_ID": {
      "translation": "Physical device ID"
    },
    "LNG_UPSTREAM_SERVER_FIELD_LABEL_ACTION_START_DATE": {
      "translation": "Action start date"
    },
    "LNG_UPSTREAM_SERVER_FIELD_LABEL_ACTION_COMPLETION_DATE": {
      "translation": "Action completion date"
    },
    "LNG_BACKUP_FIELD_LABEL_DATE": {
      "translation": "Start time (UTC)"
    },
    "LNG_CASE_FIELD_LABEL_PREGNANCY_STATUS": {
      "translation": "Pregnancy status"
    },
    "LNG_CONTACT_FIELD_LABEL_PREGNANCY_STATUS": {
      "translation": "Pregnancy status"
    },
    "LNG_REFERENCE_DATA_CATEGORY_PREGNANCY_STATUS": {
      "translation": "Pregnancy status"
    },
    "LNG_CONTACT_OF_CONTACT_FIELD_LABEL_PREGNANCY_STATUS": {
      "translation": "Pregnancy status"
    },
    "LNG_CASE_FIELD_LABEL_BURIAL_PLACE_NAME": {
      "translation": "Burial place name"
    },
    "LNG_LAB_RESULT_FIELD_LABEL_SEQUENCE_LAB": {
      "translation": "Variant / Strain lab name"
    },
    "LNG_REFERENCE_DATA_CATEGORY_LAB_SEQUENCE_LABORATORY": {
      "translation": "Variant / Strain lab name"
    },
    "LNG_RELATIONSHIP_FIELD_LABEL_RELATION": {
      "translation": "Context of exposure"
    },
    "LNG_PAGE_GRAPH_CHAINS_OF_TRANSMISSION_BUTTON_SNAPSHOT_FILTERS": {
      "translation": "Snapshot filters"
    },
    "LNG_PAGE_GRAPH_CHAINS_OF_TRANSMISSION_SHOW_CONTACTS_OF_CONTACTS": {
      "translation": "Show contacts of contacts"
    },
    "LNG_PAGE_GRAPH_CHAINS_OF_TRANSMISSION_NODE_LAB_SEQ_COLOR_TITLE": {
      "translation": "Lab variant / Strain colour"
    },
    "LNG_REFERENCE_DATA_CONTACT_DAILY_FOLLOW_UP_STATUS_TYPE": {
      "translation": "Contact daily follow-up status"
    },
    "LNG_REFERENCE_DATA_CONTACT_FINAL_FOLLOW_UP_STATUS_TYPE": {
      "translation": "Contact final follow-up status"
    },
    "LNG_OUTBREAK_FIELD_LABEL_LOCATION_GEOGRAPHICAL_LEVEL": {
      "translation": "Location geographical level"
    },
    "LNG_UPSTREAM_SERVER_FIELD_LABEL_CREDENTIALS_CLIENT_ID": {
      "translation": "Credentials client ID"
    },
    "LNG_SYSTEM_CLIENT_APPLICATION_FIELD_LABEL_CLIENT_ID": {
      "translation": "Credentials client ID"
    },
    "LNG_UPSTREAM_SERVER_FIELD_LABEL_CREDENTIALS_CLIENT_SECRET": {
      "translation": "Credentials client secret"
    },
    "LNG_SYSTEM_CLIENT_APPLICATION_FIELD_LABEL_CLIENT_SECRET": {
      "translation": "Credentials client secret"
    },
    "LNG_BACKUP_MODULE_LABEL_SYSTEM_CONFIGURATION": {
      "translation": "System configuration"
    },
    "LNG_BACKUP_FIELD_LABEL_DISABLED_DESCRIPTION": {
      "translation": "Turn on/off automatic backups"
    },
    "LNG_PAGE_GRAPH_CHAINS_OF_TRANSMISSION_NODE_NAME_COLOR_TITLE": {
      "translation": "Label colour"
    },
    "LNG_COMMON_LABEL_EXPORT_FIELDS_GROUPS_ALL": {
      "translation": "All fields groups"
    },
    "LNG_COMMON_LABEL_EXPORT_FIELDS_GROUPS": {
      "translation": "Fields groups"
    },
    "LNG_EVENT_FIELD_LABEL_RESPONSIBLE_USER_ID": {
      "translation": "Assigned user"
    },
    "LNG_ROLE_AVAILABLE_PERMISSIONS_IMPORT_EVENT": {
      "translation": "Event - import"
    },
    "LNG_ROLE_AVAILABLE_PERMISSIONS_EXPORT_EVENT": {
      "translation": "Event - export"
    },
    "LNG_CASE_FIELD_LABEL_INVESTIGATION_STATUS": {
      "translation": "Case investigation status",
      "section": "uiCaseFields"
    },
    "LNG_CASE_FIELD_LABEL_INVESTIGATION_STATUS_DESCRIPTION": {
      "translation": "",
      "section": "uiCaseFields"
    },
    "LNG_CASE_FIELD_LABEL_DATE_INVESTIGATION_COMPLETED": {
      "translation": "Date of investigation completed",
      "section": "uiCaseFields"
    },
    "LNG_CASE_FIELD_LABEL_DATE_INVESTIGATION_COMPLETED_DESCRIPTION": {
      "translation": "",
      "section": "uiCaseFields"
    },
    "LNG_REFERENCE_DATA_CATEGORY_INVESTIGATION_STATUS": {
      "translation": "Investigation status"
    },
    "LNG_REFERENCE_DATA_CATEGORY_INVESTIGATION_STATUS_DESCRIPTION": {
      "translation": ""
    },
    "LNG_LAYOUT_MENU_ITEM_LAB_RESULTS_LABEL": {
      "translation": "Lab"
    },
    "LNG_LAYOUT_MENU_ITEM_DATA_VISUALISATION": {
      "translation": "Visualisation"
    },
    "LNG_LAYOUT_MENU_ITEM_SYSTEM_CONFIG_LABEL": {
      "translation": "System"
    },
    "LNG_LAYOUT_MENU_VERSION_LABEL": {
      "translation": "Go.Data version: {{version}} - build {{build}}",
      "section": "uiGenericLayout",
      "modules": [
        "unauthenticated"
      ]
    },
    "LNG_LAYOUT_MENU_DATA_LABEL": {
      "translation": "DATA",
      "section": "uiGenericLayout"
    },
    "LNG_LAYOUT_MENU_SYSTEM_ADMINISTRATION_LABEL": {
      "translation": "SYSTEM ADMINISTRATION",
      "section": "uiGenericLayout"
    },
    "LNG_QUESTIONNAIRE_LABEL_FILE_UPLOAD": {
      "translation": "Please upload a file",
      "section": "uiQuestionnaire"
    },
    "LNG_QUESTIONNAIRE_LABEL_FILL_NO_QUESTIONS": {
      "translation": "There are no questions to be filled",
      "section": "uiQuestionnaire"
    },
    "LNG_QUESTIONNAIRE_LABEL_EDIT_NO_QUESTIONS": {
      "translation": "There are no questions to be displayed",
      "section": "uiQuestionnaire"
    },
    "LNG_COMMON_LABEL_ROW": {
      "translation": "Question",
      "section": "uiCommonLabels"
    },
    "LNG_COMMON_LABEL_DETAILS": {
      "translation": "Details",
      "section": "uiCommonLabels"
    },
    "LNG_COMMON_LABEL_ATTENTION_REQUIRED": {
      "translation": "Attention required",
      "section": "uiCommonLabels"
    },
    "LNG_COMMON_LABEL_ACTIONS": {
      "translation": "Actions",
      "section": "uiCommonLabels"
    },
    "LNG_COMMON_LABEL_HAS_DUPLICATES_TITLE": {
      "translation": "Possible duplicates",
      "section": "uiCommonLabels"
    },
    "LNG_COMMON_LABEL_HOME": {
      "translation": "Home",
      "section": "uiCommonLabels"
    },
    "LNG_COMMON_LABEL_LEGEND": {
      "translation": "Legend",
      "section": "uiCommonLabels"
    },
    "LNG_COMMON_LABEL_EXPORT_OPTIONS": {
      "translation": "Options",
      "section": "uiCommonLabels"
    },
    "LNG_COMMON_LABEL_NOTHING_FOUND": {
      "translation": "Nothing found",
      "section": "uiCommonLabels"
    },
    "LNG_COMMON_LABEL_DELETE": {
      "translation": "Delete '{{name}}'",
      "section": "uiCommonLabels"
    },
    "LNG_COMMON_LABEL_CONVERT": {
      "translation": "Convert '{{name}}' to '{{type}}'",
      "section": "uiCommonLabels"
    },
    "LNG_COMMON_LABEL_RESTORE": {
      "translation": "Restore '{{name}}'",
      "section": "uiCommonLabels"
    },
    "LNG_COMMON_LABEL_INVALID_TAB": {
      "translation": "Invalid data",
      "section": "uiCommonLabels"
    },
    "LNG_COMMON_LABEL_NOTIFICATION_HISTORY": {
      "translation": "There are {{length}} error(s). Click here to see details",
      "section": "uiCommonLabels"
    },
    "LNG_COMMON_LABEL_HISTORY_TITLE": {
      "translation": "Errors",
      "section": "uiCommonLabels"
    },
    "LNG_COMMON_LABEL_STATUSES": {
      "translation": "Status",
      "section": "uiCommonLabels"
    },
    "LNG_COMMON_LABEL_STATUSES_ALERTED": {
      "translation": "Alerted",
      "section": "uiCommonLabels"
    },
    "LNG_COMMON_LABEL_HEADER_FILTER_SHOW": {
      "translation": "Show header filters",
      "section": "uiCommonLabels"
    },
    "LNG_COMMON_LABEL_HEADER_FILTER_HIDE": {
      "translation": "Hide header filters",
      "section": "uiCommonLabels"
    },
    "LNG_COMMON_BUTTON_HIDE": {
      "translation": "Hide",
      "section": "uiCommonButtons"
    },
    "LNG_COMMON_BUTTON_VIEW_DATA": {
      "translation": "View data",
      "section": "uiCommonButtons"
    },
    "LNG_COMMON_BUTTON_DELETE_FILTERS": {
      "translation": "Remove filter",
      "section": "uiCommonButtons"
    },
    "LNG_COMMON_BUTTON_DELETE_FILTERS_MSG": {
      "translation": "Are you sure you want to remove this filter?",
      "section": "uiCommonButtons"
    },
    "LNG_COMMON_BUTTON_DELETE_SORTS": {
      "translation": "Remove sort",
      "section": "uiCommonButtons"
    },
    "LNG_COMMON_BUTTON_DELETE_SORTS_MSG": {
      "translation": "Are you sure you want to remove this sort?",
      "section": "uiCommonButtons"
    },
    "LNG_COMMON_BUTTON_APPLY": {
      "translation": "Apply",
      "section": "uiCommonButtons"
    },
    "LNG_PAGE_DASHBOARD_KPI_HIDDEN_NO": {
      "translation": "{{count}} items are hidden",
      "section": "uiDashboardPage"
    },
    "LNG_PAGE_DASHBOARD_EPI_CURVE_CLASSIFICATION_TITLE_DESCRIPTION": {
      "translation": "Shows the number of cases over time stratified by classification",
      "section": "uiDashboardPage"
    },
    "LNG_PAGE_DASHBOARD_EPI_CURVE_OUTCOME_TITLE_DESCRIPTION": {
      "translation": "Shows the number of cases over time stratified by outcome",
      "section": "uiDashboardPage"
    },
    "LNG_PAGE_DASHBOARD_EPI_CURVE_REPORTING_TITLE_DESCRIPTION": {
      "translation": "Shows the number of cases over reporting time stratified by classification",
      "section": "uiDashboardPage"
    },
    "LNG_PAGE_LIST_FOLLOW_UPS_CHANGE_TARGETED_FORM_BUTTON": {
      "translation": "Change targeted",
      "section": "uiFollowUpsListPage"
    },
    "LNG_PAGE_LIST_FOLLOW_UPS_CHANGE_TARGETED_DIALOG_TITLE": {
      "translation": "Change entity targeted",
      "section": "uiFollowUpsListPage"
    },
    "LNG_PAGE_LIST_FOLLOW_UPS_CHANGE_TARGETED_SUCCESS_MESSAGE": {
      "translation": "Entity targeted modified!",
      "section": "uiFollowUpsListPage"
    },
    "LNG_PAGE_LIST_FOLLOW_UPS_CHANGE_TEAM_FORM_BUTTON": {
      "translation": "Change team",
      "section": "uiFollowUpsListPage"
    },
    "LNG_PAGE_LIST_FOLLOW_UPS_CHANGE_TEAM_DIALOG_TITLE": {
      "translation": "Change team",
      "section": "uiFollowUpsListPage"
    },
    "LNG_PAGE_LIST_FOLLOW_UPS_CHANGE_TEAM_SUCCESS_MESSAGE": {
      "translation": "Entity team modified!",
      "section": "uiFollowUpsListPage"
    },
    "LNG_PAGE_LIST_CONTACTS_LABEL_STATUS_TITLE": {
      "translation": "As per current date",
      "section": "uiContactsListPage"
    },
    "LNG_PAGE_LIST_CONTACTS_LABEL_STATUS_NOT_STARTED": {
      "translation": "Follow Up Period Not Started Yet",
      "section": "uiContactsListPage"
    },
    "LNG_PAGE_LIST_CONTACTS_LABEL_STATUS_UNDER_FOLLOW_UP": {
      "translation": "Under Follow Up",
      "section": "uiContactsListPage"
    },
    "LNG_PAGE_LIST_CONTACTS_LABEL_STATUS_ENDED_FOLLOW_UP": {
      "translation": "Ended Follow Up Period",
      "section": "uiContactsListPage"
    },
    "LNG_PAGE_LIST_SAVED_FILTERS_ACTION_CHANGE_PUBLIC": {
      "translation": "Change visibility",
      "section": "uiSavedFiltersListPage"
    },
    "LNG_PAGE_LIST_SAVED_FILTERS_CHANGE_PUBLIC_TITLE": {
      "translation": "Filter visibility",
      "section": "uiSavedFiltersListPage"
    },
    "LNG_PAGE_LIST_SAVED_IMPORT_MAPPING_ACTION_CHANGE_PUBLIC": {
      "translation": "Change visibility",
      "section": "uiSavedImportMappingsListPage"
    },
    "LNG_PAGE_LIST_SAVED_IMPORT_MAPPING_CHANGE_PUBLIC_TITLE": {
      "translation": "Import mapping visibility",
      "section": "uiSavedImportMappingsListPage"
    },
    "LNG_SIDE_FILTERS_LOAD_FILTER_READONLY_LABEL": {
      "translation": "Readonly ({{name}})",
      "section": "uiSideFilter"
    },
    "LNG_SIDE_FILTERS_LOAD_FILTER_UPDATED_AT_LABEL": {
      "translation": "Updated on {{datetime}}",
      "section": "uiSideFilter"
    },
    "LNG_QUESTIONNAIRE_TEMPLATE_QUESTION_FIELD_LABEL_DETAILS": {
      "translation": "You are going to add a new question to: <div class=\"gd-form-edit-questionnaire-v2-details-label\">{{details}}</div>",
      "section": "uiOutbreakQuestionnaireTemplates"
    },
    "LNG_QUESTIONNAIRE_TEMPLATE_QUESTION_ANSWER_FIELD_LABEL_DETAILS": {
      "translation": "You are going to add a new answer to: <div class=\"gd-form-edit-questionnaire-v2-details-label\">{{details}}</div>",
      "section": "uiOutbreakQuestionnaireTemplates"
    },
    "LNG_QUESTIONNAIRE_TEMPLATE_QUESTION_BUTTON_MODIFY": {
      "translation": "Modify question",
      "section": "uiOutbreakQuestionnaireTemplates"
    },
    "LNG_QUESTIONNAIRE_TEMPLATE_QUESTION_ANSWER_BUTTON_MODIFY": {
      "translation": "Modify answer",
      "section": "uiOutbreakQuestionnaireTemplates"
    },
    "LNG_OUTBREAK_FIELD_LABEL_FOLLOW_UP": {
      "translation": "Follow-ups",
      "section": "uiOutbreakFields"
    },
    "LNG_OUTBREAK_FIELD_LABEL_REPORT": {
      "translation": "Reports",
      "section": "uiOutbreakFields"
    },
    "LNG_OUTBREAK_TEMPLATE_FIELD_LABEL_FOLLOW_UP": {
      "translation": "Follow-ups",
      "section": "uiOutbreakTemplateFields"
    },
    "LNG_OUTBREAK_TEMPLATE_FIELD_LABEL_REPORT": {
      "translation": "Reports",
      "section": "uiOutbreakTemplateFields"
    },
    "LNG_DIALOG_CONFIRM_UNSAVED_DATA_TITLE": {
      "translation": "Unsaved data",
      "section": "uiDialogs"
    },
    "LNG_MULTIPLE_SNACKBAR_BUTTON_CLOSE_ALL": {
      "translation": "Clear all"
    },
    "LNG_DIALOG_SAVE_FILTERS_UPDATE_OR_CREATE_DIALOG_TITLE": {
      "translation": "Update / Create"
    },
    "LNG_SIDE_FILTERS_SECTION_FILTER_TITLE": {
      "translation": "Filter"
    },
    "LNG_CASE_FIELD_LABEL_DETAILS": {
      "translation": "Details"
    },
    "LNG_CONTACT_OF_CONTACT_FIELD_LABEL_DETAILS": {
      "translation": "Details"
    },
    "LNG_COMMON_LABEL_ACTIVE": {
      "translation": "Activate {{name}}"
    },
    "LNG_PAGE_LIST_OUTBREAK_TEMPLATES_ACTION_CLONE_SUCCESS_MESSAGE": {
      "translation": "Outbreak template successfully cloned"
    },
    "LNG_STEPPER_FINAL_STEP_TEXT": {
      "translation": "If you want to change something you can go back to any step and change it.</br> If all data is correct, click '<span class=\"gd-message-button-label\">{{buttonLabel}}</span>' to complete the process."
    },
    "LNG_STEPPER_FINAL_STEP_TEXT_GENERAL": {
      "translation": "Data entry for '<span class=\"gd-message-name\">{{name}}</span>' has been successfully completed!"
    },
    "LNG_PAGE_LIST_ENTITY_LAB_RESULTS_CHANGE_CASE_CLASSIFICATION": {
      "translation": "Change case classification"
    },
    "LNG_PAGE_LIST_RANGE_FOLLOW_UPS_LEGEND_LABEL": {
      "translation": "Legend"
    },
    "LNG_DIALOG_LOCAL_HELP_DIALOG_TITLE": {
      "translation": "Help"
    },
    "LNG_ENTITY_FIELD_LABEL_NUMBER_OF_CONTACTS": {
      "translation": "Number of contacts"
    },
    "LNG_ENTITY_FIELD_LABEL_NUMBER_OF_EXPOSURES": {
      "translation": "Number of exposures"
    },
    "LNG_PAGE_LIST_SYSTEM_DEVICES_ACTION_WIPE_SUCCESS_MESSAGE": {
      "translation": "Device wiped"
    },
    "LNG_PAGE_LIST_TRANSMISSION_CHAINS_TITLE": {
      "translation": "Transmission chains"
    },
    "LNG_PAGE_SYSTEM_BACKUPS_AUTOMATIC_BACKUP_SETTINGS_DIALOG_EXISTING_CONFIGURATION_INFO": {
      "translation": "Existing configuration"
    },
    "LNG_PAGE_CREATE_CONTACT_OF_CONTACT_TAB_INFECTION_TITLE": {
      "translation": "Epidemiology"
    },
    "LNG_PAGE_MODIFY_CONTACT_OF_CONTACT_TAB_INFECTION_TITLE": {
      "translation": "Epidemiology"
    },
    "LNG_PAGE_CREATE_CONTACT_TAB_INFECTION_TITLE": {
      "translation": "Epidemiology"
    },
    "LNG_PAGE_MODIFY_CONTACT_TAB_INFECTION_TITLE": {
      "translation": "Epidemiology"
    },
    "LNG_FORM_VALIDATION_ERROR_FIELD_NO_SPACES": {
      "translation": "Spaces not allowed"
    },
    "LNG_PAGE_MODIFY_CONTACT_OF_CONTACT_ACTION_CREATE_CONTACT_OF_CONTACT_SUCCESS_MESSAGE": {
      "translation": "Contact of contact created"
    },
    "LNG_COMMON_LABEL_DELETE_WITHOUT_NAME": {
      "translation": "Delete"
    },
    "LNG_COMMON_LABEL_SYNC": {
      "translation": "Start sync"
    },
    "LNG_PAGE_MODIFY_USER_TAB_DETAILS_SECTION_PASSWORD_TITLE": {
      "translation": "Password"
    },
    "LNG_DIALOG_CONFIRM_ADD_USER_TEAM": {
      "translation": "Users are already assigned to other teams:{{assigned}}"
    },
    "LNG_COMMON_LABEL_APPROVE": {
      "translation": "Approve '{{name}}'"
    },
    "LNG_PAGE_MODIFY_FOLLOW_UP_CANT_SET_RESPONSIBLE_ID_TITLE": {
      "translation": "You need 'User - list for dropdowns' permission to change follow-up assigned user"
    },
    "LNG_PAGE_CREATE_CASE_CANT_SET_RESPONSIBLE_ID_TITLE": {
      "translation": "You need 'User - list for dropdowns' permission to change case assigned user"
    },
    "LNG_PAGE_CREATE_CONTACT_CANT_SET_RESPONSIBLE_ID_TITLE": {
      "translation": "You need 'User - list for dropdowns' permission to set contact assigned user"
    },
    "LNG_PAGE_CREATE_CONTACT_OF_CONTACT_CANT_SET_RESPONSIBLE_ID_TITLE": {
      "translation": "You need 'User - list for dropdowns' permission to set contact of contact assigned user"
    },
    "LNG_PAGE_CREATE_EVENT_CANT_SET_RESPONSIBLE_ID_TITLE": {
      "translation": "You need 'User - list for dropdowns' permission to set event assigned user"
    },
    "LNG_DIALOG_LIST_LOCATIONS_IN_USE_LOCATION_DIALOG_TITLE": {
      "translation": "Location '{{name}}' in use"
    },
    "LNG_PAGE_LIST_LOCATIONS_ACTION_FIND_LOCATION": {
      "translation": "Search for a location"
    },
    "LNG_PAGE_MODIFY_CLUSTER_TAB_DETAILS_TITLE": {
      "translation": "Details",
      "section": "uiViewModifyClusterPage"
>>>>>>> 7785fd04
    }
  }
}<|MERGE_RESOLUTION|>--- conflicted
+++ resolved
@@ -20,8 +20,6 @@
     "LNG_LOCATION_FIELD_LABEL_POPULATION_DENSITY": {
       "translation": "Population Count"
     },
-<<<<<<< HEAD
-=======
     "LNG_APP_PAGE_OUTBREAKS": {
       "translation": "Outbreaks",
       "section": "uiSavedFiltersForPagesLabels"
@@ -78,7 +76,6 @@
       "translation": "Dashboard",
       "section": "uiSavedFiltersForPagesLabels"
     },
->>>>>>> 7785fd04
     "LNG_REFERENCE_DATA_CATEGORY_PASSWORD_RESET_PARAGRAPH1": {
       "translation": "Hello {{userName}}!",
       "section": "passwordReset"
@@ -106,11 +103,6 @@
     "LNG_REFERENCE_DATA_CATEGORY_PASSWORD_RESET_HEADING": {
       "translation": "Instructions for changing your Go.Data password",
       "section": "passwordReset"
-<<<<<<< HEAD
-=======
-    },
-    "LNG_PAGE_SET_SECURITY_QUESTIONS_TAB_SECURITY_QUESTIONS_TITLE": {
-      "translation": "Security questions"
     },
     "LNG_LAYOUT_LIST_DEFAULT_FILTER_PLACEHOLDER": {
       "translation": "Filter by"
@@ -651,7 +643,6 @@
     "LNG_PAGE_MODIFY_CLUSTER_TAB_DETAILS_TITLE": {
       "translation": "Details",
       "section": "uiViewModifyClusterPage"
->>>>>>> 7785fd04
     }
   }
 }