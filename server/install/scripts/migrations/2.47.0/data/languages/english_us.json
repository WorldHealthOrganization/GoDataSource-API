--- conflicted
+++ resolved
@@ -101,7 +101,94 @@
       "translation": "Do you want to overwrite outbreak allowed reference data with those from '{{disease}}'",
       "section": "uiCreateOutbreakPage"
     },
-<<<<<<< HEAD
+    "LNG_PAGE_SYSTEM_BACKUPS_RESTORE_PREPARING": {
+      "translation": "Preparing data...",
+      "section": "uiSystemBackupsPage"
+    },
+    "LNG_PAGE_SYSTEM_BACKUPS_RESTORE_UNZIPPING": {
+      "translation": "Unzipping backup...",
+      "section": "uiSystemBackupsPage"
+    },
+    "LNG_PAGE_SYSTEM_BACKUPS_RESTORE_DECRYPTING": {
+      "translation": "Decrypting ({{no}} / {{total}})",
+      "section": "uiSystemBackupsPage"
+    },
+    "LNG_PAGE_SYSTEM_BACKUPS_RESTORE_UNZIPPING_COLLECTIONS": {
+      "translation": "Unzipping collections ({{no}} / {{total}})",
+      "section": "uiSystemBackupsPage"
+    },
+    "LNG_PAGE_SYSTEM_BACKUPS_RESTORE_RESTORING": {
+      "translation": "Restoring ({{no}} / {{total}})",
+      "section": "uiSystemBackupsPage"
+    },
+    "LNG_PAGE_SYSTEM_BACKUPS_RESTORE_MIGRATING": {
+      "translation": "Migrating data...",
+      "section": "uiSystemBackupsPage"
+    },
+    "LNG_PAGE_SYSTEM_BACKUPS_RESTORE_FAILED_ERROR": {
+      "translation": "Backup restore failed. Please check logs for more details",
+      "section": "uiSystemBackupsPage"
+    },
+    "LNG_PAGE_SYSTEM_BACKUPS_RESTORE_LIST": {
+      "translation": "Backup restores",
+      "section": "uiSystemBackupsPage"
+    },
+    "LNG_BACKUP_RESTORE_FIELD_LABEL_ACTION_START_DATE": {
+      "translation": "Start date / time",
+      "section": "uiBackupRestoreFields"
+    },
+    "LNG_BACKUP_RESTORE_FIELD_LABEL_ACTION_COMPLETION_DATE": {
+      "translation": "Completion date / time",
+      "section": "uiBackupRestoreFields"
+    },
+    "LNG_BACKUP_RESTORE_FIELD_LABEL_STATUS": {
+      "translation": "Status",
+      "section": "uiBackupRestoreFields"
+    },
+    "LNG_BACKUP_RESTORE_FIELD_LABEL_BACKUP_ID": {
+      "translation": "Backup",
+      "section": "uiBackupRestoreFields"
+    },
+    "LNG_BACKUP_RESTORE_FIELD_LABEL_STATUS_STEP": {
+      "translation": "Status step",
+      "section": "uiBackupRestoreFields"
+    },
+    "LNG_STATUS_STEP_PREPARING_RESTORE": {
+      "translation": "Preparing",
+      "section": "uiBackupRestoreFields"
+    },
+    "LNG_STATUS_STEP_UNZIPPING": {
+      "translation": "Unzipping",
+      "section": "uiBackupRestoreFields"
+    },
+    "LNG_STATUS_STEP_DECRYPTING": {
+      "translation": "Decrypting",
+      "section": "uiBackupRestoreFields"
+    },
+    "LNG_STATUS_STEP_UNZIPPING_COLLECTIONS": {
+      "translation": "Unzipping collections",
+      "section": "uiBackupRestoreFields"
+    },
+    "LNG_STATUS_STEP_RESTORING": {
+      "translation": "Restoring",
+      "section": "uiBackupRestoreFields"
+    },
+    "LNG_STATUS_STEP_MIGRATING_DATABASE": {
+      "translation": "Migrating",
+      "section": "uiBackupRestoreFields"
+    },
+    "LNG_STATUS_STEP_RESTORE_FINISHED": {
+      "translation": "Finished",
+      "section": "uiBackupRestoreFields"
+    },
+    "LNG_BACKUP_RESTORE_FIELD_LABEL_PROCESSED": {
+      "translation": "Processed",
+      "section": "uiBackupRestoreFields"
+    },
+    "LNG_BACKUP_RESTORE_FIELD_LABEL_ERROR": {
+      "translation": "Error",
+      "section": "uiBackupRestoreFields"
+    },
     "LNG_CONTACT_OF_CONTACT_FIELD_LABEL_WAS_CONTACT": {
       "translation": "Was a contact",
       "section": "uiContactOfContactFields"
@@ -261,95 +348,6 @@
     "LNG_PAGE_LIST_CONTACTS_OF_CONTACTS_EXPORT_CONTACT_INFORMATION_DESCRIPTION": {
       "translation": "If contact of contact was converted from a contact it might contain additional contact data",
       "section": "uiContactsOfContactsListPage"
-=======
-    "LNG_PAGE_SYSTEM_BACKUPS_RESTORE_PREPARING": {
-      "translation": "Preparing data...",
-      "section": "uiSystemBackupsPage"
-    },
-    "LNG_PAGE_SYSTEM_BACKUPS_RESTORE_UNZIPPING": {
-      "translation": "Unzipping backup...",
-      "section": "uiSystemBackupsPage"
-    },
-    "LNG_PAGE_SYSTEM_BACKUPS_RESTORE_DECRYPTING": {
-      "translation": "Decrypting ({{no}} / {{total}})",
-      "section": "uiSystemBackupsPage"
-    },
-    "LNG_PAGE_SYSTEM_BACKUPS_RESTORE_UNZIPPING_COLLECTIONS": {
-      "translation": "Unzipping collections ({{no}} / {{total}})",
-      "section": "uiSystemBackupsPage"
-    },
-    "LNG_PAGE_SYSTEM_BACKUPS_RESTORE_RESTORING": {
-      "translation": "Restoring ({{no}} / {{total}})",
-      "section": "uiSystemBackupsPage"
-    },
-    "LNG_PAGE_SYSTEM_BACKUPS_RESTORE_MIGRATING": {
-      "translation": "Migrating data...",
-      "section": "uiSystemBackupsPage"
-    },
-    "LNG_PAGE_SYSTEM_BACKUPS_RESTORE_FAILED_ERROR": {
-      "translation": "Backup restore failed. Please check logs for more details",
-      "section": "uiSystemBackupsPage"
-    },
-    "LNG_PAGE_SYSTEM_BACKUPS_RESTORE_LIST": {
-      "translation": "Backup restores",
-      "section": "uiSystemBackupsPage"
-    },
-    "LNG_BACKUP_RESTORE_FIELD_LABEL_ACTION_START_DATE": {
-      "translation": "Start date / time",
-      "section": "uiBackupRestoreFields"
-    },
-    "LNG_BACKUP_RESTORE_FIELD_LABEL_ACTION_COMPLETION_DATE": {
-      "translation": "Completion date / time",
-      "section": "uiBackupRestoreFields"
-    },
-    "LNG_BACKUP_RESTORE_FIELD_LABEL_STATUS": {
-      "translation": "Status",
-      "section": "uiBackupRestoreFields"
-    },
-    "LNG_BACKUP_RESTORE_FIELD_LABEL_BACKUP_ID": {
-      "translation": "Backup",
-      "section": "uiBackupRestoreFields"
-    },
-    "LNG_BACKUP_RESTORE_FIELD_LABEL_STATUS_STEP": {
-      "translation": "Status step",
-      "section": "uiBackupRestoreFields"
-    },
-    "LNG_STATUS_STEP_PREPARING_RESTORE": {
-      "translation": "Preparing",
-      "section": "uiBackupRestoreFields"
-    },
-    "LNG_STATUS_STEP_UNZIPPING": {
-      "translation": "Unzipping",
-      "section": "uiBackupRestoreFields"
-    },
-    "LNG_STATUS_STEP_DECRYPTING": {
-      "translation": "Decrypting",
-      "section": "uiBackupRestoreFields"
-    },
-    "LNG_STATUS_STEP_UNZIPPING_COLLECTIONS": {
-      "translation": "Unzipping collections",
-      "section": "uiBackupRestoreFields"
-    },
-    "LNG_STATUS_STEP_RESTORING": {
-      "translation": "Restoring",
-      "section": "uiBackupRestoreFields"
-    },
-    "LNG_STATUS_STEP_MIGRATING_DATABASE": {
-      "translation": "Migrating",
-      "section": "uiBackupRestoreFields"
-    },
-    "LNG_STATUS_STEP_RESTORE_FINISHED": {
-      "translation": "Finished",
-      "section": "uiBackupRestoreFields"
-    },
-    "LNG_BACKUP_RESTORE_FIELD_LABEL_PROCESSED": {
-      "translation": "Processed",
-      "section": "uiBackupRestoreFields"
-    },
-    "LNG_BACKUP_RESTORE_FIELD_LABEL_ERROR": {
-      "translation": "Error",
-      "section": "uiBackupRestoreFields"
->>>>>>> 506d58e9
     }
   }
 }