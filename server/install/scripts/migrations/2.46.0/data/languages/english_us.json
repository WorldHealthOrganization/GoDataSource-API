{
  "id": "english_us",
  "tokens": {
    "LNG_PAGE_BULK_ADD_CONTACTS_ADDRESS_DATE": {
      "translation": "Address date",
      "section": "uiBulkAddContactsPage"
    },
    "LNG_PAGE_BULK_MODIFY_CONTACTS_ADDRESS_DATE": {
      "translation": "Address date",
      "section": "uiBulkModifyContactsPage"
    },
    "LNG_PAGE_BULK_ADD_CONTACTS_OF_CONTACTS_ADDRESS_DATE": {
      "translation": "Address date",
      "section": "uiBulkAddContactsOfContactsPage"
    },
    "LNG_PAGE_BULK_MODIFY_CONTACTS_OF_CONTACTS_ADDRESS_DATE": {
      "translation": "Address date",
      "section": "uiBulkModifyContactsOfContactsPage"
    },
    "LNG_ENTITY_FIELD_LABEL_CLUSTER": {
      "translation": "Cluster",
      "section": "uiEntityFields"
    },
    "LNG_PAGE_CASE_COUNT_LAB_SEQUENCE_RESULT": {
      "translation": "Lab result variant/strain result",
      "section": "uiCaseCountMap"
    },
    "LNG_PAGE_CASE_COUNT_DATE": {
      "translation": "Date",
      "section": "uiCaseCountMap"
    },
<<<<<<< HEAD
    "LNG_CASE_FIELD_LABEL_DUPLICATE_PERSONS": {
      "translation": "A person with the same name already exists:",
      "section": "uiCaseFields"
    },
    "LNG_CONTACT_FIELD_LABEL_DUPLICATE_PERSONS": {
      "translation": "A person with the same name already exists:",
      "section": "uiContactFields"
    },
    "LNG_CONTACT_OF_CONTACT_FIELD_LABEL_DUPLICATE_PERSONS": {
      "translation": "A person with the same name already exists:",
      "section": "uiContactOfContactFields"
=======
    "LNG_OUTBREAK_FIELD_LABEL_EVENT_ID_MASK": {
      "translation": "Event ID mask",
      "section": "uiOutbreakFields"
    },
    "LNG_OUTBREAK_FIELD_LABEL_EVENT_ID_MASK_DESCRIPTION": {
      "translation": "0 – Digit (0 through 9) / 9 – Digit (auto-generated sequence number) / Y – Year (Using year from the date when an event has been reported) / @ – Letter (A through Z) / & - Any character(including spaces) / * for any character with no limitations in ID length",
      "section": "uiOutbreakFields"
    },
    "LNG_EVENT_FIELD_LABEL_VISUAL_ID": {
      "translation": "Event ID",
      "section": "uiEventFields"
    },
    "LNG_EVENT_FIELD_LABEL_VISUAL_ID_DESCRIPTION": {
      "translation": "The Event ID should match the pattern defined for this outbreak: {{mask}}",
      "section": "uiEventFields"
    },
    "LNG_ROLE_AVAILABLE_PERMISSIONS_GENERATE_EVENT_VISUAL_ID": {
      "translation": "Event - generate id",
      "section": "availablePermissions"
    },
    "LNG_ROLE_AVAILABLE_PERMISSIONS_GENERATE_EVENT_VISUAL_ID_DESCRIPTION": {
      "translation": "This permission allows generation of event IDs ( visual id - outbreak event mask )",
      "section": "availablePermissions"
>>>>>>> 8809b8ad
    }
  }
}<|MERGE_RESOLUTION|>--- conflicted
+++ resolved
@@ -29,19 +29,6 @@
       "translation": "Date",
       "section": "uiCaseCountMap"
     },
-<<<<<<< HEAD
-    "LNG_CASE_FIELD_LABEL_DUPLICATE_PERSONS": {
-      "translation": "A person with the same name already exists:",
-      "section": "uiCaseFields"
-    },
-    "LNG_CONTACT_FIELD_LABEL_DUPLICATE_PERSONS": {
-      "translation": "A person with the same name already exists:",
-      "section": "uiContactFields"
-    },
-    "LNG_CONTACT_OF_CONTACT_FIELD_LABEL_DUPLICATE_PERSONS": {
-      "translation": "A person with the same name already exists:",
-      "section": "uiContactOfContactFields"
-=======
     "LNG_OUTBREAK_FIELD_LABEL_EVENT_ID_MASK": {
       "translation": "Event ID mask",
       "section": "uiOutbreakFields"
@@ -65,7 +52,18 @@
     "LNG_ROLE_AVAILABLE_PERMISSIONS_GENERATE_EVENT_VISUAL_ID_DESCRIPTION": {
       "translation": "This permission allows generation of event IDs ( visual id - outbreak event mask )",
       "section": "availablePermissions"
->>>>>>> 8809b8ad
+    },
+    "LNG_CASE_FIELD_LABEL_DUPLICATE_PERSONS": {
+      "translation": "A person with the same name already exists:",
+      "section": "uiCaseFields"
+    },
+    "LNG_CONTACT_FIELD_LABEL_DUPLICATE_PERSONS": {
+      "translation": "A person with the same name already exists:",
+      "section": "uiContactFields"
+    },
+    "LNG_CONTACT_OF_CONTACT_FIELD_LABEL_DUPLICATE_PERSONS": {
+      "translation": "A person with the same name already exists:",
+      "section": "uiContactOfContactFields"
     }
   }
 }