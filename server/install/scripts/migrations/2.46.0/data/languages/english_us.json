--- conflicted
+++ resolved
@@ -17,7 +17,42 @@
       "translation": "Address date",
       "section": "uiBulkModifyContactsOfContactsPage"
     },
-<<<<<<< HEAD
+    "LNG_ENTITY_FIELD_LABEL_CLUSTER": {
+      "translation": "Cluster",
+      "section": "uiEntityFields"
+    },
+    "LNG_PAGE_CASE_COUNT_LAB_SEQUENCE_RESULT": {
+      "translation": "Lab result variant/strain result",
+      "section": "uiCaseCountMap"
+    },
+    "LNG_PAGE_CASE_COUNT_DATE": {
+      "translation": "Date",
+      "section": "uiCaseCountMap"
+    },
+    "LNG_OUTBREAK_FIELD_LABEL_EVENT_ID_MASK": {
+      "translation": "Event ID mask",
+      "section": "uiOutbreakFields"
+    },
+    "LNG_OUTBREAK_FIELD_LABEL_EVENT_ID_MASK_DESCRIPTION": {
+      "translation": "0 – Digit (0 through 9) / 9 – Digit (auto-generated sequence number) / Y – Year (Using year from the date when an event has been reported) / @ – Letter (A through Z) / & - Any character(including spaces) / * for any character with no limitations in ID length",
+      "section": "uiOutbreakFields"
+    },
+    "LNG_EVENT_FIELD_LABEL_VISUAL_ID": {
+      "translation": "Event ID",
+      "section": "uiEventFields"
+    },
+    "LNG_EVENT_FIELD_LABEL_VISUAL_ID_DESCRIPTION": {
+      "translation": "The Event ID should match the pattern defined for this outbreak: {{mask}}",
+      "section": "uiEventFields"
+    },
+    "LNG_ROLE_AVAILABLE_PERMISSIONS_GENERATE_EVENT_VISUAL_ID": {
+      "translation": "Event - generate id",
+      "section": "availablePermissions"
+    },
+    "LNG_ROLE_AVAILABLE_PERMISSIONS_GENERATE_EVENT_VISUAL_ID_DESCRIPTION": {
+      "translation": "This permission allows generation of event IDs ( visual id - outbreak event mask )",
+      "section": "availablePermissions"
+    },
     "LNG_FOLLOW_UP_FIELD_LABEL_INDEX": {
       "translation": "Day of follow-up",
       "section": "uiFollowUpFields"
@@ -85,43 +120,6 @@
     "LNG_COMMON_LABEL_EXPORT_INCLUDE_ALERTED_DESCRIPTION": {
       "translation": "When checked, the \"Alerted\" column will be included in the exported file",
       "section": "uiCommonLabels"
-=======
-    "LNG_ENTITY_FIELD_LABEL_CLUSTER": {
-      "translation": "Cluster",
-      "section": "uiEntityFields"
-    },
-    "LNG_PAGE_CASE_COUNT_LAB_SEQUENCE_RESULT": {
-      "translation": "Lab result variant/strain result",
-      "section": "uiCaseCountMap"
-    },
-    "LNG_PAGE_CASE_COUNT_DATE": {
-      "translation": "Date",
-      "section": "uiCaseCountMap"
-    },
-    "LNG_OUTBREAK_FIELD_LABEL_EVENT_ID_MASK": {
-      "translation": "Event ID mask",
-      "section": "uiOutbreakFields"
-    },
-    "LNG_OUTBREAK_FIELD_LABEL_EVENT_ID_MASK_DESCRIPTION": {
-      "translation": "0 – Digit (0 through 9) / 9 – Digit (auto-generated sequence number) / Y – Year (Using year from the date when an event has been reported) / @ – Letter (A through Z) / & - Any character(including spaces) / * for any character with no limitations in ID length",
-      "section": "uiOutbreakFields"
-    },
-    "LNG_EVENT_FIELD_LABEL_VISUAL_ID": {
-      "translation": "Event ID",
-      "section": "uiEventFields"
-    },
-    "LNG_EVENT_FIELD_LABEL_VISUAL_ID_DESCRIPTION": {
-      "translation": "The Event ID should match the pattern defined for this outbreak: {{mask}}",
-      "section": "uiEventFields"
-    },
-    "LNG_ROLE_AVAILABLE_PERMISSIONS_GENERATE_EVENT_VISUAL_ID": {
-      "translation": "Event - generate id",
-      "section": "availablePermissions"
-    },
-    "LNG_ROLE_AVAILABLE_PERMISSIONS_GENERATE_EVENT_VISUAL_ID_DESCRIPTION": {
-      "translation": "This permission allows generation of event IDs ( visual id - outbreak event mask )",
-      "section": "availablePermissions"
->>>>>>> 8809b8ad
     }
   }
 }