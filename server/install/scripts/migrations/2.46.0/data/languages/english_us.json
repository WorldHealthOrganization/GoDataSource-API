--- conflicted
+++ resolved
@@ -277,13 +277,12 @@
       "translation": "Assigned user uuid",
       "section": "uiFollowUpFields"
     },
-<<<<<<< HEAD
     "LNG_GENERIC_WARNING_BULK_CACHE_EXPIRED": {
       "translation": "Bulk cache expired, please reselect list",
-=======
+      "section": "uiGenericErrorsWarningsInfoMessages"
+    },
     "LNG_GENERIC_WARNING_NO_PASTE_USING_CONTEXT_MENU": {
       "translation": "This action is unavailable via the context menu, but you can still use {{shortcut}}",
->>>>>>> b314feb9
       "section": "uiGenericErrorsWarningsInfoMessages"
     }
   }
