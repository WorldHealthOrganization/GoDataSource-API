--- conflicted
+++ resolved
@@ -229,7 +229,10 @@
       "translation": "When checked, the updated by user data will be included in the exported file",
       "section": "uiCommonLabels"
     },
-<<<<<<< HEAD
+    "LNG_PAGE_IMPORT_DATA_ERROR_PROCESSING_FILE": {
+      "translation": "Error processing file: {{error}}'",
+      "section": "uiImportData"
+    },
     "LNG_MODULE_LABEL_AUDIT_LOG": {
       "translation": "Audit log",
       "section": "uiModules"
@@ -1388,11 +1391,6 @@
     "LNG_CONTACT_OF_CONTACT_FIELD_LABEL_VISUAL_ID_DESCRIPTION": {
       "translation": "The contact of contact ID should match the pattern defined for this outbreak: {{mask}}",
       "section": "uiContactOfContactFields"
-=======
-    "LNG_PAGE_IMPORT_DATA_ERROR_PROCESSING_FILE": {
-      "translation": "Error processing file: {{error}}'",
-      "section": "uiImportData"
->>>>>>> f1c29c5e
     }
   }
 }