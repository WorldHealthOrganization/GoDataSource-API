'use strict';

const MongoDBHelper = require('../../../components/mongoDBHelper');
const DataSources = require('../../datasources');
const Path = require('path');
const Async = require('async');
const Uuid = require('uuid');

const migrationVersionsFoldersPath = Path.resolve(__dirname, './migrations');

const migrationLogStatusMap = {
  started: 'Started',
  success: 'Success',
  failed: 'Failed'
};

// initialize map of versions that contain migration scripts in migrations folder
// migration scripts will be executed in the order by version/script/action
const migrationVersions = [{
  version: 'older',
  scripts: [{
    fileName: 'defaultLanguages.js',
    actions: [{
      name: 'run',
      buildNo: 30
    }]
  }, {
    fileName: 'defaultReferenceData.js',
    actions: [{
      name: 'run',
      buildNo: 3
    }]
  }, {
    fileName: 'defaultHelpData.js',
    actions: [{
      name: 'run',
      buildNo: 1
    }]
  }, {
    fileName: 'defaultOutbreakTemplateData.js',
    actions: [{
      name: 'run',
      buildNo: 3
    }]
  }, {
    fileName: 'case.js',
    actions: [{
      name: 'migrateCases',
      buildNo: 1
    }]
  }, {
    fileName: 'followUp.js',
    actions: [{
      name: 'migrateFollowUps',
      buildNo: 1
    }]
  }, {
    fileName: 'labResult.js',
    actions: [{
      name: 'migrateLabResults',
      buildNo: 1
    }]
  }, {
    fileName: 'systemSettings.js',
    actions: [{
      name: 'migrateSystemSettings',
      buildNo: 1
    }]
  }, {
    fileName: 'user.js',
    actions: [{
      name: 'migrateUsers',
      buildNo: 1
    }]
  }, {
    fileName: 'migrateRolesAndUsers.js',
    actions: [{
      name: 'run',
      buildNo: 2
    }]
  }, {
    fileName: 'populateMissingLanguageTokens.js',
    actions: [{
      name: 'run',
      buildNo: 1
    }]
  }, {
    fileName: 'migrateCaseCentreName.js',
    actions: [{
      name: 'run',
      buildNo: 1
    }]
  }]
}, {
  version: '2.35.0',
  scripts: [{
    fileName: 'person.js',
    actions: [{
      name: 'setRelationshipsInformationOnPerson',
      buildNo: 3
    }, {
      name: 'setUsualPlaceOfResidenceLocationIdOnPerson',
      buildNo: 1
    }]
  }, {
    fileName: 'languageToken.js',
    actions: [{
      name: 'addMissingTokenSortKeys',
      buildNo: 1
    }, {
      name: 'removeTokensOfDeletedOutbreak',
      buildNo: 1
    }]
  }, {
    fileName: 'outbreak.js',
    actions: [{
      name: 'addMissingDefaultValues',
      buildNo: 1
    }]
  }, {
    fileName: 'template.js',
    actions: [{
      name: 'addMissingDefaultValues',
      buildNo: 1
    }]
  }, {
    fileName: 'followUp.js',
    actions: [{
      name: 'setUsualPlaceOfResidenceLocationIdOnFollowUp',
      buildNo: 1
    }]
  }]
}, {
  version: '2.36.4',
  scripts: [{
    fileName: 'outbreak.js',
    actions: [{
      name: 'updateMapServers',
      buildNo: 1
    }]
  }]
}, {
  version: '2.38.0',
  scripts: [{
    fileName: 'person.js',
    actions: [{
      name: 'updateMissingDuplicateKeys',
      buildNo: 1
    }]
  }, {
    fileName: 'labResults.js',
    actions: [{
      name: 'updatePersonType',
      buildNo: 1
    }]
  }, {
    fileName: 'missing-property-deleted.js',
    actions: [{
      name: 'addMissingDeletedProperty',
      buildNo: 1
    }]
  }]
}, {
  version: '2.38.1',
  scripts: [{
    fileName: 'languageToken.js',
    actions: [{
      name: 'createUpdateLanguageTokens',
      buildNo: 9
    }]
  }]
}, {
  version: '2.39.0',
  scripts: [{
    fileName: 'languageToken.js',
    actions: [{
      name: 'createUpdateLanguageTokens',
      buildNo: 19
    }, {
      name: 'checkAndRemoveLanguageTokens',
      buildNo: 3
    }, {
      name: 'checkAndAddMissingLanguageTokens',
      buildNo: 2
    }]
  }]
}, {
  version: '2.40.0',
  scripts: [{
    fileName: 'template.js',
    actions: [{
      name: 'createUpdateDefaultOutbreakTemplates',
      buildNo: 19
    }]
  }, {
    fileName: 'referenceData.js',
    actions: [{
      name: 'createUpdateDefaultReferenceData',
      buildNo: 4
    }]
  }, {
    fileName: 'languageToken.js',
    actions: [{
      name: 'createUpdateLanguageTokens',
      buildNo: 18
    }, {
      name: 'createUpdateSingleFrenchLanguageTokens',
      buildNo: 1
    }]
  }, {
    fileName: 'person.js',
    actions: [{
      name: 'updateNumberOfExposuresAndContacts',
      buildNo: 2
    }]
  }]
}, {
  version: '2.40.2',
  scripts: [{
    fileName: 'referenceData.js',
    actions: [{
      name: 'createUpdateDefaultReferenceData',
      buildNo: 4
    }]
  }, {
    fileName: 'languageToken.js',
    actions: [{
      name: 'createUpdateLanguageTokens',
      buildNo: 1
    }]
  }]
}, {
  version: '2.41.0',
  scripts: [{
    fileName: 'referenceData.js',
    actions: [{
      name: 'createUpdateDefaultReferenceData',
      buildNo: 3
    }]
  }, {
    fileName: 'languageToken.js',
    actions: [{
      name: 'createUpdateLanguageTokens',
      buildNo: 27
    }, {
      name: 'createUpdateSingleFrenchLanguageTokens',
      buildNo: 5
    }]
  }]
}, {
  version: '2.42.0',
  scripts: [{
    fileName: 'template.js',
    actions: [{
      name: 'createUpdateDefaultOutbreakTemplates',
      buildNo: 1
    }]
  }, {
    fileName: 'languageToken.js',
    actions: [{
      name: 'createUpdateLanguageTokens',
      buildNo: 9
    }]
  }]
}, {
  version: '2.43.0',
  scripts: [{
    fileName: 'languageToken.js',
    actions: [{
      name: 'createUpdateLanguageTokens',
      buildNo: 2
    }]
  }, {
    fileName: 'outbreak.js',
    actions: [{
      name: 'cleanUnnecessaryData',
      buildNo: 1
    }]
  }]
}, {
  version: '2.44.0',
  scripts: [{
    fileName: 'languageToken.js',
    actions: [{
      name: 'createUpdateLanguageTokens',
      buildNo: 5
    }]
  }, {
    fileName: 'outbreak.js',
    actions: [{
      name: 'cleanUnnecessaryData',
      buildNo: 1
    }]
  }, {
    fileName: 'person.js',
    actions: [{
      name: 'setUsualPlaceOfResidenceLocationIdOnPerson',
      buildNo: 2
    }]
  }, {
    fileName: 'followUp.js',
    actions: [{
      name: 'setUsualPlaceOfResidenceLocationIdOnFollowUp',
      buildNo: 2
    }]
  }]
}, {
  version: '2.45.0',
  scripts: [{
    fileName: 'referenceData.js',
    actions: [{
      name: 'createUpdateDefaultReferenceData',
      buildNo: 1
    }]
  }, {
    fileName: 'template.js',
    actions: [{
      name: 'createUpdateDefaultOutbreakTemplates',
      buildNo: 5
    }]
  }, {
    fileName: 'languageToken.js',
    actions: [{
      name: 'createUpdateLanguageTokens',
      buildNo: 40
    }]
  }, {
    fileName: 'missing-property-deleted.js',
    actions: [{
      name: 'addMissingDeletedProperty',
      buildNo: 9
    }]
  }, {
    fileName: 'person.js',
    actions: [{
      name: 'deleteRelatedDataIfPersonDeleted',
      buildNo: 11
    }]
  }]
}, {
  version: '2.46.0',
  scripts: [{
    fileName: 'languageToken.js',
    actions: [{
      name: 'createUpdateLanguageTokens',
      buildNo: 20
    }, {
      name: 'createUpdateSingleEnglishLanguageTokens',
      buildNo: 1
    }, {
      name: 'createUpdateSingleSpanishLanguageTokens',
      buildNo: 1
    }, {
      name: 'createUpdateSinglePortugueseLanguageTokens',
      buildNo: 1
    }]
  }, {
    fileName: 'role.js',
    actions: [{
      name: 'addMissingPermission',
      buildNo: 3
    }]
  }]
}, {
  version: '2.47.0',
  scripts: [{
    fileName: 'languageToken.js',
    actions: [{
      name: 'createUpdateLanguageTokens',
      buildNo: 44
    }, {
      name: 'createUpdateSingleEnglishLanguageTokens',
      buildNo: 1
    }]
  }, {
    fileName: 'role.js',
    actions: [{
      name: 'addMissingPermission',
      buildNo: 1
    }]
  }]
}, {
  version: '2.48.0',
  scripts: [{
    fileName: 'outbreak.js',
    actions: [{
      name: 'addMissingDefaultValues',
      buildNo: 3
    }]
  }, {
    fileName: 'languageToken.js',
    actions: [{
      name: 'createUpdateLanguageTokens',
<<<<<<< HEAD
      buildNo: 19
=======
      buildNo: 21
>>>>>>> dbc96a14
    }]
  }, {
    fileName: 'referenceData.js',
    actions: [{
      name: 'createUpdateDefaultReferenceData',
      buildNo: 1
    }, {
      name: 'updateHospitalizationIsolationType',
      buildNo: 1
    }]
  }, {
    fileName: 'followUpStatus.js',
    actions: [{
      name: 'replaceFollowUpStatus',
      buildNo: 1
    }, {
      name: 'deleteFollowUpStatus',
      buildNo: 1
    }, {
      name: 'disableFollowUpStatus',
      buildNo: 1
    }]
  }]
}];

/**
 * Walk through the migrationVersions and get actions that need to be executed based on the last execution map
 * Will throw error if it was unable to read migration scripts from version folder or required actions are not defined in scripts
 * @param lastExecutionMap
 * @return {Object} Contains list of action entries for the ones that need to be executed and map for already executed actions
 */
const getActionsForExecutionMap = function (lastExecutionMap = []) {
  let result = {
    actionsForExecution: [],
    mapForAlreadyExecutedActions: []
  };

  // loop through the versions
  migrationVersions.forEach(versionEntry => {
    // loop through the version scripts
    versionEntry.scripts.forEach(scriptEntry => {
      // loop through the script actions
      scriptEntry.actions.forEach(actionEntry => {
        let actionPath = `${versionEntry.version}/${scriptEntry.fileName}/${actionEntry.name}`;

        // check for action presence in last execution map
        let actionLastExecutedEntry = lastExecutionMap.find(actionEntry => actionEntry.name === actionPath);
        let actionLastExecutedBuildNo = actionLastExecutedEntry ? actionLastExecutedEntry.buildNo : null;

        if (actionLastExecutedBuildNo !== actionEntry.buildNo) {
          // load script only if action needs to be executed
          let script = require(Path.resolve(migrationVersionsFoldersPath, versionEntry.version, scriptEntry.fileName));
          // validate that action actually exists in script
          if (typeof script[actionEntry.name] !== 'function') {
            throw `Action '${actionPath}' is not defined`;
          }

          // need to execute action
          result.actionsForExecution.push({
            name: actionPath,
            action: script[actionEntry.name],
            buildNo: actionEntry.buildNo
          });
        } else {
          // action was already executed
          result.mapForAlreadyExecutedActions.push({
            name: actionPath,
            buildNo: actionEntry.buildNo
          });
        }
      });
    });
  });

  return result;
};

// script's entry point
const run = function (cb) {
  console.log('Starting model migration');

  // check versions to migrate
  if (!migrationVersions.length) {
    // nothing to migrate; continue
    console.log('No migrations need to be executed');
    return cb();
  }

  let migrationLogCollection, migrationLogInstanceId, actionsToBeExecuted, executionMap;

  // create Mongo DB connection
  return MongoDBHelper
    .getMongoDBConnection({
      ignoreUndefined: DataSources.mongoDb.ignoreUndefined
    })
    .then(dbConn => {
      migrationLogCollection = dbConn.collection('migrationLog');

      // check migration log to see if there is already a migration in progress
      // Note: If the script is stopped when a migration is in progress that migration needs to be manually updated in DB as finished with status Failed
      return migrationLogCollection
        .findOne({
          status: migrationLogStatusMap.started
        }, {
          projection: {
            _id: 1
          }
        });
    })
    .then(inProgressMigration => {
      if (inProgressMigration) {
        return Promise.reject(`A migration is already in progress '${inProgressMigration._id}'. Cannot start a new migration until the current one is set as finished in DB`);
      }

      // there is no migration in progress; continue
      // find latest executed migration
      return migrationLogCollection
        .find({}, {
          limit: 1,
          sort: {
            startDate: -1
          },
          projection: {
            executionMap: 1
          }
        })
        .toArray();
    })
    .then(lastMigration => {
      try {
        let result = getActionsForExecutionMap(lastMigration.length && lastMigration[0].executionMap ? lastMigration[0].executionMap : []);
        actionsToBeExecuted = result.actionsForExecution;
        executionMap = result.mapForAlreadyExecutedActions;
      } catch (e) {
        console.error('Failed reading migration actions', e);
        return Promise.reject(e);
      }

      if (!actionsToBeExecuted.length) {
        // nothing to migrate; continue
        console.log('No migrations need to be executed');
        // reject in order to skip next logic
        return Promise.reject();
      }

      // cache migration log instance ID
      migrationLogInstanceId = Uuid.v4();

      // start migration
      return migrationLogCollection
        .insert({
          _id: migrationLogInstanceId,
          status: migrationLogStatusMap.started,
          startDate: new Date(),
          executionMap: executionMap,
          deleted: false
        });
    })
    .then(() => {
      // create async actions for migration actions that need to be executed
      // all actions will be executed in series
      let migrationJobs = actionsToBeExecuted.map(actionEntry => {
        return (cb) => {
          console.log(`Started action '${actionEntry.name}'`);

          // execute actual migration action
          actionEntry.action((err) => {
            console.log(`Finished action '${actionEntry.name}'${err ? ` with error: ${err}` : ''}`);

            if (err) {
              return cb(`Error on action '${actionEntry.name}': ${err}`);
            }

            // action executed successfully; update execution map and migration log
            executionMap.push({
              name: actionEntry.name,
              buildNo: actionEntry.buildNo
            });
            return migrationLogCollection
              .updateOne({
                _id: migrationLogInstanceId
              }, {
                '$set': {
                  executionMap: executionMap
                }
              })
              .then(updateResult => {
                if (updateResult.modifiedCount === 0) {
                  // update wasn't actually made
                  return Promise.reject();
                }
              })
              .catch(err => {
                // don't stop on update migration log error
                console.warn(`Failed updating migration log '${migrationLogInstanceId}'. Error: ${err}`);
              })
              .then(() => {
                cb();
              });
          });
        };
      });

      return new Promise((resolve, reject) => {
        // execute migrations in series
        Async.series(migrationJobs, (err) => {
          if (err) {
            return reject(err);
          }

          return resolve();
        });
      });
    })
    .then(() => {
      // migration finished successfully
      // save migration log
      migrationLogCollection
        .updateOne({
          _id: migrationLogInstanceId
        }, {
          '$set': {
            status: migrationLogStatusMap.success,
            executionMap: executionMap,
            endDate: new Date()
          }
        })
        .then(updateResult => {
          if (updateResult.modifiedCount === 0) {
            return Promise.reject();
          }
        })
        .catch(err => {
          console.warn(`Failed updating migration log '${migrationLogInstanceId}' status. Need to manually update it for future migrations to work`, err);
          console.warn('Execution map: ', executionMap);
        })
        .then(() => {
          console.log('Finished model migration successfully');

          cb();
        });
    })
    .catch(err => {
      // we might reach catch even if there is no error; we used rejection in order to skip logic
      if (!err) {
        return cb();
      }

      // migration failed
      if (!migrationLogInstanceId) {
        // transaction failed before creating a new migration log instance
        console.error('Finished model migration with failure.', err);
        return cb(err);
      }

      // save migration log
      migrationLogCollection
        .updateOne({
          _id: migrationLogInstanceId
        }, {
          '$set': {
            status: migrationLogStatusMap.failed,
            executionMap: executionMap,
            endDate: new Date(),
            error: err.toString ? err.toString() : JSON.stringify(err)
          }
        })
        .then(updateResult => {
          if (updateResult.modifiedCount === 0) {
            return Promise.reject();
          }
        })
        .catch(err => {
          console.warn(`Failed updating migration log '${migrationLogInstanceId}' status. Need to manually update it for future migrations to work`, err);
          console.warn('Execution map: ', executionMap);
        })
        .then(() => {
          console.error('Finished model migration with failure.', err);

          cb(err);
        });
    });
};

// execute model migration scripts
module.exports = run;<|MERGE_RESOLUTION|>--- conflicted
+++ resolved
@@ -391,11 +391,7 @@
     fileName: 'languageToken.js',
     actions: [{
       name: 'createUpdateLanguageTokens',
-<<<<<<< HEAD
-      buildNo: 19
-=======
-      buildNo: 21
->>>>>>> dbc96a14
+      buildNo: 22
     }]
   }, {
     fileName: 'referenceData.js',
