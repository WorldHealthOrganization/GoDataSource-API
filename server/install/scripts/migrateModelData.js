'use strict';

const MongoDBHelper = require('../../../components/mongoDBHelper');
const DataSources = require('../../datasources');
const Path = require('path');
const Async = require('async');
const Uuid = require('uuid');

const migrationVersionsFoldersPath = Path.resolve(__dirname, './migrations');

const migrationLogStatusMap = {
  started: 'Started',
  success: 'Success',
  failed: 'Failed'
};

// initialize map of versions that contain migration scripts in migrations folder
// migration scripts will be executed in the order by version/script/action
const migrationVersions = [{
  version: 'older',
  scripts: [{
    fileName: 'defaultLanguages.js',
    actions: [{
      name: 'run',
      buildNo: 30
    }]
  }, {
    fileName: 'defaultReferenceData.js',
    actions: [{
      name: 'run',
      buildNo: 3
    }]
  }, {
    fileName: 'defaultHelpData.js',
    actions: [{
      name: 'run',
      buildNo: 1
    }]
  }, {
    fileName: 'defaultOutbreakTemplateData.js',
    actions: [{
      name: 'run',
      buildNo: 3
    }]
  }, {
    fileName: 'case.js',
    actions: [{
      name: 'migrateCases',
      buildNo: 1
    }]
  }, {
    fileName: 'followUp.js',
    actions: [{
      name: 'migrateFollowUps',
      buildNo: 1
    }]
  }, {
    fileName: 'labResult.js',
    actions: [{
      name: 'migrateLabResults',
      buildNo: 1
    }]
  }, {
    fileName: 'systemSettings.js',
    actions: [{
      name: 'migrateSystemSettings',
      buildNo: 1
    }]
  }, {
    fileName: 'user.js',
    actions: [{
      name: 'migrateUsers',
      buildNo: 1
    }]
  }, {
    fileName: 'migrateRolesAndUsers.js',
    actions: [{
      name: 'run',
      buildNo: 2
    }]
  }, {
    fileName: 'populateMissingLanguageTokens.js',
    actions: [{
      name: 'run',
      buildNo: 1
    }]
  }, {
    fileName: 'migrateCaseCentreName.js',
    actions: [{
      name: 'run',
      buildNo: 1
    }]
  }]
}, {
  version: '2.35.0',
  scripts: [{
    fileName: 'person.js',
    actions: [{
      name: 'setRelationshipsInformationOnPerson',
      buildNo: 3
    }, {
      name: 'setUsualPlaceOfResidenceLocationIdOnPerson',
      buildNo: 1
    }]
  }, {
    fileName: 'languageToken.js',
    actions: [{
      name: 'addMissingTokenSortKeys',
      buildNo: 1
    }, {
      name: 'removeTokensOfDeletedOutbreak',
      buildNo: 1
    }]
  }, {
    fileName: 'outbreak.js',
    actions: [{
      name: 'addMissingDefaultValues',
      buildNo: 1
    }]
  }, {
    fileName: 'template.js',
    actions: [{
      name: 'addMissingDefaultValues',
      buildNo: 1
    }]
  }, {
    fileName: 'followUp.js',
    actions: [{
      name: 'setUsualPlaceOfResidenceLocationIdOnFollowUp',
      buildNo: 1
    }]
  }]
}, {
  version: '2.36.4',
  scripts: [{
    fileName: 'outbreak.js',
    actions: [{
      name: 'updateMapServers',
      buildNo: 1
    }]
  }]
}, {
  version: '2.38.0',
  scripts: [{
    fileName: 'person.js',
    actions: [{
      name: 'updateMissingDuplicateKeys',
      buildNo: 1
    }]
  }, {
    fileName: 'labResults.js',
    actions: [{
      name: 'updatePersonType',
      buildNo: 1
    }]
  }, {
    fileName: 'missing-property-deleted.js',
    actions: [{
      name: 'addMissingDeletedProperty',
      buildNo: 1
    }]
  }]
}, {
  version: '2.38.1',
  scripts: [{
    fileName: 'languageToken.js',
    actions: [{
      name: 'createUpdateLanguageTokens',
      buildNo: 9
    }]
  }]
}, {
  version: '2.39.0',
  scripts: [{
    fileName: 'languageToken.js',
    actions: [{
      name: 'createUpdateLanguageTokens',
      buildNo: 19
    }, {
      name: 'checkAndRemoveLanguageTokens',
      buildNo: 3
    }, {
      name: 'checkAndAddMissingLanguageTokens',
      buildNo: 2
    }]
  }]
}, {
  version: '2.40.0',
  scripts: [{
    fileName: 'template.js',
    actions: [{
      name: 'createUpdateDefaultOutbreakTemplates',
      buildNo: 19
    }]
  }, {
    fileName: 'referenceData.js',
    actions: [{
      name: 'createUpdateDefaultReferenceData',
      buildNo: 4
    }]
  }, {
    fileName: 'languageToken.js',
    actions: [{
      name: 'createUpdateLanguageTokens',
      buildNo: 18
    }, {
      name: 'createUpdateSingleFrenchLanguageTokens',
      buildNo: 1
    }]
  }, {
    fileName: 'person.js',
    actions: [{
      name: 'updateNumberOfExposuresAndContacts',
      buildNo: 2
    }]
  }]
}, {
  version: '2.40.2',
  scripts: [{
    fileName: 'referenceData.js',
    actions: [{
      name: 'createUpdateDefaultReferenceData',
      buildNo: 4
    }]
  }, {
    fileName: 'languageToken.js',
    actions: [{
      name: 'createUpdateLanguageTokens',
      buildNo: 1
    }]
  }]
}, {
  version: '2.41.0',
  scripts: [{
    fileName: 'referenceData.js',
    actions: [{
      name: 'createUpdateDefaultReferenceData',
      buildNo: 3
    }]
  }, {
    fileName: 'languageToken.js',
    actions: [{
      name: 'createUpdateLanguageTokens',
      buildNo: 27
    }, {
      name: 'createUpdateSingleFrenchLanguageTokens',
      buildNo: 5
    }]
  }]
}, {
  version: '2.42.0',
  scripts: [{
    fileName: 'template.js',
    actions: [{
      name: 'createUpdateDefaultOutbreakTemplates',
      buildNo: 1
    }]
  }, {
    fileName: 'languageToken.js',
    actions: [{
      name: 'createUpdateLanguageTokens',
      buildNo: 9
    }]
  }]
}, {
  version: '2.43.0',
  scripts: [{
    fileName: 'languageToken.js',
    actions: [{
      name: 'createUpdateLanguageTokens',
      buildNo: 2
    }]
  }, {
    fileName: 'outbreak.js',
    actions: [{
      name: 'cleanUnnecessaryData',
      buildNo: 1
    }]
  }]
}, {
  version: '2.44.0',
  scripts: [{
    fileName: 'languageToken.js',
    actions: [{
      name: 'createUpdateLanguageTokens',
      buildNo: 5
    }]
  }, {
    fileName: 'outbreak.js',
    actions: [{
      name: 'cleanUnnecessaryData',
      buildNo: 1
    }]
  }, {
    fileName: 'person.js',
    actions: [{
      name: 'setUsualPlaceOfResidenceLocationIdOnPerson',
      buildNo: 2
    }]
  }, {
    fileName: 'followUp.js',
    actions: [{
      name: 'setUsualPlaceOfResidenceLocationIdOnFollowUp',
      buildNo: 2
    }]
  }]
}, {
  version: '2.45.0',
  scripts: [{
    fileName: 'referenceData.js',
    actions: [{
      name: 'createUpdateDefaultReferenceData',
      buildNo: 1
    }]
  }, {
    fileName: 'template.js',
    actions: [{
      name: 'createUpdateDefaultOutbreakTemplates',
      buildNo: 5
    }]
  }, {
    fileName: 'languageToken.js',
    actions: [{
      name: 'createUpdateLanguageTokens',
      buildNo: 40
    }]
  }, {
    fileName: 'missing-property-deleted.js',
    actions: [{
      name: 'addMissingDeletedProperty',
      buildNo: 9
    }]
  }, {
    fileName: 'person.js',
    actions: [{
      name: 'deleteRelatedDataIfPersonDeleted',
      buildNo: 11
    }]
  }]
}, {
  version: '2.46.0',
  scripts: [{
    fileName: 'languageToken.js',
    actions: [{
      name: 'createUpdateLanguageTokens',
      buildNo: 20
    }, {
      name: 'createUpdateSingleEnglishLanguageTokens',
      buildNo: 1
    }, {
      name: 'createUpdateSingleSpanishLanguageTokens',
      buildNo: 1
    }, {
      name: 'createUpdateSinglePortugueseLanguageTokens',
      buildNo: 1
    }]
  }, {
    fileName: 'role.js',
    actions: [{
      name: 'addMissingPermission',
      buildNo: 3
    }]
  }]
}, {
  version: '2.47.0',
  scripts: [{
    fileName: 'languageToken.js',
    actions: [{
      name: 'createUpdateLanguageTokens',
<<<<<<< HEAD
      buildNo: 16
=======
      buildNo: 27
>>>>>>> 14f4cabc
    }, {
      name: 'createUpdateSingleEnglishLanguageTokens',
      buildNo: 1
    }]
  }]
}];

/**
 * Walk through the migrationVersions and get actions that need to be executed based on the last execution map
 * Will throw error if it was unable to read migration scripts from version folder or required actions are not defined in scripts
 * @param lastExecutionMap
 * @return {Object} Contains list of action entries for the ones that need to be executed and map for already executed actions
 */
const getActionsForExecutionMap = function (lastExecutionMap = []) {
  let result = {
    actionsForExecution: [],
    mapForAlreadyExecutedActions: []
  };

  // loop through the versions
  migrationVersions.forEach(versionEntry => {
    // loop through the version scripts
    versionEntry.scripts.forEach(scriptEntry => {
      // loop through the script actions
      scriptEntry.actions.forEach(actionEntry => {
        let actionPath = `${versionEntry.version}/${scriptEntry.fileName}/${actionEntry.name}`;

        // check for action presence in last execution map
        let actionLastExecutedEntry = lastExecutionMap.find(actionEntry => actionEntry.name === actionPath);
        let actionLastExecutedBuildNo = actionLastExecutedEntry ? actionLastExecutedEntry.buildNo : null;

        if (actionLastExecutedBuildNo !== actionEntry.buildNo) {
          // load script only if action needs to be executed
          let script = require(Path.resolve(migrationVersionsFoldersPath, versionEntry.version, scriptEntry.fileName));
          // validate that action actually exists in script
          if (typeof script[actionEntry.name] !== 'function') {
            throw `Action '${actionPath}' is not defined`;
          }

          // need to execute action
          result.actionsForExecution.push({
            name: actionPath,
            action: script[actionEntry.name],
            buildNo: actionEntry.buildNo
          });
        } else {
          // action was already executed
          result.mapForAlreadyExecutedActions.push({
            name: actionPath,
            buildNo: actionEntry.buildNo
          });
        }
      });
    });
  });

  return result;
};

// script's entry point
const run = function (cb) {
  console.log('Starting model migration');

  // check versions to migrate
  if (!migrationVersions.length) {
    // nothing to migrate; continue
    console.log('No migrations need to be executed');
    return cb();
  }

  let migrationLogCollection, migrationLogInstanceId, actionsToBeExecuted, executionMap;

  // create Mongo DB connection
  return MongoDBHelper
    .getMongoDBConnection({
      ignoreUndefined: DataSources.mongoDb.ignoreUndefined
    })
    .then(dbConn => {
      migrationLogCollection = dbConn.collection('migrationLog');

      // check migration log to see if there is already a migration in progress
      // Note: If the script is stopped when a migration is in progress that migration needs to be manually updated in DB as finished with status Failed
      return migrationLogCollection
        .findOne({
          status: migrationLogStatusMap.started
        }, {
          projection: {
            _id: 1
          }
        });
    })
    .then(inProgressMigration => {
      if (inProgressMigration) {
        return Promise.reject(`A migration is already in progress '${inProgressMigration._id}'. Cannot start a new migration until the current one is set as finished in DB`);
      }

      // there is no migration in progress; continue
      // find latest executed migration
      return migrationLogCollection
        .find({}, {
          limit: 1,
          sort: {
            startDate: -1
          },
          projection: {
            executionMap: 1
          }
        })
        .toArray();
    })
    .then(lastMigration => {
      try {
        let result = getActionsForExecutionMap(lastMigration.length && lastMigration[0].executionMap ? lastMigration[0].executionMap : []);
        actionsToBeExecuted = result.actionsForExecution;
        executionMap = result.mapForAlreadyExecutedActions;
      } catch (e) {
        console.error('Failed reading migration actions', e);
        return Promise.reject(e);
      }

      if (!actionsToBeExecuted.length) {
        // nothing to migrate; continue
        console.log('No migrations need to be executed');
        // reject in order to skip next logic
        return Promise.reject();
      }

      // cache migration log instance ID
      migrationLogInstanceId = Uuid.v4();

      // start migration
      return migrationLogCollection
        .insert({
          _id: migrationLogInstanceId,
          status: migrationLogStatusMap.started,
          startDate: new Date(),
          executionMap: executionMap,
          deleted: false
        });
    })
    .then(() => {
      // create async actions for migration actions that need to be executed
      // all actions will be executed in series
      let migrationJobs = actionsToBeExecuted.map(actionEntry => {
        return (cb) => {
          console.log(`Started action '${actionEntry.name}'`);

          // execute actual migration action
          actionEntry.action((err) => {
            console.log(`Finished action '${actionEntry.name}'${err ? ` with error: ${err}` : ''}`);

            if (err) {
              return cb(`Error on action '${actionEntry.name}': ${err}`);
            }

            // action executed successfully; update execution map and migration log
            executionMap.push({
              name: actionEntry.name,
              buildNo: actionEntry.buildNo
            });
            return migrationLogCollection
              .updateOne({
                _id: migrationLogInstanceId
              }, {
                '$set': {
                  executionMap: executionMap
                }
              })
              .then(updateResult => {
                if (updateResult.modifiedCount === 0) {
                  // update wasn't actually made
                  return Promise.reject();
                }
              })
              .catch(err => {
                // don't stop on update migration log error
                console.warn(`Failed updating migration log '${migrationLogInstanceId}'. Error: ${err}`);
              })
              .then(() => {
                cb();
              });
          });
        };
      });

      return new Promise((resolve, reject) => {
        // execute migrations in series
        Async.series(migrationJobs, (err) => {
          if (err) {
            return reject(err);
          }

          return resolve();
        });
      });
    })
    .then(() => {
      // migration finished successfully
      // save migration log
      migrationLogCollection
        .updateOne({
          _id: migrationLogInstanceId
        }, {
          '$set': {
            status: migrationLogStatusMap.success,
            executionMap: executionMap,
            endDate: new Date()
          }
        })
        .then(updateResult => {
          if (updateResult.modifiedCount === 0) {
            return Promise.reject();
          }
        })
        .catch(err => {
          console.warn(`Failed updating migration log '${migrationLogInstanceId}' status. Need to manually update it for future migrations to work`, err);
          console.warn('Execution map: ', executionMap);
        })
        .then(() => {
          console.log('Finished model migration successfully');

          cb();
        });
    })
    .catch(err => {
      // we might reach catch even if there is no error; we used rejection in order to skip logic
      if (!err) {
        return cb();
      }

      // migration failed
      if (!migrationLogInstanceId) {
        // transaction failed before creating a new migration log instance
        console.error('Finished model migration with failure.', err);
        return cb(err);
      }

      // save migration log
      migrationLogCollection
        .updateOne({
          _id: migrationLogInstanceId
        }, {
          '$set': {
            status: migrationLogStatusMap.failed,
            executionMap: executionMap,
            endDate: new Date(),
            error: err.toString ? err.toString() : JSON.stringify(err)
          }
        })
        .then(updateResult => {
          if (updateResult.modifiedCount === 0) {
            return Promise.reject();
          }
        })
        .catch(err => {
          console.warn(`Failed updating migration log '${migrationLogInstanceId}' status. Need to manually update it for future migrations to work`, err);
          console.warn('Execution map: ', executionMap);
        })
        .then(() => {
          console.error('Finished model migration with failure.', err);

          cb(err);
        });
    });
};

// execute model migration scripts
module.exports = run;<|MERGE_RESOLUTION|>--- conflicted
+++ resolved
@@ -367,11 +367,7 @@
     fileName: 'languageToken.js',
     actions: [{
       name: 'createUpdateLanguageTokens',
-<<<<<<< HEAD
-      buildNo: 16
-=======
-      buildNo: 27
->>>>>>> 14f4cabc
+      buildNo: 17
     }, {
       name: 'createUpdateSingleEnglishLanguageTokens',
       buildNo: 1
