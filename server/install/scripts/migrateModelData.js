--- conflicted
+++ resolved
@@ -367,11 +367,7 @@
     fileName: 'languageToken.js',
     actions: [{
       name: 'createUpdateLanguageTokens',
-<<<<<<< HEAD
-      buildNo: 4
-=======
-      buildNo: 12
->>>>>>> 506d58e9
+      buildNo: 14
     }]
   }]
 }];
