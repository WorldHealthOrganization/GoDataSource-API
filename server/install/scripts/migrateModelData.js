--- conflicted
+++ resolved
@@ -385,11 +385,7 @@
     fileName: 'languageToken.js',
     actions: [{
       name: 'createUpdateLanguageTokens',
-<<<<<<< HEAD
-      buildNo: 2
-=======
-      buildNo: 4
->>>>>>> 98a96f39
+      buildNo: 5
     }]
   }]
 }];
