'use strict';

const MongoDBHelper = require('../../../components/mongoDBHelper');
const DataSources = require('../../datasources');
const Path = require('path');
const Async = require('async');
const Uuid = require('uuid');

const migrationVersionsFoldersPath = Path.resolve(__dirname, './migrations');

const migrationLogStatusMap = {
  started: 'Started',
  success: 'Success',
  failed: 'Failed'
};

// initialize map of versions that contain migration scripts in migrations folder
// migration scripts will be executed in the order by version/script/action
const migrationVersions = [{
  version: 'older',
  scripts: [{
    fileName: 'defaultLanguages.js',
    actions: [{
      name: 'run',
<<<<<<< HEAD
      buildNo: 5
=======
      buildNo: 17
>>>>>>> 8ac5b095
    }]
  }, {
    fileName: 'defaultReferenceData.js',
    actions: [{
      name: 'run',
      buildNo: 2
    }]
  }, {
    fileName: 'defaultHelpData.js',
    actions: [{
      name: 'run',
      buildNo: 1
    }]
  }, {
    fileName: 'defaultOutbreakTemplateData.js',
    actions: [{
      name: 'run',
      buildNo: 3
    }]
  }, {
    fileName: 'case.js',
    actions: [{
      name: 'migrateCases',
      buildNo: 1
    }]
  }, {
    fileName: 'followUp.js',
    actions: [{
      name: 'migrateFollowUps',
      buildNo: 1
    }]
  }, {
    fileName: 'labResult.js',
    actions: [{
      name: 'migrateLabResults',
      buildNo: 1
    }]
  }, {
    fileName: 'systemSettings.js',
    actions: [{
      name: 'migrateSystemSettings',
      buildNo: 1
    }]
  }, {
    fileName: 'user.js',
    actions: [{
      name: 'migrateUsers',
      buildNo: 1
    }]
  }, {
    fileName: 'migrateRolesAndUsers.js',
    actions: [{
      name: 'run',
      buildNo: 2
    }]
  }, {
    fileName: 'populateMissingLanguageTokens.js',
    actions: [{
      name: 'run',
      buildNo: 1
    }]
  }, {
    fileName: 'migrateCaseCentreName.js',
    actions: [{
      name: 'run',
      buildNo: 1
    }]
  }]
}, {
  version: '2.35.0',
  scripts: [{
    fileName: 'person.js',
    actions: [{
      name: 'setRelationshipsInformationOnPerson',
      buildNo: 3
    }, {
      name: 'setUsualPlaceOfResidenceLocationIdOnPerson',
      buildNo: 1
    }]
  }, {
    fileName: 'languageToken.js',
    actions: [{
      name: 'addMissingTokenSortKeys',
      buildNo: 1
    }, {
      name: 'removeTokensOfDeletedOutbreak',
      buildNo: 1
    }]
  }, {
    fileName: 'outbreak.js',
    actions: [{
      name: 'addMissingDefaultValues',
      buildNo: 1
    }]
  }, {
    fileName: 'template.js',
    actions: [{
      name: 'addMissingDefaultValues',
      buildNo: 1
    }]
  }, {
    fileName: 'followUp.js',
    actions: [{
      name: 'setUsualPlaceOfResidenceLocationIdOnFollowUp',
      buildNo: 1
    }]
  }]
}, {
  version: '2.36.4',
  scripts: [{
    fileName: 'outbreak.js',
    actions: [{
      name: 'updateMapServers',
      buildNo: 1
    }]
  }]
}, {
  version: '2.38.0',
  scripts: [{
    fileName: 'person.js',
    actions: [{
      name: 'updateMissingDuplicateKeys',
      buildNo: 1
    }]
  }, {
    fileName: 'labResults.js',
    actions: [{
      name: 'updatePersonType',
      buildNo: 1
    }]
  }, {
    fileName: 'missing-property-deleted.js',
    actions: [{
      name: 'addMissingDeletedProperty',
      buildNo: 1
    }]
  }]
}];

/**
 * Walk through the migrationVersions and get actions that need to be executed based on the last execution map
 * Will throw error if it was unable to read migration scripts from version folder or required actions are not defined in scripts
 * @param lastExecutionMap
 * @return {Object} Contains list of action entries for the ones that need to be executed and map for already executed actions
 */
const getActionsForExecutionMap = function (lastExecutionMap = []) {
  let result = {
    actionsForExecution: [],
    mapForAlreadyExecutedActions: []
  };

  // loop through the versions
  migrationVersions.forEach(versionEntry => {
    // loop through the version scripts
    versionEntry.scripts.forEach(scriptEntry => {
      // loop through the script actions
      scriptEntry.actions.forEach(actionEntry => {
        let actionPath = `${versionEntry.version}/${scriptEntry.fileName}/${actionEntry.name}`;

        // check for action presence in last execution map
        let actionLastExecutedEntry = lastExecutionMap.find(actionEntry => actionEntry.name === actionPath);
        let actionLastExecutedBuildNo = actionLastExecutedEntry ? actionLastExecutedEntry.buildNo : null;

        if (actionLastExecutedBuildNo !== actionEntry.buildNo) {
          // load script only if action needs to be executed
          let script = require(Path.resolve(migrationVersionsFoldersPath, versionEntry.version, scriptEntry.fileName));
          // validate that action actually exists in script
          if (typeof script[actionEntry.name] !== 'function') {
            throw `Action '${actionPath}' is not defined`;
          }

          // need to execute action
          result.actionsForExecution.push({
            name: actionPath,
            action: script[actionEntry.name],
            buildNo: actionEntry.buildNo
          });
        } else {
          // action was already executed
          result.mapForAlreadyExecutedActions.push({
            name: actionPath,
            buildNo: actionEntry.buildNo
          });
        }
      });
    });
  });

  return result;
};

// script's entry point
const run = function (cb) {
  console.log('Starting model migration');

  // check versions to migrate
  if (!migrationVersions.length) {
    // nothing to migrate; continue
    console.log('No migrations need to be executed');
    return cb();
  }

  let migrationLogCollection, migrationLogInstanceId, actionsToBeExecuted, executionMap;

  // create Mongo DB connection
  return MongoDBHelper
    .getMongoDBConnection({
      ignoreUndefined: DataSources.mongoDb.ignoreUndefined
    })
    .then(dbConn => {
      migrationLogCollection = dbConn.collection('migrationLog');

      // check migration log to see if there is already a migration in progress
      // Note: If the script is stopped when a migration is in progress that migration needs to be manually updated in DB as finished with status Failed
      return migrationLogCollection
        .findOne({
          status: migrationLogStatusMap.started
        }, {
          projection: {
            _id: 1
          }
        });
    })
    .then(inProgressMigration => {
      if (inProgressMigration) {
        return Promise.reject(`A migration is already in progress '${inProgressMigration._id}'. Cannot start a new migration until the current one is set as finished in DB`);
      }

      // there is no migration in progress; continue
      // find latest executed migration
      return migrationLogCollection
        .find({}, {
          limit: 1,
          sort: {
            startDate: -1
          },
          projection: {
            executionMap: 1
          }
        })
        .toArray();
    })
    .then(lastMigration => {
      try {
        let result = getActionsForExecutionMap(lastMigration.length && lastMigration[0].executionMap ? lastMigration[0].executionMap : []);
        actionsToBeExecuted = result.actionsForExecution;
        executionMap = result.mapForAlreadyExecutedActions;
      } catch (e) {
        console.error('Failed reading migration actions', e);
        return Promise.reject(e);
      }

      if (!actionsToBeExecuted.length) {
        // nothing to migrate; continue
        console.log('No migrations need to be executed');
        // reject in order to skip next logic
        return Promise.reject();
      }

      // cache migration log instance ID
      migrationLogInstanceId = Uuid.v4();

      // start migration
      return migrationLogCollection
        .insert({
          _id: migrationLogInstanceId,
          status: migrationLogStatusMap.started,
          startDate: new Date(),
          executionMap: executionMap
        });
    })
    .then(() => {
      // create async actions for migration actions that need to be executed
      // all actions will be executed in series
      let migrationJobs = actionsToBeExecuted.map(actionEntry => {
        return (cb) => {
          console.log(`Started action '${actionEntry.name}'`);

          // execute actual migration action
          actionEntry.action((err) => {
            console.log(`Finished action '${actionEntry.name}'${err ? ` with error: ${err}` : ''}`);

            if (err) {
              return cb(`Error on action '${actionEntry.name}': ${err}`);
            }

            // action executed successfully; update execution map and migration log
            executionMap.push({
              name: actionEntry.name,
              buildNo: actionEntry.buildNo
            });
            return migrationLogCollection
              .updateOne({
                _id: migrationLogInstanceId
              }, {
                '$set': {
                  executionMap: executionMap
                }
              })
              .then(updateResult => {
                if (updateResult.modifiedCount === 0) {
                  // update wasn't actually made
                  return Promise.reject();
                }
              })
              .catch(err => {
                // don't stop on update migration log error
                console.warn(`Failed updating migration log '${migrationLogInstanceId}'. Error: ${err}`);
              })
              .then(() => {
                cb();
              });
          });
        };
      });

      return new Promise((resolve, reject) => {
        // execute migrations in series
        Async.series(migrationJobs, (err) => {
          if (err) {
            return reject(err);
          }

          return resolve();
        });
      });
    })
    .then(() => {
      // migration finished successfully
      // save migration log
      migrationLogCollection
        .updateOne({
          _id: migrationLogInstanceId
        }, {
          '$set': {
            status: migrationLogStatusMap.success,
            executionMap: executionMap,
            endDate: new Date()
          }
        })
        .then(updateResult => {
          if (updateResult.modifiedCount === 0) {
            return Promise.reject();
          }
        })
        .catch(err => {
          console.warn(`Failed updating migration log '${migrationLogInstanceId}' status. Need to manually update it for future migrations to work`, err);
          console.warn('Execution map: ', executionMap);
        })
        .then(() => {
          console.log('Finished model migration successfully');

          cb();
        });
    })
    .catch(err => {
      // we might reach catch even if there is no error; we used rejection in order to skip logic
      if (!err) {
        return cb();
      }

      // migration failed
      if (!migrationLogInstanceId) {
        // transaction failed before creating a new migration log instance
        console.error('Finished model migration with failure.', err);
        return cb(err);
      }

      // save migration log
      migrationLogCollection
        .updateOne({
          _id: migrationLogInstanceId
        }, {
          '$set': {
            status: migrationLogStatusMap.failed,
            executionMap: executionMap,
            endDate: new Date(),
            error: err.toString ? err.toString() : JSON.stringify(err)
          }
        })
        .then(updateResult => {
          if (updateResult.modifiedCount === 0) {
            return Promise.reject();
          }
        })
        .catch(err => {
          console.warn(`Failed updating migration log '${migrationLogInstanceId}' status. Need to manually update it for future migrations to work`, err);
          console.warn('Execution map: ', executionMap);
        })
        .then(() => {
          console.error('Finished model migration with failure.', err);

          cb(err);
        });
    });
};

// execute model migration scripts
module.exports = run;<|MERGE_RESOLUTION|>--- conflicted
+++ resolved
@@ -22,11 +22,7 @@
     fileName: 'defaultLanguages.js',
     actions: [{
       name: 'run',
-<<<<<<< HEAD
-      buildNo: 5
-=======
-      buildNo: 17
->>>>>>> 8ac5b095
+      buildNo: 18
     }]
   }, {
     fileName: 'defaultReferenceData.js',
