--- conflicted
+++ resolved
@@ -367,11 +367,7 @@
     fileName: 'languageToken.js',
     actions: [{
       name: 'createUpdateLanguageTokens',
-<<<<<<< HEAD
-      buildNo: 18
-=======
-      buildNo: 29
->>>>>>> 70c73eea
+      buildNo: 19
     }, {
       name: 'createUpdateSingleEnglishLanguageTokens',
       buildNo: 1
