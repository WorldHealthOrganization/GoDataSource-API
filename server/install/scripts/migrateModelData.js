'use strict';

const MongoDBHelper = require('../../../components/mongoDBHelper');
const DataSources = require('../../datasources');
const Path = require('path');
const Async = require('async');
const Uuid = require('uuid');

const migrationVersionsFoldersPath = Path.resolve(__dirname, './migrations');

const migrationLogStatusMap = {
  started: 'Started',
  success: 'Success',
  failed: 'Failed'
};

// initialize map of versions that contain migration scripts in migrations folder
// migration scripts will be executed in the order by version/script/action
const migrationVersions = [{
  version: 'older',
  scripts: [{
    fileName: 'defaultLanguages.js',
    actions: [{
      name: 'run',
      buildNo: 30
    }]
  }, {
    fileName: 'defaultReferenceData.js',
    actions: [{
      name: 'run',
      buildNo: 3
    }]
  }, {
    fileName: 'defaultHelpData.js',
    actions: [{
      name: 'run',
      buildNo: 1
    }]
  }, {
    fileName: 'defaultOutbreakTemplateData.js',
    actions: [{
      name: 'run',
      buildNo: 3
    }]
  }, {
    fileName: 'case.js',
    actions: [{
      name: 'migrateCases',
      buildNo: 1
    }]
  }, {
    fileName: 'followUp.js',
    actions: [{
      name: 'migrateFollowUps',
      buildNo: 1
    }]
  }, {
    fileName: 'labResult.js',
    actions: [{
      name: 'migrateLabResults',
      buildNo: 1
    }]
  }, {
    fileName: 'systemSettings.js',
    actions: [{
      name: 'migrateSystemSettings',
      buildNo: 1
    }]
  }, {
    fileName: 'user.js',
    actions: [{
      name: 'migrateUsers',
      buildNo: 1
    }]
  }, {
    fileName: 'migrateRolesAndUsers.js',
    actions: [{
      name: 'run',
      buildNo: 2
    }]
  }, {
    fileName: 'populateMissingLanguageTokens.js',
    actions: [{
      name: 'run',
      buildNo: 1
    }]
  }, {
    fileName: 'migrateCaseCentreName.js',
    actions: [{
      name: 'run',
      buildNo: 1
    }]
  }]
}, {
  version: '2.35.0',
  scripts: [{
    fileName: 'person.js',
    actions: [{
      name: 'setRelationshipsInformationOnPerson',
      buildNo: 3
    }, {
      name: 'setUsualPlaceOfResidenceLocationIdOnPerson',
      buildNo: 1
    }]
  }, {
    fileName: 'languageToken.js',
    actions: [{
      name: 'addMissingTokenSortKeys',
      buildNo: 1
    }, {
      name: 'removeTokensOfDeletedOutbreak',
      buildNo: 1
    }]
  }, {
    fileName: 'outbreak.js',
    actions: [{
      name: 'addMissingDefaultValues',
      buildNo: 1
    }]
  }, {
    fileName: 'template.js',
    actions: [{
      name: 'addMissingDefaultValues',
      buildNo: 1
    }]
  }, {
    fileName: 'followUp.js',
    actions: [{
      name: 'setUsualPlaceOfResidenceLocationIdOnFollowUp',
      buildNo: 1
    }]
  }]
}, {
  version: '2.36.4',
  scripts: [{
    fileName: 'outbreak.js',
    actions: [{
      name: 'updateMapServers',
      buildNo: 1
    }]
  }]
}, {
  version: '2.38.0',
  scripts: [{
    fileName: 'person.js',
    actions: [{
      name: 'updateMissingDuplicateKeys',
      buildNo: 1
    }]
  }, {
    fileName: 'labResults.js',
    actions: [{
      name: 'updatePersonType',
      buildNo: 1
    }]
  }, {
    fileName: 'missing-property-deleted.js',
    actions: [{
      name: 'addMissingDeletedProperty',
      buildNo: 1
    }]
  }]
}, {
  version: '2.38.1',
  scripts: [{
    fileName: 'languageToken.js',
    actions: [{
      name: 'createUpdateLanguageTokens',
      buildNo: 9
    }]
  }]
}, {
  version: '2.39.0',
  scripts: [{
    fileName: 'languageToken.js',
    actions: [{
      name: 'createUpdateLanguageTokens',
      buildNo: 19
    }, {
      name: 'checkAndRemoveLanguageTokens',
      buildNo: 3
    }, {
      name: 'checkAndAddMissingLanguageTokens',
      buildNo: 2
    }]
  }]
}, {
  version: '2.40.0',
  scripts: [{
    fileName: 'template.js',
    actions: [{
      name: 'createUpdateDefaultOutbreakTemplates',
      buildNo: 19
    }]
  }, {
    fileName: 'referenceData.js',
    actions: [{
      name: 'createUpdateDefaultReferenceData',
      buildNo: 4
    }]
  }, {
    fileName: 'languageToken.js',
    actions: [{
      name: 'createUpdateLanguageTokens',
      buildNo: 18
    }, {
      name: 'createUpdateSingleFrenchLanguageTokens',
      buildNo: 1
    }]
  }, {
    fileName: 'person.js',
    actions: [{
      name: 'updateNumberOfExposuresAndContacts',
      buildNo: 2
    }]
  }]
}, {
  version: '2.40.2',
  scripts: [{
    fileName: 'referenceData.js',
    actions: [{
      name: 'createUpdateDefaultReferenceData',
      buildNo: 4
    }]
  }, {
    fileName: 'languageToken.js',
    actions: [{
      name: 'createUpdateLanguageTokens',
      buildNo: 1
    }]
  }]
}, {
  version: '2.41.0',
  scripts: [{
    fileName: 'referenceData.js',
    actions: [{
      name: 'createUpdateDefaultReferenceData',
      buildNo: 3
    }]
  }, {
    fileName: 'languageToken.js',
    actions: [{
      name: 'createUpdateLanguageTokens',
      buildNo: 27
    }, {
      name: 'createUpdateSingleFrenchLanguageTokens',
      buildNo: 5
    }]
  }]
}, {
  version: '2.42.0',
  scripts: [{
    fileName: 'template.js',
    actions: [{
      name: 'createUpdateDefaultOutbreakTemplates',
      buildNo: 1
    }]
  }, {
    fileName: 'languageToken.js',
    actions: [{
      name: 'createUpdateLanguageTokens',
      buildNo: 9
    }]
  }]
}, {
  version: '2.43.0',
  scripts: [{
    fileName: 'languageToken.js',
    actions: [{
      name: 'createUpdateLanguageTokens',
      buildNo: 2
    }]
  }, {
    fileName: 'outbreak.js',
    actions: [{
      name: 'cleanUnnecessaryData',
      buildNo: 1
    }]
  }]
}, {
  version: '2.44.0',
  scripts: [{
    fileName: 'languageToken.js',
    actions: [{
      name: 'createUpdateLanguageTokens',
      buildNo: 5
    }]
  }, {
    fileName: 'outbreak.js',
    actions: [{
      name: 'cleanUnnecessaryData',
      buildNo: 1
    }]
  }, {
    fileName: 'person.js',
    actions: [{
      name: 'setUsualPlaceOfResidenceLocationIdOnPerson',
      buildNo: 2
    }]
  }, {
    fileName: 'followUp.js',
    actions: [{
      name: 'setUsualPlaceOfResidenceLocationIdOnFollowUp',
      buildNo: 2
    }]
  }]
}, {
  version: '2.45.0',
  scripts: [{
    fileName: 'referenceData.js',
    actions: [{
      name: 'createUpdateDefaultReferenceData',
      buildNo: 1
    }]
  }, {
    fileName: 'template.js',
    actions: [{
      name: 'createUpdateDefaultOutbreakTemplates',
      buildNo: 5
    }]
  }, {
    fileName: 'languageToken.js',
    actions: [{
      name: 'createUpdateLanguageTokens',
      buildNo: 40
    }]
  }, {
    fileName: 'missing-property-deleted.js',
    actions: [{
      name: 'addMissingDeletedProperty',
      buildNo: 9
    }]
  }, {
    fileName: 'person.js',
    actions: [{
      name: 'deleteRelatedDataIfPersonDeleted',
      buildNo: 11
    }]
  }]
}, {
  version: '2.46.0',
  scripts: [{
    fileName: 'languageToken.js',
    actions: [{
      name: 'createUpdateLanguageTokens',
      buildNo: 20
    }, {
      name: 'createUpdateSingleEnglishLanguageTokens',
      buildNo: 1
    }, {
      name: 'createUpdateSingleSpanishLanguageTokens',
      buildNo: 1
    }, {
      name: 'createUpdateSinglePortugueseLanguageTokens',
      buildNo: 1
    }]
  }, {
    fileName: 'role.js',
    actions: [{
      name: 'addMissingPermission',
      buildNo: 3
    }]
  }]
}, {
  version: '2.47.0',
  scripts: [{
    fileName: 'languageToken.js',
    actions: [{
      name: 'createUpdateLanguageTokens',
      buildNo: 44
    }, {
      name: 'createUpdateSingleEnglishLanguageTokens',
      buildNo: 1
    }]
  }, {
    fileName: 'role.js',
    actions: [{
      name: 'addMissingPermission',
      buildNo: 1
    }]
  }]
}, {
  version: '2.48.0',
  scripts: [{
    fileName: 'languageToken.js',
    actions: [{
      name: 'createUpdateLanguageTokens',
<<<<<<< HEAD
      buildNo: 5
=======
      buildNo: 9
>>>>>>> eb320274
    }]
  }]
}];

/**
 * Walk through the migrationVersions and get actions that need to be executed based on the last execution map
 * Will throw error if it was unable to read migration scripts from version folder or required actions are not defined in scripts
 * @param lastExecutionMap
 * @return {Object} Contains list of action entries for the ones that need to be executed and map for already executed actions
 */
const getActionsForExecutionMap = function (lastExecutionMap = []) {
  let result = {
    actionsForExecution: [],
    mapForAlreadyExecutedActions: []
  };

  // loop through the versions
  migrationVersions.forEach(versionEntry => {
    // loop through the version scripts
    versionEntry.scripts.forEach(scriptEntry => {
      // loop through the script actions
      scriptEntry.actions.forEach(actionEntry => {
        let actionPath = `${versionEntry.version}/${scriptEntry.fileName}/${actionEntry.name}`;

        // check for action presence in last execution map
        let actionLastExecutedEntry = lastExecutionMap.find(actionEntry => actionEntry.name === actionPath);
        let actionLastExecutedBuildNo = actionLastExecutedEntry ? actionLastExecutedEntry.buildNo : null;

        if (actionLastExecutedBuildNo !== actionEntry.buildNo) {
          // load script only if action needs to be executed
          let script = require(Path.resolve(migrationVersionsFoldersPath, versionEntry.version, scriptEntry.fileName));
          // validate that action actually exists in script
          if (typeof script[actionEntry.name] !== 'function') {
            throw `Action '${actionPath}' is not defined`;
          }

          // need to execute action
          result.actionsForExecution.push({
            name: actionPath,
            action: script[actionEntry.name],
            buildNo: actionEntry.buildNo
          });
        } else {
          // action was already executed
          result.mapForAlreadyExecutedActions.push({
            name: actionPath,
            buildNo: actionEntry.buildNo
          });
        }
      });
    });
  });

  return result;
};

// script's entry point
const run = function (cb) {
  console.log('Starting model migration');

  // check versions to migrate
  if (!migrationVersions.length) {
    // nothing to migrate; continue
    console.log('No migrations need to be executed');
    return cb();
  }

  let migrationLogCollection, migrationLogInstanceId, actionsToBeExecuted, executionMap;

  // create Mongo DB connection
  return MongoDBHelper
    .getMongoDBConnection({
      ignoreUndefined: DataSources.mongoDb.ignoreUndefined
    })
    .then(dbConn => {
      migrationLogCollection = dbConn.collection('migrationLog');

      // check migration log to see if there is already a migration in progress
      // Note: If the script is stopped when a migration is in progress that migration needs to be manually updated in DB as finished with status Failed
      return migrationLogCollection
        .findOne({
          status: migrationLogStatusMap.started
        }, {
          projection: {
            _id: 1
          }
        });
    })
    .then(inProgressMigration => {
      if (inProgressMigration) {
        return Promise.reject(`A migration is already in progress '${inProgressMigration._id}'. Cannot start a new migration until the current one is set as finished in DB`);
      }

      // there is no migration in progress; continue
      // find latest executed migration
      return migrationLogCollection
        .find({}, {
          limit: 1,
          sort: {
            startDate: -1
          },
          projection: {
            executionMap: 1
          }
        })
        .toArray();
    })
    .then(lastMigration => {
      try {
        let result = getActionsForExecutionMap(lastMigration.length && lastMigration[0].executionMap ? lastMigration[0].executionMap : []);
        actionsToBeExecuted = result.actionsForExecution;
        executionMap = result.mapForAlreadyExecutedActions;
      } catch (e) {
        console.error('Failed reading migration actions', e);
        return Promise.reject(e);
      }

      if (!actionsToBeExecuted.length) {
        // nothing to migrate; continue
        console.log('No migrations need to be executed');
        // reject in order to skip next logic
        return Promise.reject();
      }

      // cache migration log instance ID
      migrationLogInstanceId = Uuid.v4();

      // start migration
      return migrationLogCollection
        .insert({
          _id: migrationLogInstanceId,
          status: migrationLogStatusMap.started,
          startDate: new Date(),
          executionMap: executionMap,
          deleted: false
        });
    })
    .then(() => {
      // create async actions for migration actions that need to be executed
      // all actions will be executed in series
      let migrationJobs = actionsToBeExecuted.map(actionEntry => {
        return (cb) => {
          console.log(`Started action '${actionEntry.name}'`);

          // execute actual migration action
          actionEntry.action((err) => {
            console.log(`Finished action '${actionEntry.name}'${err ? ` with error: ${err}` : ''}`);

            if (err) {
              return cb(`Error on action '${actionEntry.name}': ${err}`);
            }

            // action executed successfully; update execution map and migration log
            executionMap.push({
              name: actionEntry.name,
              buildNo: actionEntry.buildNo
            });
            return migrationLogCollection
              .updateOne({
                _id: migrationLogInstanceId
              }, {
                '$set': {
                  executionMap: executionMap
                }
              })
              .then(updateResult => {
                if (updateResult.modifiedCount === 0) {
                  // update wasn't actually made
                  return Promise.reject();
                }
              })
              .catch(err => {
                // don't stop on update migration log error
                console.warn(`Failed updating migration log '${migrationLogInstanceId}'. Error: ${err}`);
              })
              .then(() => {
                cb();
              });
          });
        };
      });

      return new Promise((resolve, reject) => {
        // execute migrations in series
        Async.series(migrationJobs, (err) => {
          if (err) {
            return reject(err);
          }

          return resolve();
        });
      });
    })
    .then(() => {
      // migration finished successfully
      // save migration log
      migrationLogCollection
        .updateOne({
          _id: migrationLogInstanceId
        }, {
          '$set': {
            status: migrationLogStatusMap.success,
            executionMap: executionMap,
            endDate: new Date()
          }
        })
        .then(updateResult => {
          if (updateResult.modifiedCount === 0) {
            return Promise.reject();
          }
        })
        .catch(err => {
          console.warn(`Failed updating migration log '${migrationLogInstanceId}' status. Need to manually update it for future migrations to work`, err);
          console.warn('Execution map: ', executionMap);
        })
        .then(() => {
          console.log('Finished model migration successfully');

          cb();
        });
    })
    .catch(err => {
      // we might reach catch even if there is no error; we used rejection in order to skip logic
      if (!err) {
        return cb();
      }

      // migration failed
      if (!migrationLogInstanceId) {
        // transaction failed before creating a new migration log instance
        console.error('Finished model migration with failure.', err);
        return cb(err);
      }

      // save migration log
      migrationLogCollection
        .updateOne({
          _id: migrationLogInstanceId
        }, {
          '$set': {
            status: migrationLogStatusMap.failed,
            executionMap: executionMap,
            endDate: new Date(),
            error: err.toString ? err.toString() : JSON.stringify(err)
          }
        })
        .then(updateResult => {
          if (updateResult.modifiedCount === 0) {
            return Promise.reject();
          }
        })
        .catch(err => {
          console.warn(`Failed updating migration log '${migrationLogInstanceId}' status. Need to manually update it for future migrations to work`, err);
          console.warn('Execution map: ', executionMap);
        })
        .then(() => {
          console.error('Finished model migration with failure.', err);

          cb(err);
        });
    });
};

// execute model migration scripts
module.exports = run;<|MERGE_RESOLUTION|>--- conflicted
+++ resolved
@@ -385,11 +385,7 @@
     fileName: 'languageToken.js',
     actions: [{
       name: 'createUpdateLanguageTokens',
-<<<<<<< HEAD
-      buildNo: 5
-=======
-      buildNo: 9
->>>>>>> eb320274
+      buildNo: 10
     }]
   }]
 }];
