'use strict';

const MongoDBHelper = require('../../../components/mongoDBHelper');
const DataSources = require('../../datasources');
const Path = require('path');
const Async = require('async');
const Uuid = require('uuid');

const migrationVersionsFoldersPath = Path.resolve(__dirname, './migrations');

const migrationLogStatusMap = {
  started: 'Started',
  success: 'Success',
  failed: 'Failed'
};

// initialize map of versions that contain migration scripts in migrations folder
// migration scripts will be executed in the order by version/script/action
const migrationVersions = [{
  version: 'older',
  scripts: [{
    fileName: 'defaultLanguages.js',
    actions: [{
      name: 'run',
      buildNo: 30
    }]
  }, {
    fileName: 'defaultReferenceData.js',
    actions: [{
      name: 'run',
      buildNo: 3
    }]
  }, {
    fileName: 'defaultHelpData.js',
    actions: [{
      name: 'run',
      buildNo: 1
    }]
  }, {
    fileName: 'defaultOutbreakTemplateData.js',
    actions: [{
      name: 'run',
      buildNo: 3
    }]
  }, {
    fileName: 'case.js',
    actions: [{
      name: 'migrateCases',
      buildNo: 1
    }]
  }, {
    fileName: 'followUp.js',
    actions: [{
      name: 'migrateFollowUps',
      buildNo: 1
    }]
  }, {
    fileName: 'labResult.js',
    actions: [{
      name: 'migrateLabResults',
      buildNo: 1
    }]
  }, {
    fileName: 'systemSettings.js',
    actions: [{
      name: 'migrateSystemSettings',
      buildNo: 1
    }]
  }, {
    fileName: 'user.js',
    actions: [{
      name: 'migrateUsers',
      buildNo: 1
    }]
  }, {
    fileName: 'migrateRolesAndUsers.js',
    actions: [{
      name: 'run',
      buildNo: 2
    }]
  }, {
    fileName: 'populateMissingLanguageTokens.js',
    actions: [{
      name: 'run',
      buildNo: 1
    }]
  }, {
    fileName: 'migrateCaseCentreName.js',
    actions: [{
      name: 'run',
      buildNo: 1
    }]
  }]
}, {
  version: '2.35.0',
  scripts: [{
    fileName: 'person.js',
    actions: [{
      name: 'setRelationshipsInformationOnPerson',
      buildNo: 3
    }, {
      name: 'setUsualPlaceOfResidenceLocationIdOnPerson',
      buildNo: 1
    }]
  }, {
    fileName: 'languageToken.js',
    actions: [{
      name: 'addMissingTokenSortKeys',
      buildNo: 1
    }, {
      name: 'removeTokensOfDeletedOutbreak',
      buildNo: 1
    }]
  }, {
    fileName: 'outbreak.js',
    actions: [{
      name: 'addMissingDefaultValues',
      buildNo: 1
    }]
  }, {
    fileName: 'template.js',
    actions: [{
      name: 'addMissingDefaultValues',
      buildNo: 1
    }]
  }, {
    fileName: 'followUp.js',
    actions: [{
      name: 'setUsualPlaceOfResidenceLocationIdOnFollowUp',
      buildNo: 1
    }]
  }]
}, {
  version: '2.36.4',
  scripts: [{
    fileName: 'outbreak.js',
    actions: [{
      name: 'updateMapServers',
      buildNo: 1
    }]
  }]
}, {
  version: '2.38.0',
  scripts: [{
    fileName: 'person.js',
    actions: [{
      name: 'updateMissingDuplicateKeys',
      buildNo: 1
    }]
  }, {
    fileName: 'labResults.js',
    actions: [{
      name: 'updatePersonType',
      buildNo: 1
    }]
  }, {
    fileName: 'missing-property-deleted.js',
    actions: [{
      name: 'addMissingDeletedProperty',
      buildNo: 1
    }]
  }]
}, {
  version: '2.38.1',
  scripts: [{
    fileName: 'languageToken.js',
    actions: [{
      name: 'createUpdateLanguageTokens',
      buildNo: 9
    }]
  }]
}, {
  version: '2.39.0',
  scripts: [{
    fileName: 'languageToken.js',
    actions: [{
      name: 'createUpdateLanguageTokens',
      buildNo: 19
    }, {
      name: 'checkAndRemoveLanguageTokens',
      buildNo: 3
    }, {
      name: 'checkAndAddMissingLanguageTokens',
      buildNo: 2
    }]
  }]
}, {
  version: '2.40.0',
  scripts: [{
    fileName: 'template.js',
    actions: [{
      name: 'createUpdateDefaultOutbreakTemplates',
      buildNo: 18
    }]
  }, {
    fileName: 'referenceData.js',
    actions: [{
      name: 'createUpdateDefaultReferenceData',
      buildNo: 4
    }]
  }, {
    fileName: 'languageToken.js',
    actions: [{
      name: 'createUpdateLanguageTokens',
      buildNo: 18
    }, {
      name: 'createUpdateSingleFrenchLanguageTokens',
      buildNo: 1
    }]
  }, {
    fileName: 'person.js',
    actions: [{
      name: 'updateNumberOfExposuresAndContacts',
      buildNo: 2
    }]
  }]
}, {
  version: '2.40.2',
  scripts: [{
    fileName: 'referenceData.js',
    actions: [{
      name: 'createUpdateDefaultReferenceData',
      buildNo: 4
    }]
  }, {
    fileName: 'languageToken.js',
    actions: [{
      name: 'createUpdateLanguageTokens',
      buildNo: 1
    }]
  }]
}, {
  version: '2.41.0',
  scripts: [{
    fileName: 'referenceData.js',
    actions: [{
      name: 'createUpdateDefaultReferenceData',
      buildNo: 3
    }]
  }, {
    fileName: 'languageToken.js',
    actions: [{
      name: 'createUpdateLanguageTokens',
<<<<<<< HEAD
      buildNo: 8
=======
      buildNo: 27
    }, {
      name: 'createUpdateSingleFrenchLanguageTokens',
      buildNo: 5
>>>>>>> 7785fd04
    }]
  }]
}];

/**
 * Walk through the migrationVersions and get actions that need to be executed based on the last execution map
 * Will throw error if it was unable to read migration scripts from version folder or required actions are not defined in scripts
 * @param lastExecutionMap
 * @return {Object} Contains list of action entries for the ones that need to be executed and map for already executed actions
 */
const getActionsForExecutionMap = function (lastExecutionMap = []) {
  let result = {
    actionsForExecution: [],
    mapForAlreadyExecutedActions: []
  };

  // loop through the versions
  migrationVersions.forEach(versionEntry => {
    // loop through the version scripts
    versionEntry.scripts.forEach(scriptEntry => {
      // loop through the script actions
      scriptEntry.actions.forEach(actionEntry => {
        let actionPath = `${versionEntry.version}/${scriptEntry.fileName}/${actionEntry.name}`;

        // check for action presence in last execution map
        let actionLastExecutedEntry = lastExecutionMap.find(actionEntry => actionEntry.name === actionPath);
        let actionLastExecutedBuildNo = actionLastExecutedEntry ? actionLastExecutedEntry.buildNo : null;

        if (actionLastExecutedBuildNo !== actionEntry.buildNo) {
          // load script only if action needs to be executed
          let script = require(Path.resolve(migrationVersionsFoldersPath, versionEntry.version, scriptEntry.fileName));
          // validate that action actually exists in script
          if (typeof script[actionEntry.name] !== 'function') {
            throw `Action '${actionPath}' is not defined`;
          }

          // need to execute action
          result.actionsForExecution.push({
            name: actionPath,
            action: script[actionEntry.name],
            buildNo: actionEntry.buildNo
          });
        } else {
          // action was already executed
          result.mapForAlreadyExecutedActions.push({
            name: actionPath,
            buildNo: actionEntry.buildNo
          });
        }
      });
    });
  });

  return result;
};

// script's entry point
const run = function (cb) {
  console.log('Starting model migration');

  // check versions to migrate
  if (!migrationVersions.length) {
    // nothing to migrate; continue
    console.log('No migrations need to be executed');
    return cb();
  }

  let migrationLogCollection, migrationLogInstanceId, actionsToBeExecuted, executionMap;

  // create Mongo DB connection
  return MongoDBHelper
    .getMongoDBConnection({
      ignoreUndefined: DataSources.mongoDb.ignoreUndefined
    })
    .then(dbConn => {
      migrationLogCollection = dbConn.collection('migrationLog');

      // check migration log to see if there is already a migration in progress
      // Note: If the script is stopped when a migration is in progress that migration needs to be manually updated in DB as finished with status Failed
      return migrationLogCollection
        .findOne({
          status: migrationLogStatusMap.started
        }, {
          projection: {
            _id: 1
          }
        });
    })
    .then(inProgressMigration => {
      if (inProgressMigration) {
        return Promise.reject(`A migration is already in progress '${inProgressMigration._id}'. Cannot start a new migration until the current one is set as finished in DB`);
      }

      // there is no migration in progress; continue
      // find latest executed migration
      return migrationLogCollection
        .find({}, {
          limit: 1,
          sort: {
            startDate: -1
          },
          projection: {
            executionMap: 1
          }
        })
        .toArray();
    })
    .then(lastMigration => {
      try {
        let result = getActionsForExecutionMap(lastMigration.length && lastMigration[0].executionMap ? lastMigration[0].executionMap : []);
        actionsToBeExecuted = result.actionsForExecution;
        executionMap = result.mapForAlreadyExecutedActions;
      } catch (e) {
        console.error('Failed reading migration actions', e);
        return Promise.reject(e);
      }

      if (!actionsToBeExecuted.length) {
        // nothing to migrate; continue
        console.log('No migrations need to be executed');
        // reject in order to skip next logic
        return Promise.reject();
      }

      // cache migration log instance ID
      migrationLogInstanceId = Uuid.v4();

      // start migration
      return migrationLogCollection
        .insert({
          _id: migrationLogInstanceId,
          status: migrationLogStatusMap.started,
          startDate: new Date(),
          executionMap: executionMap
        });
    })
    .then(() => {
      // create async actions for migration actions that need to be executed
      // all actions will be executed in series
      let migrationJobs = actionsToBeExecuted.map(actionEntry => {
        return (cb) => {
          console.log(`Started action '${actionEntry.name}'`);

          // execute actual migration action
          actionEntry.action((err) => {
            console.log(`Finished action '${actionEntry.name}'${err ? ` with error: ${err}` : ''}`);

            if (err) {
              return cb(`Error on action '${actionEntry.name}': ${err}`);
            }

            // action executed successfully; update execution map and migration log
            executionMap.push({
              name: actionEntry.name,
              buildNo: actionEntry.buildNo
            });
            return migrationLogCollection
              .updateOne({
                _id: migrationLogInstanceId
              }, {
                '$set': {
                  executionMap: executionMap
                }
              })
              .then(updateResult => {
                if (updateResult.modifiedCount === 0) {
                  // update wasn't actually made
                  return Promise.reject();
                }
              })
              .catch(err => {
                // don't stop on update migration log error
                console.warn(`Failed updating migration log '${migrationLogInstanceId}'. Error: ${err}`);
              })
              .then(() => {
                cb();
              });
          });
        };
      });

      return new Promise((resolve, reject) => {
        // execute migrations in series
        Async.series(migrationJobs, (err) => {
          if (err) {
            return reject(err);
          }

          return resolve();
        });
      });
    })
    .then(() => {
      // migration finished successfully
      // save migration log
      migrationLogCollection
        .updateOne({
          _id: migrationLogInstanceId
        }, {
          '$set': {
            status: migrationLogStatusMap.success,
            executionMap: executionMap,
            endDate: new Date()
          }
        })
        .then(updateResult => {
          if (updateResult.modifiedCount === 0) {
            return Promise.reject();
          }
        })
        .catch(err => {
          console.warn(`Failed updating migration log '${migrationLogInstanceId}' status. Need to manually update it for future migrations to work`, err);
          console.warn('Execution map: ', executionMap);
        })
        .then(() => {
          console.log('Finished model migration successfully');

          cb();
        });
    })
    .catch(err => {
      // we might reach catch even if there is no error; we used rejection in order to skip logic
      if (!err) {
        return cb();
      }

      // migration failed
      if (!migrationLogInstanceId) {
        // transaction failed before creating a new migration log instance
        console.error('Finished model migration with failure.', err);
        return cb(err);
      }

      // save migration log
      migrationLogCollection
        .updateOne({
          _id: migrationLogInstanceId
        }, {
          '$set': {
            status: migrationLogStatusMap.failed,
            executionMap: executionMap,
            endDate: new Date(),
            error: err.toString ? err.toString() : JSON.stringify(err)
          }
        })
        .then(updateResult => {
          if (updateResult.modifiedCount === 0) {
            return Promise.reject();
          }
        })
        .catch(err => {
          console.warn(`Failed updating migration log '${migrationLogInstanceId}' status. Need to manually update it for future migrations to work`, err);
          console.warn('Execution map: ', executionMap);
        })
        .then(() => {
          console.error('Finished model migration with failure.', err);

          cb(err);
        });
    });
};

// execute model migration scripts
module.exports = run;<|MERGE_RESOLUTION|>--- conflicted
+++ resolved
@@ -241,14 +241,10 @@
     fileName: 'languageToken.js',
     actions: [{
       name: 'createUpdateLanguageTokens',
-<<<<<<< HEAD
-      buildNo: 8
-=======
       buildNo: 27
     }, {
       name: 'createUpdateSingleFrenchLanguageTokens',
       buildNo: 5
->>>>>>> 7785fd04
     }]
   }]
 }];
