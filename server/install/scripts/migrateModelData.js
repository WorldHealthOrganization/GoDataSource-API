'use strict';

const MongoDBHelper = require('../../../components/mongoDBHelper');
const DataSources = require('../../datasources');
const Path = require('path');
const Async = require('async');
const Uuid = require('uuid');

const migrationVersionsFoldersPath = Path.resolve(__dirname, './migrations');

const migrationLogStatusMap = {
  started: 'Started',
  success: 'Success',
  failed: 'Failed'
};

// initialize map of versions that contain migration scripts in migrations folder
// migration scripts will be executed in the order by version/script/action
const migrationVersions = [{
  version: 'older',
  scripts: [{
    fileName: 'defaultLanguages.js',
    actions: [{
      name: 'run',
      buildNo: 30
    }]
  }, {
    fileName: 'defaultReferenceData.js',
    actions: [{
      name: 'run',
      buildNo: 3
    }]
  }, {
    fileName: 'defaultHelpData.js',
    actions: [{
      name: 'run',
      buildNo: 1
    }]
  }, {
    fileName: 'defaultOutbreakTemplateData.js',
    actions: [{
      name: 'run',
      buildNo: 3
    }]
  }, {
    fileName: 'case.js',
    actions: [{
      name: 'migrateCases',
      buildNo: 1
    }]
  }, {
    fileName: 'followUp.js',
    actions: [{
      name: 'migrateFollowUps',
      buildNo: 1
    }]
  }, {
    fileName: 'labResult.js',
    actions: [{
      name: 'migrateLabResults',
      buildNo: 1
    }]
  }, {
    fileName: 'systemSettings.js',
    actions: [{
      name: 'migrateSystemSettings',
      buildNo: 1
    }]
  }, {
    fileName: 'user.js',
    actions: [{
      name: 'migrateUsers',
      buildNo: 1
    }]
  }, {
    fileName: 'migrateRolesAndUsers.js',
    actions: [{
      name: 'run',
      buildNo: 2
    }]
  }, {
    fileName: 'populateMissingLanguageTokens.js',
    actions: [{
      name: 'run',
      buildNo: 1
    }]
  }, {
    fileName: 'migrateCaseCentreName.js',
    actions: [{
      name: 'run',
      buildNo: 1
    }]
  }]
}, {
  version: '2.35.0',
  scripts: [{
    fileName: 'person.js',
    actions: [{
      name: 'setRelationshipsInformationOnPerson',
      buildNo: 3
    }, {
      name: 'setUsualPlaceOfResidenceLocationIdOnPerson',
      buildNo: 1
    }]
  }, {
    fileName: 'languageToken.js',
    actions: [{
      name: 'addMissingTokenSortKeys',
      buildNo: 1
    }, {
      name: 'removeTokensOfDeletedOutbreak',
      buildNo: 1
    }]
  }, {
    fileName: 'outbreak.js',
    actions: [{
      name: 'addMissingDefaultValues',
      buildNo: 1
    }]
  }, {
    fileName: 'template.js',
    actions: [{
      name: 'addMissingDefaultValues',
      buildNo: 1
    }]
  }, {
    fileName: 'followUp.js',
    actions: [{
      name: 'setUsualPlaceOfResidenceLocationIdOnFollowUp',
      buildNo: 1
    }]
  }]
}, {
  version: '2.36.4',
  scripts: [{
    fileName: 'outbreak.js',
    actions: [{
      name: 'updateMapServers',
      buildNo: 1
    }]
  }]
}, {
  version: '2.38.0',
  scripts: [{
    fileName: 'person.js',
    actions: [{
      name: 'updateMissingDuplicateKeys',
      buildNo: 1
    }]
  }, {
    fileName: 'labResults.js',
    actions: [{
      name: 'updatePersonType',
      buildNo: 1
    }]
  }, {
    fileName: 'missing-property-deleted.js',
    actions: [{
      name: 'addMissingDeletedProperty',
      buildNo: 1
    }]
  }]
}, {
  version: '2.38.1',
  scripts: [{
    fileName: 'languageToken.js',
    actions: [{
      name: 'createUpdateLanguageTokens',
      buildNo: 9
    }]
  }]
}, {
  version: '2.39.0',
  scripts: [{
    fileName: 'languageToken.js',
    actions: [{
      name: 'createUpdateLanguageTokens',
      buildNo: 19
    }, {
      name: 'checkAndRemoveLanguageTokens',
      buildNo: 3
    }, {
      name: 'checkAndAddMissingLanguageTokens',
      buildNo: 2
    }]
  }]
}, {
  version: '2.40.0',
  scripts: [{
    fileName: 'template.js',
    actions: [{
      name: 'createUpdateDefaultOutbreakTemplates',
      buildNo: 19
    }]
  }, {
    fileName: 'referenceData.js',
    actions: [{
      name: 'createUpdateDefaultReferenceData',
      buildNo: 4
    }]
  }, {
    fileName: 'languageToken.js',
    actions: [{
      name: 'createUpdateLanguageTokens',
      buildNo: 18
    }, {
      name: 'createUpdateSingleFrenchLanguageTokens',
      buildNo: 1
    }]
  }, {
    fileName: 'person.js',
    actions: [{
      name: 'updateNumberOfExposuresAndContacts',
      buildNo: 2
    }]
  }]
}, {
  version: '2.40.2',
  scripts: [{
    fileName: 'referenceData.js',
    actions: [{
      name: 'createUpdateDefaultReferenceData',
      buildNo: 4
    }]
  }, {
    fileName: 'languageToken.js',
    actions: [{
      name: 'createUpdateLanguageTokens',
      buildNo: 1
    }]
  }]
}, {
  version: '2.41.0',
  scripts: [{
    fileName: 'referenceData.js',
    actions: [{
      name: 'createUpdateDefaultReferenceData',
      buildNo: 3
    }]
  }, {
    fileName: 'languageToken.js',
    actions: [{
      name: 'createUpdateLanguageTokens',
      buildNo: 27
    }, {
      name: 'createUpdateSingleFrenchLanguageTokens',
      buildNo: 5
    }]
  }]
}, {
  version: '2.42.0',
  scripts: [{
    fileName: 'template.js',
    actions: [{
      name: 'createUpdateDefaultOutbreakTemplates',
      buildNo: 1
    }]
  }, {
    fileName: 'languageToken.js',
    actions: [{
      name: 'createUpdateLanguageTokens',
      buildNo: 9
    }]
  }]
}, {
  version: '2.43.0',
  scripts: [{
    fileName: 'languageToken.js',
    actions: [{
      name: 'createUpdateLanguageTokens',
      buildNo: 2
    }]
  }, {
    fileName: 'outbreak.js',
    actions: [{
      name: 'cleanUnnecessaryData',
      buildNo: 1
    }]
  }]
}, {
  version: '2.44.0',
  scripts: [{
    fileName: 'languageToken.js',
    actions: [{
      name: 'createUpdateLanguageTokens',
      buildNo: 5
    }]
  }, {
    fileName: 'outbreak.js',
    actions: [{
      name: 'cleanUnnecessaryData',
      buildNo: 1
    }]
  }, {
    fileName: 'person.js',
    actions: [{
      name: 'setUsualPlaceOfResidenceLocationIdOnPerson',
      buildNo: 2
    }]
  }, {
    fileName: 'followUp.js',
    actions: [{
      name: 'setUsualPlaceOfResidenceLocationIdOnFollowUp',
      buildNo: 2
    }]
  }]
}, {
  version: '2.45.0',
  scripts: [{
    fileName: 'referenceData.js',
    actions: [{
      name: 'createUpdateDefaultReferenceData',
      buildNo: 1
    }]
  }, {
    fileName: 'template.js',
    actions: [{
      name: 'createUpdateDefaultOutbreakTemplates',
      buildNo: 5
    }]
  }, {
    fileName: 'languageToken.js',
    actions: [{
      name: 'createUpdateLanguageTokens',
      buildNo: 40
    }]
  }, {
    fileName: 'missing-property-deleted.js',
    actions: [{
      name: 'addMissingDeletedProperty',
      buildNo: 9
    }]
  }, {
    fileName: 'person.js',
    actions: [{
      name: 'deleteRelatedDataIfPersonDeleted',
      buildNo: 11
    }]
  }]
}, {
  version: '2.46.0',
  scripts: [{
    fileName: 'languageToken.js',
    actions: [{
      name: 'createUpdateLanguageTokens',
<<<<<<< HEAD
      buildNo: 14
    }, {
      name: 'createUpdateSingleEnglishLanguageTokens',
      buildNo: 1
    }, {
      name: 'createUpdateSingleSpanishLanguageTokens',
      buildNo: 1
    }, {
      name: 'createUpdateSinglePortugueseLanguageTokens',
      buildNo: 1
=======
      buildNo: 12
>>>>>>> c2a886db
    }]
  }, {
    fileName: 'role.js',
    actions: [{
      name: 'addMissingPermission',
      buildNo: 3
    }]
  }]
}];

/**
 * Walk through the migrationVersions and get actions that need to be executed based on the last execution map
 * Will throw error if it was unable to read migration scripts from version folder or required actions are not defined in scripts
 * @param lastExecutionMap
 * @return {Object} Contains list of action entries for the ones that need to be executed and map for already executed actions
 */
const getActionsForExecutionMap = function (lastExecutionMap = []) {
  let result = {
    actionsForExecution: [],
    mapForAlreadyExecutedActions: []
  };

  // loop through the versions
  migrationVersions.forEach(versionEntry => {
    // loop through the version scripts
    versionEntry.scripts.forEach(scriptEntry => {
      // loop through the script actions
      scriptEntry.actions.forEach(actionEntry => {
        let actionPath = `${versionEntry.version}/${scriptEntry.fileName}/${actionEntry.name}`;

        // check for action presence in last execution map
        let actionLastExecutedEntry = lastExecutionMap.find(actionEntry => actionEntry.name === actionPath);
        let actionLastExecutedBuildNo = actionLastExecutedEntry ? actionLastExecutedEntry.buildNo : null;

        if (actionLastExecutedBuildNo !== actionEntry.buildNo) {
          // load script only if action needs to be executed
          let script = require(Path.resolve(migrationVersionsFoldersPath, versionEntry.version, scriptEntry.fileName));
          // validate that action actually exists in script
          if (typeof script[actionEntry.name] !== 'function') {
            throw `Action '${actionPath}' is not defined`;
          }

          // need to execute action
          result.actionsForExecution.push({
            name: actionPath,
            action: script[actionEntry.name],
            buildNo: actionEntry.buildNo
          });
        } else {
          // action was already executed
          result.mapForAlreadyExecutedActions.push({
            name: actionPath,
            buildNo: actionEntry.buildNo
          });
        }
      });
    });
  });

  return result;
};

// script's entry point
const run = function (cb) {
  console.log('Starting model migration');

  // check versions to migrate
  if (!migrationVersions.length) {
    // nothing to migrate; continue
    console.log('No migrations need to be executed');
    return cb();
  }

  let migrationLogCollection, migrationLogInstanceId, actionsToBeExecuted, executionMap;

  // create Mongo DB connection
  return MongoDBHelper
    .getMongoDBConnection({
      ignoreUndefined: DataSources.mongoDb.ignoreUndefined
    })
    .then(dbConn => {
      migrationLogCollection = dbConn.collection('migrationLog');

      // check migration log to see if there is already a migration in progress
      // Note: If the script is stopped when a migration is in progress that migration needs to be manually updated in DB as finished with status Failed
      return migrationLogCollection
        .findOne({
          status: migrationLogStatusMap.started
        }, {
          projection: {
            _id: 1
          }
        });
    })
    .then(inProgressMigration => {
      if (inProgressMigration) {
        return Promise.reject(`A migration is already in progress '${inProgressMigration._id}'. Cannot start a new migration until the current one is set as finished in DB`);
      }

      // there is no migration in progress; continue
      // find latest executed migration
      return migrationLogCollection
        .find({}, {
          limit: 1,
          sort: {
            startDate: -1
          },
          projection: {
            executionMap: 1
          }
        })
        .toArray();
    })
    .then(lastMigration => {
      try {
        let result = getActionsForExecutionMap(lastMigration.length && lastMigration[0].executionMap ? lastMigration[0].executionMap : []);
        actionsToBeExecuted = result.actionsForExecution;
        executionMap = result.mapForAlreadyExecutedActions;
      } catch (e) {
        console.error('Failed reading migration actions', e);
        return Promise.reject(e);
      }

      if (!actionsToBeExecuted.length) {
        // nothing to migrate; continue
        console.log('No migrations need to be executed');
        // reject in order to skip next logic
        return Promise.reject();
      }

      // cache migration log instance ID
      migrationLogInstanceId = Uuid.v4();

      // start migration
      return migrationLogCollection
        .insert({
          _id: migrationLogInstanceId,
          status: migrationLogStatusMap.started,
          startDate: new Date(),
          executionMap: executionMap,
          deleted: false
        });
    })
    .then(() => {
      // create async actions for migration actions that need to be executed
      // all actions will be executed in series
      let migrationJobs = actionsToBeExecuted.map(actionEntry => {
        return (cb) => {
          console.log(`Started action '${actionEntry.name}'`);

          // execute actual migration action
          actionEntry.action((err) => {
            console.log(`Finished action '${actionEntry.name}'${err ? ` with error: ${err}` : ''}`);

            if (err) {
              return cb(`Error on action '${actionEntry.name}': ${err}`);
            }

            // action executed successfully; update execution map and migration log
            executionMap.push({
              name: actionEntry.name,
              buildNo: actionEntry.buildNo
            });
            return migrationLogCollection
              .updateOne({
                _id: migrationLogInstanceId
              }, {
                '$set': {
                  executionMap: executionMap
                }
              })
              .then(updateResult => {
                if (updateResult.modifiedCount === 0) {
                  // update wasn't actually made
                  return Promise.reject();
                }
              })
              .catch(err => {
                // don't stop on update migration log error
                console.warn(`Failed updating migration log '${migrationLogInstanceId}'. Error: ${err}`);
              })
              .then(() => {
                cb();
              });
          });
        };
      });

      return new Promise((resolve, reject) => {
        // execute migrations in series
        Async.series(migrationJobs, (err) => {
          if (err) {
            return reject(err);
          }

          return resolve();
        });
      });
    })
    .then(() => {
      // migration finished successfully
      // save migration log
      migrationLogCollection
        .updateOne({
          _id: migrationLogInstanceId
        }, {
          '$set': {
            status: migrationLogStatusMap.success,
            executionMap: executionMap,
            endDate: new Date()
          }
        })
        .then(updateResult => {
          if (updateResult.modifiedCount === 0) {
            return Promise.reject();
          }
        })
        .catch(err => {
          console.warn(`Failed updating migration log '${migrationLogInstanceId}' status. Need to manually update it for future migrations to work`, err);
          console.warn('Execution map: ', executionMap);
        })
        .then(() => {
          console.log('Finished model migration successfully');

          cb();
        });
    })
    .catch(err => {
      // we might reach catch even if there is no error; we used rejection in order to skip logic
      if (!err) {
        return cb();
      }

      // migration failed
      if (!migrationLogInstanceId) {
        // transaction failed before creating a new migration log instance
        console.error('Finished model migration with failure.', err);
        return cb(err);
      }

      // save migration log
      migrationLogCollection
        .updateOne({
          _id: migrationLogInstanceId
        }, {
          '$set': {
            status: migrationLogStatusMap.failed,
            executionMap: executionMap,
            endDate: new Date(),
            error: err.toString ? err.toString() : JSON.stringify(err)
          }
        })
        .then(updateResult => {
          if (updateResult.modifiedCount === 0) {
            return Promise.reject();
          }
        })
        .catch(err => {
          console.warn(`Failed updating migration log '${migrationLogInstanceId}' status. Need to manually update it for future migrations to work`, err);
          console.warn('Execution map: ', executionMap);
        })
        .then(() => {
          console.error('Finished model migration with failure.', err);

          cb(err);
        });
    });
};

// execute model migration scripts
module.exports = run;<|MERGE_RESOLUTION|>--- conflicted
+++ resolved
@@ -343,8 +343,7 @@
     fileName: 'languageToken.js',
     actions: [{
       name: 'createUpdateLanguageTokens',
-<<<<<<< HEAD
-      buildNo: 14
+      buildNo: 15
     }, {
       name: 'createUpdateSingleEnglishLanguageTokens',
       buildNo: 1
@@ -354,9 +353,6 @@
     }, {
       name: 'createUpdateSinglePortugueseLanguageTokens',
       buildNo: 1
-=======
-      buildNo: 12
->>>>>>> c2a886db
     }]
   }, {
     fileName: 'role.js',
