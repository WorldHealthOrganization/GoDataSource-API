--- conflicted
+++ resolved
@@ -184,14 +184,9 @@
 
     let nextStep = next.bind({callback: cb});
 
-<<<<<<< HEAD
     const promise = this
-      .updateAttributes({[deletedFlag]: true, [deletedAt]: new Date()})
-=======
-    return this
       // sending additional options in order to have access to the remoting context in the next hooks
       .updateAttributes({[deletedFlag]: true, [deletedAt]: new Date()}, hasOptions ? options : {})
->>>>>>> 32abd396
       .then(function () {
         return {count: 1};
       })
