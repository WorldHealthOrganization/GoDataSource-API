'use strict';

const app = require('../server');
const _ = require('lodash');
<<<<<<< HEAD
const moment = require('moment');
=======
>>>>>>> c580e3a0

/**
 * Extract request form options (if available)
 * @param options
 * @returns {*}
 */
function getRequestFromOptions(options) {
  let request;

  if (options.remotingContext && options.remotingContext.req) {
    request = options.remotingContext.req;
  }

  return request;
}

/**
 * Get logged in user from options (if available)
 * @param options
 * @returns {*}
 */
function getLoggedInUserFromOptions(options) {
  const request = getRequestFromOptions(options);
  let loggedInUser;

  if (request && request.authData) {
    loggedInUser = request.authData.user;
  }

  return loggedInUser;
}

/**
 * Extract remote address from options (if available)
 * @param options
 * @returns {string}
 */
function getRemoteAddressFromOptions(options) {
  const request = getRequestFromOptions(options);
  let remoteAddress;

  if (request) {
    remoteAddress = request.headers['x-forwarded-for'];
    if (!remoteAddress) {
      remoteAddress = request.connection.remoteAddress;
    }
  }
  return remoteAddress;
}

/**
 * Check if monitored for logging
 * @param field
 * @returns {boolean}
 */
function isMonitoredField(field) {
  return ['createdAt', 'createdBy', 'updatedAt', 'updatedBy', 'deleted', 'deletedAt'].indexOf(field) === -1;
}

/**
 * Check if a model is monitored for logging
 * @param model
 * @returns {boolean}
 */
function isMonitoredModel(model) {
  return ['auditLog', 'extendedPersistedModel', 'person'].indexOf(model.modelName) === -1;
}

/**
 * Check if an action is monitored for logging
 * @param context
 * @returns {boolean}
 */
function isMonitoredAction(context) {
  // init actions are not monitored
  return !_.get(context, 'options._init', false);
}

module.exports = function (Model) {

  /**
   * Extract user information from request
   * @param context
   * @returns {{iPAddress: string, id: string, role: string}}
   */
  function getUserContextInformation(context) {
    let loggedInUser = getLoggedInUserFromOptions(context.options);
    let remoteAddress = getRemoteAddressFromOptions(context.options);

    return {
      iPAddress: remoteAddress ? remoteAddress : 'unavailable',
      id: loggedInUser ? loggedInUser.id : 'unavailable',
      role: loggedInUser && loggedInUser.roles ? loggedInUser.roles.reduce((rolesStr, role) => rolesStr += `${role.name} `, '') : 'unavailable'
    };
  }

  if (isMonitoredModel(Model)) {
    /**
     * Store changed fields (if any) before the model is saved
     */
    Model.observe('before save', function (context, callback) {
      let changedFields = [];
<<<<<<< HEAD

      if (context.data) {
        if (context.currentInstance) {
          Object.keys(context.data).forEach(function (field) {
            if (isMonitoredField(field) && context.data[field] !== undefined && (context.currentInstance[field] !== context.data[field])) {
              // parse new value as for Moment instances Loopback doesn't parse them to date
              let newValue = _.cloneDeepWith(context.data[field], function(value) {
                if(value instanceof moment) {
                  return value.toDate();
                }
              });

              changedFields.push({
                field: field,
                oldValue: context.currentInstance[field],
                newValue: newValue
              });
            }
          });
=======
      // check if current action is monitored by audit log
      if (isMonitoredAction(context)) {
        if (context.data) {
          if (context.currentInstance) {
            Object.keys(context.data).forEach(function (field) {
              if (isMonitoredField(field) && context.data[field] !== undefined && (context.currentInstance[field] !== context.data[field])) {
                changedFields.push({
                  field: field,
                  oldValue: context.currentInstance[field],
                  newValue: context.data[field]
                });
              }
            });
          }
>>>>>>> c580e3a0
        }
        context.options.changedFields = changedFields;
      }
      callback();
    });

    /**
     * Log changed fields after the model is saved
     */
    Model.observe('after save', function (context, callback) {
      // check if current action is monitored by audit log
      if (isMonitoredAction(context)) {

        const user = getUserContextInformation(context);

        // for new instances log everything
        if (context.isNewInstance) {
          let logData = {
            action: app.models.auditLog.actions.created,
            modelName: Model.modelName,
            userId: user.id,
            userRole: user.role,
            userIPAddress: user.iPAddress,
            changedData: []
          };
          let instanceData = context.instance.toJSON();
          // add record id
          logData.recordId = context.instance.id;
          // add changes
          Object.keys(instanceData).forEach(function (field) {
            if (isMonitoredField(field) && instanceData[field] !== undefined) {
              logData.changedData.push({
                field: field,
                newValue: instanceData[field]
              });
            }
          });
          app.models.auditLog
            .create(logData, context.options)
            .catch(function (error) {
              // just log the error
              app.logger.log(error);
            });
        } else {
          // for updated records, log only what was changed
          if (context.options.changedFields && context.options.changedFields.length) {
            let logData = {
              action: app.models.auditLog.actions.modified,
              modelName: Model.modelName,
              recordId: context.instance.id,
              userId: user.id,
              userRole: user.role,
              userIPAddress: user.iPAddress,
              changedData: context.options.changedFields
            };
            app.models.auditLog
              .create(logData, context.options)
              .catch(function (error) {
                // just log the error
                app.logger.log(error);
              });

          }
        }
      }
      // call the callback without waiting for the audit log changes to be persisted
      callback();
    });

    /**
     * Store instance before it's deleted
     */
    Model.observe('before delete', function (context, callback) {
      // check if current action is monitored by audit log
      if (isMonitoredAction(context) && context.where.id) {
        Model.findById(context.where.id)
          .then(function (instance) {
            if (instance) {
              context.options.deletedInstance = instance.toJSON();
            }
            callback();
          });
      } else {
        callback();
      }
    });

    /**
     * Log deleted instance after the model is deleted
     */
    Model.observe('after delete', function (context, callback) {
      // check if current action is monitored by audit log
      if (isMonitoredAction(context) && context.options.deletedInstance) {
        const user = getUserContextInformation(context);
        let logData = {
          action: app.models.auditLog.actions.removed,
          modelName: Model.modelName,
          recordId: context.options.deletedInstance.id,
          userId: user.id,
          userRole: user.role,
          userIPAddress: user.iPAddress,
          changedData: []
        };
        Object.keys(context.options.deletedInstance).forEach(function (field) {
          if (context.options.deletedInstance[field] !== undefined) {
            logData.changedData.push({
              field: field,
              oldValue: context.options.deletedInstance[field]
            });
          }
        });
        app.models.auditLog
          .create(logData, context.options)
          .catch(function (error) {
            // just log the error
            app.logger.log(error);
          });
        // call the callback without waiting for the audit log changes to be persisted
        callback();
      } else {
        callback();
      }
    });

    /**
     * Log restored instances after the model is restored
     */
    Model.observe('after restore', function (context, callback) {
      // check if current action is monitored by audit log
      if (isMonitoredAction(context)) {
        const user = getUserContextInformation(context);
        let logData = {
          action: app.models.auditLog.actions.restored,
          modelName: Model.modelName,
          userId: user.id,
          userRole: user.role,
          userIPAddress: user.iPAddress,
          changedData: []
        };
        let instance = context.instance;
        if (instance.toJSON) {
          instance = instance.toJSON();
        }
        // add record id
        logData.recordId = instance.id;
        // add changes
        Object.keys(instance).forEach(function (field) {
          if (isMonitoredField(field) && instance[field] !== undefined) {
            logData.changedData.push({
              field: field,
              newValue: instance[field]
            });
          }
        });
        app.models.auditLog
          .create(logData, context.options)
          .catch(function (error) {
            // just log the error
            app.logger.log(error);
          });
      }
      // call the callback without waiting for the audit log changes to be persisted
      callback();
    });
  }
};<|MERGE_RESOLUTION|>--- conflicted
+++ resolved
@@ -2,10 +2,7 @@
 
 const app = require('../server');
 const _ = require('lodash');
-<<<<<<< HEAD
 const moment = require('moment');
-=======
->>>>>>> c580e3a0
 
 /**
  * Extract request form options (if available)
@@ -108,42 +105,26 @@
      */
     Model.observe('before save', function (context, callback) {
       let changedFields = [];
-<<<<<<< HEAD
-
-      if (context.data) {
-        if (context.currentInstance) {
-          Object.keys(context.data).forEach(function (field) {
-            if (isMonitoredField(field) && context.data[field] !== undefined && (context.currentInstance[field] !== context.data[field])) {
-              // parse new value as for Moment instances Loopback doesn't parse them to date
-              let newValue = _.cloneDeepWith(context.data[field], function(value) {
-                if(value instanceof moment) {
-                  return value.toDate();
-                }
-              });
-
-              changedFields.push({
-                field: field,
-                oldValue: context.currentInstance[field],
-                newValue: newValue
-              });
-            }
-          });
-=======
-      // check if current action is monitored by audit log
       if (isMonitoredAction(context)) {
         if (context.data) {
           if (context.currentInstance) {
             Object.keys(context.data).forEach(function (field) {
               if (isMonitoredField(field) && context.data[field] !== undefined && (context.currentInstance[field] !== context.data[field])) {
+                // parse new value as for Moment instances Loopback doesn't parse them to date
+                let newValue = _.cloneDeepWith(context.data[field], function (value) {
+                  if (value instanceof moment) {
+                    return value.toDate();
+                  }
+                });
+
                 changedFields.push({
                   field: field,
                   oldValue: context.currentInstance[field],
-                  newValue: context.data[field]
+                  newValue: newValue
                 });
               }
             });
           }
->>>>>>> c580e3a0
         }
         context.options.changedFields = changedFields;
       }
