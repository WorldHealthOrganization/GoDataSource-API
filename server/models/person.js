'use strict';

// requires
const _ = require('lodash');
const async = require('async');
const mapsApi = require('../../components/mapsApi');
const app = require('../server');
const personDuplicate = require('../../components/workerRunner').personDuplicate;

module.exports = function (Person) {

  Person.hasController = false;

  // define a list of custom (non-loopback-supported) relations
  Person.customRelations = {
    relationships: {
      type: 'hasManyEmbedded',
      model: 'relationship',
      foreignKey: 'persons.id'
    },
    // case/contacts have locations
    locations: {
      type: 'belongsToManyComplex',
      model: 'location',
      foreignKeyContainer: 'addresses',
      foreignKey: 'locationId'
    },
    // event has location
    location: {
      type: 'belongsToEmbedded',
      model: 'location',
      foreignKey: 'address.locationId'
    }
  };

  Person.fieldLabelsMap = Object.assign({}, Person.fieldLabelsMap, {
    'firstName': 'LNG_CASE_FIELD_LABEL_FIRST_NAME',
    'middleName': 'LNG_CASE_FIELD_LABEL_MIDDLE_NAME',
    'lastName': 'LNG_CASE_FIELD_LABEL_LAST_NAME',
    'gender': 'LNG_CASE_FIELD_LABEL_GENDER',
    'occupation': 'LNG_CASE_FIELD_LABEL_OCCUPATION',
    'age': 'LNG_CASE_FIELD_LABEL_AGE',
    'dob': 'LNG_CASE_FIELD_LABEL_DOB',
    'classification': 'LNG_CASE_FIELD_LABEL_CLASSIFICATION',
    'dateBecomeCase': 'LNG_CASE_FIELD_LABEL_DATE_BECOME_CASE',
    'dateDeceased': 'LNG_CASE_FIELD_LABEL_DATE_DECEASED',
    'dateOfInfection': 'LNG_CASE_FIELD_LABEL_DATE_OF_INFECTION',
    'dateOfOnset': 'LNG_CASE_FIELD_LABEL_DATE_OF_ONSET',
    'phoneNumber': 'LNG_CASE_FIELD_LABEL_PHONE_NUMBER',
    'riskLevel': 'LNG_CASE_FIELD_LABEL_RISK_LEVEL',
    'riskReason': 'LNG_CASE_FIELD_LABEL_RISK_REASON',
    'dateOfOutcome': 'LNG_CASE_FIELD_LABEL_DATE_OF_OUTCOME',
    'deceased': 'LNG_CASE_FIELD_LABEL_DECEASED',
    'documents': 'LNG_CASE_FIELD_LABEL_DOCUMENTS',
    'type': 'LNG_CASE_FIELD_LABEL_TYPE',
    'isolationDates': 'LNG_CASE_FIELD_LABEL_ISOLATION_DATES',
    'hospitalizationDates': 'LNG_CASE_FIELD_LABEL_HOSPITALIZATION_DATES',
    'incubationDates': 'LNG_CASE_FIELD_LABEL_INCUBATION_DATES',
    'transferRefused': 'LNG_CASE_FIELD_LABEL_TRANSFER_REFUSED',
    'addresses': 'LNG_CASE_FIELD_LABEL_ADDRESSES',
  });

  Person.referenceDataFields = [
    'gender',
    'classification',
    'riskLevel',
    'occupation',
    'documents.type'
  ];

  Person.printFieldsinOrder = [
    'firstName',
    'middleName',
    'lastName',
    'gender',
    'occupation',
    'age',
    'dob',
    'classification',
    'dateBecomeCase',
    'dateDeceased',
    'dateOfInfection',
    'dateOfOnset',
    'phoneNumber',
    'riskLevel',
    'riskReason',
    'dateOfOutcome',
    'deceased',
    'documents',
    'type',
    'isolationDates',
    'hospitalizationDates',
    'incubationDates',
    'transferRefused',
    'addresses'
  ];

  // define a list of nested GeoPoints (they need to be handled separately as loopback does not handle them automatically)
  Person.nestedGeoPoints = [
    'addresses[].geoLocation',
    'address.geoLocation'
  ];

  Person.locationFields = [
    'addresses[].locationId',
    'address.locationId'
  ];

  Person.typeToModelMap = {
    'LNG_REFERENCE_DATA_CATEGORY_PERSON_TYPE_CASE': 'case',
    'LNG_REFERENCE_DATA_CATEGORY_PERSON_TYPE_CONTACT': 'contact',
    'LNG_REFERENCE_DATA_CATEGORY_PERSON_TYPE_EVENT': 'event'
  };

  /**
   * Construct and return the display name of the person
   */
  Person.prototype.getDisplayName = function () {
    return Person.getDisplayName(this);
  };

  /**
   * Construct and return the display name of a given person
   * @param person Model or JSON representation
   */
  Person.getDisplayName = function (person) {
    if (person.toJSON) {
      person = person.toJSON();
    }

    // construct display name
    if (person.name) {
      // for events if they have the name set return the name
      return this.name;
    } else {
      // for case/contact return 'firstName middleName lastName'
      return ['firstName', 'middleName', 'lastName'].reduce(function (result, property) {
        if (person[property]) {
          result += (result.length ? ' ' : '') + person[property];
        }
        return result;
      }, '');
    }
  };

  // helper function used to update a person's address geo location based on city/coutnry/adress lines
  // it queries the maps service to get the actual locations on the map
  // then updates the record
  const updateGeoLocations = function (ctx, addresses) {
    // index is important, for update operation
    let addressLines = addresses.map((addr) => {
      if (!addr) {
        return null;
      }
      return ['addressLine1', 'addressLine2', 'city', 'country', 'postalCode']
        .filter((prop) => addr[prop])
        .map((prop) => addr[prop])
        .join();
    });

    // retrieve geo location for each address string
    // then populate the address geo location
    async.series(
      addressLines.map(function (str) {
        return function (done) {
          if (!str || !mapsApi.isEnabled()) {
            return done();
          }
          mapsApi.getGeoLocation(str, function (err, location) {
            if (err) {
              // error is logged inside the fn
              return done();
            }
            return done(null, location);
          });
        };
      }),
      function (err, locations) {
        Person.findById(ctx.instance.id, (err, instance) => {
          if (!instance) {
            return;
          }

          // create an addresses map and set value to true for the ones
          // that should not be taken into consideration during update hook
          // this is done plainly for default geo location value (undefined)
          ctx.options = ctx.options || {};
          ctx.options.addressesMap = [];

          let addressCopy = instance.addresses.map((item, idx) => {
            item = item.toObject();

            // hack to know that this address index should be left unchanged on next update hook
            ctx.options.addressesMap[idx] = true;

            if (locations[idx]) {
              item.geoLocation = locations[idx];
            }

            return item;
          });

          // update addresses array
          instance.updateAttribute('addresses', addressCopy, ctx.options);
        });
      }
    );
  };


  /**
   * Before save hooks
   */
  Person.observe('before save', function (context, next) {
    const data = app.utils.helpers.getSourceAndTargetFromModelHookContext(context);
    // if case classification was changed
    if (
      (
        !context.isNewInstance &&
        data.source.existingRaw.type === 'LNG_REFERENCE_DATA_CATEGORY_PERSON_TYPE_CASE'
        && data.source.existing.classification !== data.source.updated.classification
      ) &&
      (
        // classification changed to/from discarded
        app.models.case.nonDiscardedCaseClassifications.includes(data.source.existing.classification) !==
        app.models.case.nonDiscardedCaseClassifications.includes(data.source.updated.classification)
      )
    ) {
      // set a flag on context to trigger relationship updated due to significant changes in case classification (from/to discarded case)
      context.options.triggerRelationshipUpdates = true;
    }
    next();
  });


  /**
   * After save hooks
   */
  Person.observe('after save', function (ctx, next) {

    // cache instance reference, used in many places below
    let instance = ctx.instance;

    /**
     * When case classification changes, relations need to be notified because they have business logic associated with case classification
     */
    // if a case was updated and relationship updates need to be triggered
    if (!ctx.isNewInstance && instance.type === 'LNG_REFERENCE_DATA_CATEGORY_PERSON_TYPE_CASE' && ctx.options.triggerRelationshipUpdates) {
      // find all of its relationships with a contact
      app.models.relationship
        .find({
          where: {
            'persons.id': instance.id,
            and: [
              {'persons.type': 'LNG_REFERENCE_DATA_CATEGORY_PERSON_TYPE_CASE'},
              {'persons.type': 'LNG_REFERENCE_DATA_CATEGORY_PERSON_TYPE_CONTACT'}
            ]
          }
        })
        .then(function (relationships) {
          const updateRelationships = [];
          // trigger an update for them (to propagate eventual follow-up period changes)
          relationships.forEach(function (relationship) {
            // nothing to update, just trigger update method to activate the hooks
            updateRelationships.push(relationship.updateAttributes({}, ctx.options));
          });
          // the hook does not need to wait for the changes to propagate
          return Promise.all(updateRelationships);
        })
        .catch(function (err) {
          // log error
          app.logger.error(err);
        });
    }

    /**
     * If address is present in the request, make sure we're getting its geo location from external API
     * We only do this if googleApi.apiKey is present in the config
     */
    // defensive checks
    if (Array.isArray(instance.addresses)) {
      // set address items that have geo location as undefined
      let filteredAddresses = instance.addresses.map((addr, index) => {
        // if the geo location is filled manually or generated, leave it
        // plainly used for case when an update has been made and the hook executed one more time
        if ((_.get(ctx, 'options.addressesMap') && ctx.options.addressesMap[index]) || addr.geoLocation) {
          return null;
        }
        return addr;
      });

      // if all the addresses have geo location generated just stop
      if (filteredAddresses.every((addr) => addr === null)) {
        return next();
      }

      // update geo locations, do not check anything
      updateGeoLocations(ctx, filteredAddresses);
    }
    // do not wait for the above operations to complete
    return next();
  });


  /**
<<<<<<< HEAD
   * Update dateOfLastContact if needed (if conditions are met)
   * @param context
   * @return {*|PromiseLike<T | never>|Promise<T | never>}
   */
  Person.updateDateOfLastContactIfNeeded = function (context) {
    // prevent infinite loops
    if (app.utils.helpers.getValueFromContextOptions(context, 'updateDateOfLastContactIfNeeded')) {
      return Promise.resolve();
    }
    // get person record
    let personRecord = context.instance;
    // find newest person relationship
    return app.models.relationship
      .findOne({
        order: 'contactDate DESC',
        where: {
          "persons.id": personRecord.id,
          active: true
        }
      })
      .then(function (relationshipRecord) {
        let lastContactDate;
        // get last contact date from relationship (if any)
        if (relationshipRecord) {
          lastContactDate = relationshipRecord.contactDate;
        }
        // make sure lastContactDate is a Date
        if (lastContactDate && !(lastContactDate instanceof Date)) {
          lastContactDate = new Date(lastContactDate);
        }
        // make sure dateOfLastContact is a Date
        if (personRecord.dateOfLastContact && !(personRecord.dateOfLastContact instanceof Date)) {
          personRecord.dateOfLastContact = new Date(personRecord.dateOfLastContact);
        }
        // check if there are any differences between date of last contact and last contact date
        if (
          (!personRecord.dateOfLastContact && lastContactDate) ||
          (personRecord.dateOfLastContact && !lastContactDate) ||
          (personRecord.dateOfLastContact.getTime() !== lastContactDate.getTime())
        ) {
          // set a flag for this operation so we prevent infinite loops
          app.utils.helpers.setValueInContextOptions(context, 'updateDateOfLastContactIfNeeded', true);
          // if there are differences, update dateOfLastContact based on lastContactDate
          return personRecord.updateAttributes({
            dateOfLastContact: lastContactDate
          }, context.options);
        }
      });
  };


  /**
   * After save hooks
   */
  Person.observe('after save', function (context, next) {
    // if this is an exiting record
    if (!context.isNewInstance) {
      // update date of last contact, if needed
      Person.updateDateOfLastContactIfNeeded(context)
        .then(function () {
          next();
        })
        .catch(next);
    } else {
      next();
    }
  });
=======
   * Find or count possible person duplicates
   * @param filter
   * @param [countOnly]
   * @return {Promise<any>}
   */
  Person.findOrCountPossibleDuplicates = function (filter, countOnly) {
    // define default filter
    if (filter == null) {
      filter = {};
    }
    // promisify the response
    return new Promise(function (resolve, reject) {
      let where = filter.where || {};
      // query non deleted records only
      where = {
        $and: [
          {
            $or: [
              {
                deleted: {
                  $ne: true
                }
              },
              {
                deleted: {
                  $exists: false
                }
              }
            ],
          },
          where || {}
        ]
      };
      // use connector directly to bring big number of (raw) results
      app.dataSources.mongoDb.connector.collection('person')
        .find(where)
        .toArray(function (error, people) {
          // handle eventual errors
          if (error) {
            return reject(error);
          }
          let findOrCount;
          if (countOnly) {
            findOrCount = personDuplicate.count.bind(null, people);
          } else {
            findOrCount = personDuplicate.find.bind(null, people, Object.assign({where: where}, filter));
          }
          // find or count duplicate groups
          findOrCount(function (error, duplicates) {
            // handle eventual errors
            if (error) {
              return reject(error);
            }
            // send back the result
            return resolve(duplicates);
          });
        });
    });
  };
>>>>>>> 0e052b5a
};<|MERGE_RESOLUTION|>--- conflicted
+++ resolved
@@ -303,75 +303,6 @@
 
 
   /**
-<<<<<<< HEAD
-   * Update dateOfLastContact if needed (if conditions are met)
-   * @param context
-   * @return {*|PromiseLike<T | never>|Promise<T | never>}
-   */
-  Person.updateDateOfLastContactIfNeeded = function (context) {
-    // prevent infinite loops
-    if (app.utils.helpers.getValueFromContextOptions(context, 'updateDateOfLastContactIfNeeded')) {
-      return Promise.resolve();
-    }
-    // get person record
-    let personRecord = context.instance;
-    // find newest person relationship
-    return app.models.relationship
-      .findOne({
-        order: 'contactDate DESC',
-        where: {
-          "persons.id": personRecord.id,
-          active: true
-        }
-      })
-      .then(function (relationshipRecord) {
-        let lastContactDate;
-        // get last contact date from relationship (if any)
-        if (relationshipRecord) {
-          lastContactDate = relationshipRecord.contactDate;
-        }
-        // make sure lastContactDate is a Date
-        if (lastContactDate && !(lastContactDate instanceof Date)) {
-          lastContactDate = new Date(lastContactDate);
-        }
-        // make sure dateOfLastContact is a Date
-        if (personRecord.dateOfLastContact && !(personRecord.dateOfLastContact instanceof Date)) {
-          personRecord.dateOfLastContact = new Date(personRecord.dateOfLastContact);
-        }
-        // check if there are any differences between date of last contact and last contact date
-        if (
-          (!personRecord.dateOfLastContact && lastContactDate) ||
-          (personRecord.dateOfLastContact && !lastContactDate) ||
-          (personRecord.dateOfLastContact.getTime() !== lastContactDate.getTime())
-        ) {
-          // set a flag for this operation so we prevent infinite loops
-          app.utils.helpers.setValueInContextOptions(context, 'updateDateOfLastContactIfNeeded', true);
-          // if there are differences, update dateOfLastContact based on lastContactDate
-          return personRecord.updateAttributes({
-            dateOfLastContact: lastContactDate
-          }, context.options);
-        }
-      });
-  };
-
-
-  /**
-   * After save hooks
-   */
-  Person.observe('after save', function (context, next) {
-    // if this is an exiting record
-    if (!context.isNewInstance) {
-      // update date of last contact, if needed
-      Person.updateDateOfLastContactIfNeeded(context)
-        .then(function () {
-          next();
-        })
-        .catch(next);
-    } else {
-      next();
-    }
-  });
-=======
    * Find or count possible person duplicates
    * @param filter
    * @param [countOnly]
@@ -431,5 +362,74 @@
         });
     });
   };
->>>>>>> 0e052b5a
+
+
+  /**
+   * Update dateOfLastContact if needed (if conditions are met)
+   * @param context
+   * @return {*|PromiseLike<T | never>|Promise<T | never>}
+   */
+  Person.updateDateOfLastContactIfNeeded = function (context) {
+    // prevent infinite loops
+    if (app.utils.helpers.getValueFromContextOptions(context, 'updateDateOfLastContactIfNeeded')) {
+      return Promise.resolve();
+    }
+    // get person record
+    let personRecord = context.instance;
+    // find newest person relationship
+    return app.models.relationship
+      .findOne({
+        order: 'contactDate DESC',
+        where: {
+          "persons.id": personRecord.id,
+          active: true
+        }
+      })
+      .then(function (relationshipRecord) {
+        let lastContactDate;
+        // get last contact date from relationship (if any)
+        if (relationshipRecord) {
+          lastContactDate = relationshipRecord.contactDate;
+        }
+        // make sure lastContactDate is a Date
+        if (lastContactDate && !(lastContactDate instanceof Date)) {
+          lastContactDate = new Date(lastContactDate);
+        }
+        // make sure dateOfLastContact is a Date
+        if (personRecord.dateOfLastContact && !(personRecord.dateOfLastContact instanceof Date)) {
+          personRecord.dateOfLastContact = new Date(personRecord.dateOfLastContact);
+        }
+        // check if there are any differences between date of last contact and last contact date
+        if (
+          (!personRecord.dateOfLastContact && lastContactDate) ||
+          (personRecord.dateOfLastContact && !lastContactDate) ||
+          (personRecord.dateOfLastContact.getTime() !== lastContactDate.getTime())
+        ) {
+          // set a flag for this operation so we prevent infinite loops
+          app.utils.helpers.setValueInContextOptions(context, 'updateDateOfLastContactIfNeeded', true);
+          // if there are differences, update dateOfLastContact based on lastContactDate
+          return personRecord.updateAttributes({
+            dateOfLastContact: lastContactDate
+          }, context.options);
+        }
+      });
+  };
+
+
+  /**
+   * After save hooks
+   */
+  Person.observe('after save', function (context, next) {
+    // if this is an exiting record
+    if (!context.isNewInstance) {
+      // update date of last contact, if needed
+      Person.updateDateOfLastContactIfNeeded(context)
+        .then(function () {
+          next();
+        })
+        .catch(next);
+    } else {
+      next();
+    }
+  });
 };