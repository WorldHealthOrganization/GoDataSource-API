'use strict';

module.exports = function (Person) {

  Person.hasController = false;

  // define a list of custom (non-loopback-supported) relations
  Person.customRelations = {
    relationships: {
      type: 'hasManyEmbedded',
      model: 'relationship',
      foreignKey: 'persons.id'
    }
  };

<<<<<<< HEAD
  Person.fieldLabelsMap = {
    'firstName': 'LNG_CASE_FIELD_LABEL_FIRST_NAME',
    'middleName': 'LNG_CASE_FIELD_LABEL_MIDDLE_NAME',
    'lastName': 'LNG_CASE_FIELD_LABEL_LAST_NAME',
    'gender': 'LNG_CASE_FIELD_LABEL_GENDER',
    'occupation': 'LNG_CASE_FIELD_LABEL_OCCUPATION',
    'age': 'LNG_CASE_FIELD_LABEL_AGE',
    'dob': 'LNG_CASE_FIELD_LABEL_DOB',
    'classification': 'LNG_CASE_FIELD_LABEL_CLASSIFICATION',
    'dateBecomeCase': 'LNG_CASE_FIELD_LABEL_DATE_BECOME_CASE',
    'dateDeceased': 'LNG_CASE_FIELD_LABEL_DATE_DECEASED',
    'dateOfInfection': 'LNG_CASE_FIELD_LABEL_DATE_OF_INFECTION',
    'dateOfOnset': 'LNG_CASE_FIELD_LABEL_DATE_OF_ONSET',
    'phoneNumber': 'LNG_CASE_FIELD_LABEL_PHONE_NUMBER',
    'riskLevel': 'LNG_CASE_FIELD_LABEL_RISK_LEVEL',
    'riskReason': 'LNG_CASE_FIELD_LABEL_RISK_REASON',
    'dateOfOutcome': 'LNG_CASE_FIELD_LABEL_DATE_OF_OUTCOME',
    'deceased': 'LNG_CASE_FIELD_LABEL_DECEASED',
    'documents': 'LNG_CASE_FIELD_LABEL_DOCUMENTS',
    'type': 'LNG_CASE_FIELD_LABEL_TYPE',
    'isolationDates': 'LNG_CASE_FIELD_LABEL_ISOLATION_DATES',
    'hospitalizationDates': 'LNG_CASE_FIELD_LABEL_HOSPITALIZATION_DATES',
    'incubationDates': 'LNG_CASE_FIELD_LABEL_INCUBATION_DATES',
    'transferRefused': 'LNG_CASE_FIELD_LABEL_TRANSFER_REFUSED',
    'addresses': 'LNG_CASE_FIELD_LABEL_ADDRESSES',
  };

  Person.referenceDataFields = [
    'gender',
    'classification',
    'riskLevel',
    'occupation',
    'documents.type'
  ];

  Person.printFieldsinOrder = [
    'firstName',
    'middleName',
    'lastName',
    'gender',
    'occupation',
    'age',
    'dob',
    'classification',
    'dateBecomeCase',
    'dateDeceased',
    'dateOfInfection',
    'dateOfOnset',
    'phoneNumber',
    'riskLevel',
    'riskReason',
    'dateOfOutcome',
    'deceased',
    'documents',
    'type',
    'isolationDates',
    'hospitalizationDates',
    'incubationDates',
    'transferRefused',
    'addresses'
  ]

  // define a list of nested GeoPoints (they need to be handled separately as loopback does not handle them automatically)
  Person.nestedGeoPoints = [
    'addresses[].geoLocation',
    'address.geoLocation'
  ];

=======
>>>>>>> 56b7c0bd
  /**
   * Construct and return the display name of the person
   */
  Person.prototype.getDisplayName = function () {
    return Person.getDisplayName(this);
  };

  /**
   * Construct and return the display name of a given person
   * @param person Model or JSON representation
   */
  Person.getDisplayName = function (person) {
    if (person.toJSON) {
      person = person.toJSON();
    }

    // construct display name
    if (person.name) {
      // for events if they have the name set return the name
      return this.name;
    } else {
      // for case/contact return 'firstName middleName lastName'
      return ['firstName', 'middleName', 'lastName'].reduce(function (result, property) {
        if (person[property]) {
          result += (result.length ? ' ' : '') + person[property];
        }
        return result;
      }, '');
    }
  };
};<|MERGE_RESOLUTION|>--- conflicted
+++ resolved
@@ -13,7 +13,6 @@
     }
   };
 
-<<<<<<< HEAD
   Person.fieldLabelsMap = {
     'firstName': 'LNG_CASE_FIELD_LABEL_FIRST_NAME',
     'middleName': 'LNG_CASE_FIELD_LABEL_MIDDLE_NAME',
@@ -74,7 +73,7 @@
     'incubationDates',
     'transferRefused',
     'addresses'
-  ]
+  ];
 
   // define a list of nested GeoPoints (they need to be handled separately as loopback does not handle them automatically)
   Person.nestedGeoPoints = [
@@ -82,8 +81,6 @@
     'address.geoLocation'
   ];
 
-=======
->>>>>>> 56b7c0bd
   /**
    * Construct and return the display name of the person
    */
