--- conflicted
+++ resolved
@@ -13,14 +13,12 @@
     }
   };
 
-<<<<<<< HEAD
   // define a list of nested GeoPoints (they need to be handled separately as loopback does not handle them automatically)
   Person.nestedGeoPoints = [
     'addresses[].geoLocation',
     'address.geoLocation'
   ];
 
-=======
   /**
    * Construct and return the display name of the person
    */
@@ -51,5 +49,4 @@
       }, '');
     }
   };
->>>>>>> 1ee95737
 };