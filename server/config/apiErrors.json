--- conflicted
+++ resolved
@@ -307,11 +307,10 @@
     "defaultStatusCode": 422,
     "messagePattern": "Sync package cannot be generated for user `<%= userEmail %>` as it is not assigned to any team"
   },
-<<<<<<< HEAD
   "INVALID_CAPTCHA": {
     "defaultStatusCode": 422,
     "messagePattern": "Invalid captcha."
-=======
+  },
   "MISSING_REQUIRED_OLD_PASSWORD": {
     "defaultStatusCode": 400,
     "translation": "Old password is required when changing passwords"
@@ -323,6 +322,5 @@
   "REUSING_PASSWORDS_ERROR": {
     "defaultStatusCode": 422,
     "translation": "Reusing passwords is forbidden"
->>>>>>> 4416cb06
   }
 }