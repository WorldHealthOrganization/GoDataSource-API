--- conflicted
+++ resolved
@@ -139,11 +139,6 @@
     "defaultStatusCode": 400,
     "messagePattern": "Provided image type `<%= imageType %>` is invalid."
   },
-<<<<<<< HEAD
-  "ACCESS_DENIED_TO_ROUTE_FOR_APP": {
-    "defaultStatusCode": 403,
-    "messagePattern": "The requested route (`<%= route %>`) is not accessible on <%= app %> deployment."
-=======
   "EXTERNAL_API_CONNECTION_ERROR": {
     "defaultStatusCode": 503,
     "messagePattern": "Communication with external service (<%= serviceName %>) failed"
@@ -151,6 +146,9 @@
   "UNEXPECTED_EXTERNAL_API_RESPONSE": {
     "defaultStatusCode": 500,
     "messagePattern": "External service (<%= serviceName %>) returned an invalid response"
->>>>>>> 878edfa2
+  },
+  "ACCESS_DENIED_TO_ROUTE_FOR_APP": {
+    "defaultStatusCode": 403,
+    "messagePattern": "The requested route (`<%= route %>`) is not accessible on <%= app %> deployment."
   }
 }