{
  "restApiRoot": "/api",
  "host": "0.0.0.0",
  "port": 3000,
  "remoting": {
    "context": false,
    "rest": {
      "handleErrors": false,
      "normalizeHttpPath": true,
      "xml": false
    },
    "json": {
      "strict": false,
      "limit": "100kb"
    },
    "urlencoded": {
      "extended": true,
      "limit": "100kb"
    },
    "cors": false
  },
  "public": {
    "host": "localhost",
    "protocol": "http",
    "port": 3000
  },
  "passwordReset": {
    "ttl": 900,
    "path": "/auth/reset-password",
    "from": "no-reply@who.int"
  },
  "logging": {
    "level": "info",
    "maxSize": 10000000,
    "maxFiles": 10,
    "requestResponse": {
      "trim": true,
      "maxLength": 1024
    }
  },
  "updatesServer": {
    "host": "localhost",
    "protocol": "http",
    "port": 3001
  },
  "googleApi": {
    "apiKey": ""
  },
  "sync": {
    "asyncActionsSettings": {
      "intervalTimeout": 10000,
      "actionTimeout": 3600000
    },
    "actionCleanupInterval": 24,
    "encrypt": false
  },
  "pushNotifications": {
    "serverURL": "http://localhost:1337/api",
    "appId": "b61f5946-1af3-4e07-9986-9ffd1e36ae93",
    "masterKey": "KlYddh2OdVycHuVBhXv2"
  },
<<<<<<< HEAD
  "backUp": {
    "password": "x$^56fwm173s1a#2@oaxlnbk0z541lsd"
  }
=======
  "defaultArcGisServers": [
    {
      "name": "WHO_West_Africa_background_7",
      "url": "http://maps.who.int/arcgis/rest/services/Basemap/WHO_West_Africa_background_7/MapServer"
    },
    {
      "name": "WHO_Reference_layer",
      "url": "http://maps.who.int/arcgis/rest/services/Basemap/WHO_Reference_layer/MapServer"
    }
  ]
>>>>>>> 826be4c1
}<|MERGE_RESOLUTION|>--- conflicted
+++ resolved
@@ -59,11 +59,9 @@
     "appId": "b61f5946-1af3-4e07-9986-9ffd1e36ae93",
     "masterKey": "KlYddh2OdVycHuVBhXv2"
   },
-<<<<<<< HEAD
   "backUp": {
     "password": "x$^56fwm173s1a#2@oaxlnbk0z541lsd"
-  }
-=======
+  },
   "defaultArcGisServers": [
     {
       "name": "WHO_West_Africa_background_7",
@@ -74,5 +72,4 @@
       "url": "http://maps.who.int/arcgis/rest/services/Basemap/WHO_Reference_layer/MapServer"
     }
   ]
->>>>>>> 826be4c1
 }