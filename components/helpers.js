--- conflicted
+++ resolved
@@ -1462,50 +1462,6 @@
 }
 
 /**
- * Check for address/addresses properties and if GeoPoint is found convert it to Loopback format
- * Note: This function affect the received model instance
- * Converts {
- *   coordinates: [number, number],
- *   type: "Point"
- * } to {
- *   lat: number,
- *   lng: number
- * }
- * @param modelInstance
- */
-function covertAddressesGeoPointToLoopbackFormat(modelInstance = {}) {
-  // check if modelInstance has address/addresses; nothing to do in case an address is not set
-  if (!modelInstance.address && !modelInstance.addresses) {
-    return;
-  }
-
-  // always works with same data type (simplify logic)
-  let addressesToUpdate;
-  if (modelInstance.address) {
-    addressesToUpdate = [modelInstance.address];
-  } else {
-    addressesToUpdate = modelInstance.addresses;
-  }
-
-  // loop through the addresses and update then if needed
-  addressesToUpdate.forEach(function (address) {
-    // if the GeoPoint exists and is not in the desired format
-    if (address.geoLocation &&
-      typeof address.geoLocation === 'object' &&
-      address.geoLocation.coordinates &&
-      address.geoLocation.lng === undefined &&
-      address.geoLocation.lat === undefined) {
-      // convert it
-      _.set(address, 'geoLocation', {
-        lat: address.geoLocation.coordinates[1],
-        lng: address.geoLocation.coordinates[0]
-      });
-    }
-  });
-}
-
-/**
-<<<<<<< HEAD
  * Migrate data in batches
  * @param Model
  * @param modelHandleCallback
@@ -1589,7 +1545,51 @@
       });
   });
 }
-=======
+
+/**
+ * Check for address/addresses properties and if GeoPoint is found convert it to Loopback format
+ * Note: This function affect the received model instance
+ * Converts {
+ *   coordinates: [number, number],
+ *   type: "Point"
+ * } to {
+ *   lat: number,
+ *   lng: number
+ * }
+ * @param modelInstance
+ */
+function covertAddressesGeoPointToLoopbackFormat(modelInstance = {}) {
+  // check if modelInstance has address/addresses; nothing to do in case an address is not set
+  if (!modelInstance.address && !modelInstance.addresses) {
+    return;
+  }
+
+  // always works with same data type (simplify logic)
+  let addressesToUpdate;
+  if (modelInstance.address) {
+    addressesToUpdate = [modelInstance.address];
+  } else {
+    addressesToUpdate = modelInstance.addresses;
+  }
+
+  // loop through the addresses and update then if needed
+  addressesToUpdate.forEach(function (address) {
+    // if the GeoPoint exists and is not in the desired format
+    if (address.geoLocation &&
+      typeof address.geoLocation === 'object' &&
+      address.geoLocation.coordinates &&
+      address.geoLocation.lng === undefined &&
+      address.geoLocation.lat === undefined) {
+      // convert it
+      _.set(address, 'geoLocation', {
+        lat: address.geoLocation.coordinates[1],
+        lng: address.geoLocation.coordinates[0]
+      });
+    }
+  });
+}
+
+/**
  * Sort multi answer questionnaire answers by date
  * @param model
  */
@@ -1635,7 +1635,6 @@
   }
   return result;
 };
->>>>>>> 8d1d65d1
 
 module.exports = {
   getDate: getDate,
@@ -1675,12 +1674,9 @@
   sha256: sha256,
   createImageDoc: createImageDoc,
   convertToDate: convertToDate,
+  migrateModelDataInBatches: migrateModelDataInBatches,
   covertAddressesGeoPointToLoopbackFormat: covertAddressesGeoPointToLoopbackFormat,
-<<<<<<< HEAD
-  migrateModelDataInBatches: migrateModelDataInBatches
-=======
   sortMultiAnswerQuestions: sortMultiAnswerQuestions,
   convertQuestionAnswerToOldFormat: convertQuestionAnswerToOldFormat,
   convertQuestionnaireAnswersToOldFormat: convertQuestionnaireAnswersToOldFormat
->>>>>>> 8d1d65d1
 };