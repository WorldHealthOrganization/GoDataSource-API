'use strict';

// dependencies
const moment = require('moment');
const chunkDateRange = require('chunk-date-range');

/**
 * Convert a Date object into moment UTC date and reset time to start of the day
 * Additionally if dayOfWeek is sent the function will return the date for the date's corresponding day of the week
 * @param date If no date is given, the current datetime is returned
 * @param dayOfWeek If not sent the day of the week will not be changed
 */
const getUTCDate = function (date, dayOfWeek) {
  let momentDate = date ? moment.utc(date).startOf('day') : moment.utc().startOf('day');
  return !dayOfWeek ? momentDate : momentDate.day(dayOfWeek);
};

/**
 * Convert a Date object into moment UTC date and reset time to end of the day
 * Additionally if dayOfWeek is sent the function will return the date for the date's corresponding day of the week
 * @param date If no date is given, the current datetime is returned
 * @param dayOfWeek If not sent the date will not be changed
 */
const getUTCDateEndOfDay = function (date, dayOfWeek) {
  let momentDate = date ? moment.utc(date).endOf('day') : moment.utc().endOf('day');
  return !dayOfWeek ? momentDate : momentDate.day(dayOfWeek);
};

/**
 * Remove non-ASCII chars from a string
 * @param string
 * @return {*}
 */
const getAsciiString = function (string) {
  return string.replace(/[^\x00-\x7F]/g, '');
};

/**
<<<<<<< HEAD
 * Remap a list of items using a map
 * @param list
 * @param fieldsMap
 * @return {Array}
 */
const remapProperties = function (list, fieldsMap){
  // store final result
  let results = [];
  // get a list of source fields
  let fields = Object.keys(fieldsMap);
  // go through the list of items
  list.forEach(function (item) {
    // build each individual item
    let result = {};
    // go trough the list of fields
    fields.forEach(function (field) {
      // remap property
      result[fieldsMap[field]] = item[field];
    });
    // add processed item to the final list
    results.push(result);
  });
  return results;
=======
 * Split a date interval into chunks of specified length
 * @param interval Array containing the margin dates of the interval
 * @param chunk String Length of each resulted chunk; Can be a daily/weekly/monthly
 * @returns {{}} Map of chunks
 */
const getChunksForInterval = function (interval, chunk) {
  // initialize map for chunkDateRange chunk values
  let chunkMap = {
    day: 'day',
    week: 'week',
    month: 'month'
  };
  // set default chunk to 1 day
  chunk = chunk ? chunkMap[chunk] : chunkMap.day;

  // get chunks
  // Note chunkDateRange doesn't include the last day in the interval so we add a day
  let chunks = chunkDateRange(interval[0], interval[1], chunk);

  // initialize result
  let result = {};

  // parse the chunks and create map with UTC dates
  chunks.forEach(function (chunk, index) {
    // get the chunk margins and format to UTC
    let start = getUTCDate(chunk.start);
    // chunkDateRange uses for both start and end 00:00 hours;
    // we use 23:59 hours for end so we need to get the end of day for the previous day except for the last day in the interval since we already send it at 23:59 hours
    let end = getUTCDateEndOfDay(chunk.end);
    if (index !== chunks.length - 1) {
      end.add(-1, 'd')
    }

    // create period identifier
    let identifier = start.toString() + ' - ' + end.toString();

    // store period entry in the map
    result[identifier] = {
      start: start,
      end: end
    }
  });

  return result;
>>>>>>> 78e19a1d
};

module.exports = {
  getUTCDate: getUTCDate,
<<<<<<< HEAD
  getAsciiString: getAsciiString,
  remapProperties: remapProperties
=======
  getUTCDateEndOfDay: getUTCDateEndOfDay,
  getAsciiString: getAsciiString,
  getChunksForInterval: getChunksForInterval
>>>>>>> 78e19a1d
};<|MERGE_RESOLUTION|>--- conflicted
+++ resolved
@@ -36,31 +36,6 @@
 };
 
 /**
-<<<<<<< HEAD
- * Remap a list of items using a map
- * @param list
- * @param fieldsMap
- * @return {Array}
- */
-const remapProperties = function (list, fieldsMap){
-  // store final result
-  let results = [];
-  // get a list of source fields
-  let fields = Object.keys(fieldsMap);
-  // go through the list of items
-  list.forEach(function (item) {
-    // build each individual item
-    let result = {};
-    // go trough the list of fields
-    fields.forEach(function (field) {
-      // remap property
-      result[fieldsMap[field]] = item[field];
-    });
-    // add processed item to the final list
-    results.push(result);
-  });
-  return results;
-=======
  * Split a date interval into chunks of specified length
  * @param interval Array containing the margin dates of the interval
  * @param chunk String Length of each resulted chunk; Can be a daily/weekly/monthly
@@ -105,17 +80,38 @@
   });
 
   return result;
->>>>>>> 78e19a1d
+};
+
+/**
+ * Remap a list of items using a map
+ * @param list
+ * @param fieldsMap
+ * @return {Array}
+ */
+const remapProperties = function (list, fieldsMap){
+  // store final result
+  let results = [];
+  // get a list of source fields
+  let fields = Object.keys(fieldsMap);
+  // go through the list of items
+  list.forEach(function (item) {
+    // build each individual item
+    let result = {};
+    // go trough the list of fields
+    fields.forEach(function (field) {
+      // remap property
+      result[fieldsMap[field]] = item[field];
+    });
+    // add processed item to the final list
+    results.push(result);
+  });
+  return results;
 };
 
 module.exports = {
   getUTCDate: getUTCDate,
-<<<<<<< HEAD
-  getAsciiString: getAsciiString,
-  remapProperties: remapProperties
-=======
+  remapProperties: remapProperties,
   getUTCDateEndOfDay: getUTCDateEndOfDay,
   getAsciiString: getAsciiString,
   getChunksForInterval: getChunksForInterval
->>>>>>> 78e19a1d
 };