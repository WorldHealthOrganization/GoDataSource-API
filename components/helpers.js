'use strict';

// dependencies
const moment = require('moment');
const chunkDateRange = require('chunk-date-range');

/**
 * Convert a Date object into moment UTC date and reset time to start of the day
 * Additionally if dayOfWeek is sent the function will return the date for the date's corresponding day of the week
 * @param date If no date is given, the current datetime is returned
 * @param dayOfWeek If not sent the day of the week will not be changed
 */
const getUTCDate = function (date, dayOfWeek) {
  let momentDate = date ? moment.utc(date).startOf('day') : moment.utc().startOf('day');
  return !dayOfWeek ? momentDate : momentDate.day(dayOfWeek);
};

/**
 * Convert a Date object into moment UTC date and reset time to end of the day
 * Additionally if dayOfWeek is sent the function will return the date for the date's corresponding day of the week
 * @param date If no date is given, the current datetime is returned
 * @param dayOfWeek If not sent the date will not be changed
 */
const getUTCDateEndOfDay = function (date, dayOfWeek) {
  let momentDate = date ? moment.utc(date).endOf('day') : moment.utc().endOf('day');
  return !dayOfWeek ? momentDate : momentDate.day(dayOfWeek);
};

/**
 * Remove non-ASCII chars from a string
 * @param string
 * @return {*}
 */
const getAsciiString = function (string) {
  return string.replace(/[^\x00-\x7F]/g, '');
};

/**
 * Convert a read to a buffer
 * @param stream
 * @param callback
 */
function streamToBuffer(stream, callback) {
  const chunks = [];
  stream.on('data', function (chunk) {
    chunks.push(chunk);
  });
  stream.on('end', function () {
    callback(null, Buffer.concat(chunks));
  });
}

/**
 * Split a date interval into chunks of specified length
 * @param interval Array containing the margin dates of the interval
 * @param chunk String Length of each resulted chunk; Can be a daily/weekly/monthly
 * @returns {{}} Map of chunks
 */
const getChunksForInterval = function (interval, chunk) {
  // initialize map for chunkDateRange chunk values
  let chunkMap = {
    day: 'day',
    week: 'week',
    month: 'month'
  };
  // set default chunk to 1 day
  chunk = chunk ? chunkMap[chunk] : chunkMap.day;

  // get chunks
  // Note chunkDateRange doesn't include the last day in the interval so we add a day
  let chunks = chunkDateRange(interval[0], interval[1], chunk);

  // initialize result
  let result = {};

  // parse the chunks and create map with UTC dates
  chunks.forEach(function (chunk, index) {
    // get the chunk margins and format to UTC
    let start = getUTCDate(chunk.start);
    // chunkDateRange uses for both start and end 00:00 hours;
    // we use 23:59 hours for end so we need to get the end of day for the previous day except for the last day in the interval since we already send it at 23:59 hours
    let end = getUTCDateEndOfDay(chunk.end);
    if (index !== chunks.length - 1) {
      end.add(-1, 'd')
    }

    // create period identifier
    let identifier = start.toString() + ' - ' + end.toString();

    // store period entry in the map
    result[identifier] = {
      start: start,
      end: end
    }
  });

  return result;
};

/**
 * Remap a list of items using a map
 * @param list
 * @param fieldsMap
 * @return {Array}
 */
const remapProperties = function (list, fieldsMap) {
  // store final result
  let results = [];
  // get a list of source fields
  let fields = Object.keys(fieldsMap);
  // go through the list of items
  list.forEach(function (item) {
    // build each individual item
    let result = {};
    // go trough the list of fields
    fields.forEach(function (field) {
      // remap property
      result[fieldsMap[field]] = item[field];
    });
    // add processed item to the final list
    results.push(result);
  });
  return results;
};

module.exports = {
  getUTCDate: getUTCDate,
<<<<<<< HEAD
  streamToBuffer: streamToBuffer,
=======
  remapProperties: remapProperties,
>>>>>>> 6832608c
  getUTCDateEndOfDay: getUTCDateEndOfDay,
  getAsciiString: getAsciiString,
  getChunksForInterval: getChunksForInterval
};<|MERGE_RESOLUTION|>--- conflicted
+++ resolved
@@ -125,11 +125,8 @@
 
 module.exports = {
   getUTCDate: getUTCDate,
-<<<<<<< HEAD
   streamToBuffer: streamToBuffer,
-=======
   remapProperties: remapProperties,
->>>>>>> 6832608c
   getUTCDateEndOfDay: getUTCDateEndOfDay,
   getAsciiString: getAsciiString,
   getChunksForInterval: getChunksForInterval
