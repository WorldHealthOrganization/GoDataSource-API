--- conflicted
+++ resolved
@@ -1410,17 +1410,6 @@
   return periodInterval;
 };
 
-<<<<<<< HEAD
-
-/**
- * Hexadecimal Sha256 hash
- * @param string
- * @return {string}
- */
-function sha256(string){
-  return crypto.createHash('sha256').update(string).digest('hex');
-}
-=======
 /**
  * Create a PDF file containing PNG images
  * @param imageData
@@ -1433,7 +1422,16 @@
  * @param callback
  */
 const createImageDoc = workerRunner.helpers.createImageDoc;
->>>>>>> 3fd1d76d
+
+
+/**
+ * Hexadecimal Sha256 hash
+ * @param string
+ * @return {string}
+ */
+function sha256(string){
+  return crypto.createHash('sha256').update(string).digest('hex');
+}
 
 module.exports = {
   getUTCDate: getUTCDate,
@@ -1470,9 +1468,6 @@
   setValueInContextOptions: setValueInContextOptions,
   getValueFromContextOptions: getValueFromContextOptions,
   getPeriodIntervalForDate: getPeriodIntervalForDate,
-<<<<<<< HEAD
-  sha256: sha256
-=======
+  sha256: sha256,
   createImageDoc: createImageDoc
->>>>>>> 3fd1d76d
 };