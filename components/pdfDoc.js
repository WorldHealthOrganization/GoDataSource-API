--- conflicted
+++ resolved
@@ -316,80 +316,6 @@
 };
 
 /**
- * Display a person specific fields
- * Do not display actual values, only field names
- * DisplayValues flag is also supported, if true it will display the actual field values
- * This flag is needed to create empty profile pages
- * Optionally a title can be added
- * @param doc
- * @param person
- * @param displayValues
- * @param title
- * @param numberOfEmptyEntries
- */
-// const createPersonProfile = function (doc, person, displayValues, title, numberOfEmptyEntries) {
-//   numberOfEmptyEntries = numberOfEmptyEntries || 2;
-//
-//   // add page title
-//   if (title) {
-//     addTitle(doc, title);
-//     doc.moveDown();
-//   }
-//
-//   // cache initial document margin
-//   const initialXMargin = doc.x;
-//
-//   // display each field on a row
-//   Object.keys(person).forEach((fieldName) => {
-//     // if property is array and has at least one element, display it on next page
-//     if (Array.isArray(person[fieldName]) && person[fieldName][0]) {
-//       // top property
-//       doc.text(fieldName, initialXMargin).moveDown();
-//
-//       // if this should be an empty form, display 2 entries of it
-//       if (!displayValues) {
-//         // there will always be an element in the array, containing field definitions
-//         let fields = Object.keys(person[fieldName][0]);
-//
-//         // list of empty entries to add
-//         let emptyEntries = new Array(numberOfEmptyEntries);
-//         emptyEntries.fill(fields);
-//
-//         // number of empty entries to set
-//         emptyEntries.forEach((fields, index, arr) => {
-//           fields.forEach((field) => {
-//             doc.text(`${field}: ${'_'.repeat(25)}`, initialXMargin + 20).moveDown();
-//           });
-//
-//           // separate each group of fields
-//           // if this is the last item do not move 2 lines
-//           if (index !== arr.length - 1) {
-//             doc.moveDown(2);
-//           }
-//         });
-//       } else {
-//         // display nested props
-//         person[fieldName].forEach((item, index, arr) => {
-//           Object.keys(item).forEach((prop) => {
-//             doc.text(`${prop}: ${item[prop]}`, initialXMargin + 20).moveDown();
-//           });
-//
-//           // space after each item in the list
-//           // if this is the last item do not move 2 lines
-//           if (index !== arr.length - 1) {
-//             doc.moveDown(2);
-//           }
-//         });
-//       }
-//     } else {
-//       doc.text(`${fieldName}: ${displayValues ? person[fieldName] : '_'.repeat(25)}`, initialXMargin).moveDown();
-//     }
-//   });
-//
-//   return doc;
-// };
-
-/**
  * Display a model's fields
  * Do not display actual values, only field names
  * DisplayValues flag is also supported, if true it will display the actual field values
@@ -415,15 +341,9 @@
   };
 
   // display each field on a row
-<<<<<<< HEAD
   Object.keys(model).forEach((fieldName) => {
     // if property is array and has at least one element, display it on next page
     if (Array.isArray(model[fieldName]) && model[fieldName][0]) {
-=======
-  Object.keys(person).forEach((fieldName) => {
-    // if property is array and has at least one element, create new paragraph
-    if (Array.isArray(person[fieldName]) && person[fieldName][0]) {
->>>>>>> b8c4ad40
       // top property
       doc.text(fieldName, initialXMargin).moveDown();
 
@@ -436,6 +356,7 @@
         let emptyEntries = new Array(numberOfEmptyEntries);
         emptyEntries.fill(fields);
 
+        // number of empty entries to set
         emptyEntries.forEach((fields, index, arr) => {
           fields.forEach((field) => {
             doc.text(`${field}: ${'_'.repeat(25)}`, initialXMargin + 20).moveDown();
@@ -461,16 +382,13 @@
           }
         });
       }
-<<<<<<< HEAD
+
+      // reset margin
+      doc.x = intialXMargin;
     } else if (typeof(model[fieldName]) === 'object' && Object.keys(model[fieldName]).length) {
       doc.text(fieldName, initialXMargin).moveDown();
       doc.x += 20;
       displayModelDetails(doc, model[fieldName], true);
-=======
-
-      // reset margin
-      doc.x = initialXMargin;
->>>>>>> b8c4ad40
     } else {
       doc.text(`${fieldName}: ${displayValues ? model[fieldName] : '_'.repeat(25)}`, initialXMargin).moveDown();
     }
@@ -480,7 +398,6 @@
 };
 
 /**
-<<<<<<< HEAD
  * Display a case/contact's relationships
  * @param doc
  * @param relationships
@@ -507,7 +424,8 @@
     createQuestionnaire(doc, labResult.questionnaire, true, questionnaireTitle);
   });
 };
-=======
+
+/**
  * Create a table in a PDF document
  * @param headers Table headers
  * @param data Table data
@@ -578,22 +496,15 @@
   document.moveDown();
   document.x = document.options.margin;
 }
->>>>>>> b8c4ad40
 
 module.exports = {
   createPDFList: createPDFList,
   createImageDoc: createImageDoc,
   createPdfDoc: createPdfDoc,
-<<<<<<< HEAD
-  // createPersonProfile: createPersonProfile,
   createQuestionnaire: createQuestionnaire,
   displayModelDetails: displayModelDetails,
   displayPersonRelationships: displayPersonRelationships,
-  displayCaseLabResults: displayCaseLabResults
-=======
-  createPersonProfile: createPersonProfile,
-  createQuestionnaire: createQuestionnaire,
+  displayCaseLabResults: displayCaseLabResults,
   createTableInPDFDocument: createTableInPDFDocument,
   addTitle: addTitle
->>>>>>> b8c4ad40
 };