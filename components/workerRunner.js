'use strict';

const fork = require('child_process').fork;
const workersPath = `${__dirname}/../components/workers`;

/**
 * Invoke worker method
 * @param workerName
 * @param method
 * @param args
 * @param callback
 */
function invokeWorkerMethod(workerName, method, args, callback) {
  // callback is the initial one
  let cb = callback;

  /**
   * Execute callback only once
   * @param error
   * @param result
   */
  function next(error, result) {
    // execute callback
    cb(error, result);
    // replace callback with no-op to prevent calling it multiple times
    cb = function noOp() {
    };
  }

  // fork the worker
  const worker = fork(`${workersPath}/${workerName}`, [], {execArgv: []});
  // invoke it
  worker.send({fn: method, args});
  // wait for it's response and process it
  worker.on('message', function (args) {
    if (args[0]) {
      return next(args[0]);
    }
    next(null, args[1]);
    worker.kill();
  });
  // in case of failure, stop with error
  ['close', 'disconnect', 'error', 'exit'].forEach(function (event) {
    worker.on(event, function () {
      next(new Error(`Processing failed. Worker stopped. Event: ${event}, details: ${JSON.stringify(arguments)}`));
    });
  });
}


module.exports = {
  transmissionChain: {
    /**
     * Build transmission chains
     * @param relationships
     * @param followUpPeriod
     * @param options {{activeChainStartDate: Date}}
     * @param callback
     */
    build: function (relationships, followUpPeriod, options, callback) {
      invokeWorkerMethod('transmissionChain', 'build', [relationships, followUpPeriod, options], callback);
    },
    /**
     * Count transmission chains
     * @param relationships
     * @param followUpPeriod
     * @param options {{activeChainStartDate: Date}}
     * @param callback
     */
    count: function (relationships, followUpPeriod, options, callback) {
      invokeWorkerMethod('transmissionChain', 'count', [relationships, followUpPeriod, options], callback);
    }
  },
  personDuplicate: {
    /**
     * Find groups of duplicate people
     * @param people
     * @param filter only used for paginating data (skip, limit)
     * @param callback
     */
    find: function (people, filter, callback) {
      invokeWorkerMethod('personDuplicate', 'find', [people, filter], callback);
    },
    /**
     * Count the groups of duplicate people
     * @param people
     * @param callback
     */
    count: function (people, callback) {
      invokeWorkerMethod('personDuplicate', 'count', [people], callback);
    }
  },
  cases: {
    /**
     * Count cases stratified by classification over time
     * @param cases
     * @param periodInterval
     * @param periodType
     * @param periodMap
     * @param caseClassifications
     * @param callback
     */
    countStratifiedByClassificationOverTime: function (cases, periodInterval, periodType, periodMap, caseClassifications, callback) {
      invokeWorkerMethod('cases', 'countStratifiedByClassificationOverTime', [cases, periodInterval, periodType, periodMap, caseClassifications], callback);
    }
  },
  helpers: {
    /**
     * Export a list in a file
     * @param headers file list headers
     * @param dataSet {Array} actual data set
     * @param fileType {enum} [json, xml, csv, xls, xlsx, ods, pdf]
     * @return {Promise<any>}
     */
    exportListFile: function (headers, dataSet, fileType, title = 'List') {
      return new Promise(function (resolve, reject) {
        invokeWorkerMethod('helpers', 'exportListFile', [headers, dataSet, fileType, title], function (error, result) {
          if (error) {
            return reject(error);
          }
          // if data was buffer, transform it back to buffer
          if (
            result &&
            result.data &&
            result.data.type === 'Buffer') {
            result.data = Buffer.from(result.data.data);
          }
          resolve(result);
        });
      });
    },
    /**
<<<<<<< HEAD
     * Encrypt file (AES-256) using password
     * @param password
     * @param options
     * @param filePath
     * @return {Promise<any>}
     */
    encryptFile: function (password, options, filePath) {
      return new Promise(function (resolve, reject) {
        invokeWorkerMethod('helpers', 'encryptFile', [password, options, filePath], function (error, result) {
          if (error) {
            return reject(error);
          }
          // if data was buffer, transform it back to buffer
          if (
            result &&
            result.data &&
            result.type === 'Buffer') {
            result = Buffer.from(result.data);
          }
          resolve(result);
        });
      });
    },
    /**
     * Decrypt file (AES-256) using password
     * @param password
     * @param options
     * @param filePath
     * @return {Promise<any>}
     */
    decryptFile: function (password, options, filePath) {
      return new Promise(function (resolve, reject) {
        invokeWorkerMethod('helpers', 'decryptFile', [password, options, filePath], function (error, result) {
          if (error) {
            return reject(error);
          }
          // if data was buffer, transform it back to buffer
          if (
            result &&
            result.data &&
            result.type === 'Buffer') {
            result = Buffer.from(result.data);
          }
          resolve(result);
        });
=======
     * Create a PDF file containing PNG images
     * @param imageData
     * @param splitFactor Split the image into:
     * - a nxm matrix computed based on the provided image size
     * - a square matrix with a side of <splitFactor> (1 no split, 2 => 2x2 grid, 3 => 3x3 grid) when splitType is grid
     * - a list of <splitFactor> images, divided horizontally when splitType is horizontal
     * - a list of <splitFactor> images, divided vertically when splitType is vertical
     * @param splitType enum: ['auto', grid', 'horizontal', 'vertical']. Default 'auto'.
     * @param callback
     */
    createImageDoc: function (imageData, splitFactor, splitType, callback) {
      invokeWorkerMethod('helpers', 'createImageDoc', [imageData, splitFactor, splitType], function (error, result) {
        if (error) {
          return callback(error);
        }
        // if data was buffer, transform it back to buffer
        if (
          result &&
          result.data &&
          result.type === 'Buffer') {
          result = Buffer.from(result.data);
        }
        callback(null, result);
>>>>>>> 3fd1d76d
      });
    }
  }
};<|MERGE_RESOLUTION|>--- conflicted
+++ resolved
@@ -130,7 +130,6 @@
       });
     },
     /**
-<<<<<<< HEAD
      * Encrypt file (AES-256) using password
      * @param password
      * @param options
@@ -176,7 +175,9 @@
           }
           resolve(result);
         });
-=======
+      });
+    },
+    /**
      * Create a PDF file containing PNG images
      * @param imageData
      * @param splitFactor Split the image into:
@@ -200,7 +201,6 @@
           result = Buffer.from(result.data);
         }
         callback(null, result);
->>>>>>> 3fd1d76d
       });
     }
   }
