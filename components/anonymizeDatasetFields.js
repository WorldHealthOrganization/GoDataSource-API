'use strict';

const _ = require('lodash');

/**
 * Construct a nested map of properties from a flat list. E.g. prop.subProp[].level3prop => {prop: {subProp: {level3prop: true}}}
 * @param fields
 */
<<<<<<< HEAD
function anonymize(dataSet, fields, replaceWith, callback) {
  fields = fields || [];
  // replaceWith argument is optional
  let useReplaceWith = true;
  let dataSetIsObject = false;
  if (typeof  replaceWith === 'function') {
    callback = replaceWith;
    useReplaceWith = false;
  }
  // do some basic validation
  if (!Array.isArray(fields)) {
    return callback(new Error('fields must be an array of properties'));
  }

  const replaceMap = {};
  const NO_REPLACE = '__NO_REPLACE__';

  // set up replace values for each property (if any)
  fields.forEach(function (sensitiveField) {
    if (typeof sensitiveField === 'string') {
      if (useReplaceWith) {
        replaceMap[sensitiveField] = replaceWith;
=======
const getDeepFieldsMap = function (fields) {
  // define fields map
  let fieldsMap = {};
  // if there are fields to be mapped
  if (Array.isArray(fields) && fields.length) {
    // go trough all of them
    fields.forEach(function (fieldPath) {
      // remove array markers (not needed)
      const sanitizedFieldPath = fieldPath.replace(/\[]/g, '');
      // get level separator
      const separatorIndex = sanitizedFieldPath.indexOf('.');
      // simple property type
      if (separatorIndex === -1) {
        fieldsMap[sanitizedFieldPath] = true;
>>>>>>> b8c4ad40
      } else {
        // complex property type, get prop name and remaining part
        const propName = sanitizedFieldPath.substring(0, separatorIndex);
        const leftPath = sanitizedFieldPath.substring(separatorIndex + 1);
        // process complex property
        fieldsMap[propName] = getDeepFieldsMap([leftPath]);
      }
    });
  }
  return fieldsMap;
};

<<<<<<< HEAD
  let resultSet = [];
  try {
    if (!Array.isArray(dataSet)) {
      dataSet = [dataSet];
      dataSetIsObject = true;
    }
    // go through all entries
    dataSet.forEach(function (entry) {
      // do some basic validation of each entry
      if (typeof entry !== 'object' || Array.isArray(entry)) {
        throw new Error('dataSet must be an array of objects or an object');
      }
      const _entry = _.cloneDeep(entry);
      // test & replace sensitive properties
      sensitiveProperties.forEach((sensitiveProperty) => {
        if(sensitiveProperty.indexOf('.') === -1) {
          _.set(_entry, sensitiveProperty, replaceMap[sensitiveProperty]);
        } else {
          let mainKey = sensitiveProperty.split('.')[0];
          let subKey = sensitiveProperty.split('.').splice(1).join('.');
          anonymize(_entry[mainKey], [subKey], '***', (err, result) => {
            _entry[mainKey] = result;
          });
        }
      });
      // update result set
      resultSet.push(_entry);
    });
    if (dataSetIsObject) {
      resultSet = resultSet[0];
    }
    callback(null, resultSet);
  } catch (error) {
    return callback(error);
=======
/**
 * Anonymize a list of fields in a json (object/list of objects)
 * @param json
 * @param fields
 */
const anonymize = function (json, fields) {
  // define a field map
  let fieldsMap;
  // if the fields are passed as a list
  if (Array.isArray(fields)) {
    // nothing to be anonymized
    if (!fields.length) {
      return;
    }
    // get nested field map
    fieldsMap = getDeepFieldsMap(fields);
  } else {
    // fields param is already a map
    fieldsMap = fields;
  }
  // if the passed data is an array
  if (Array.isArray(json)) {
    // anonymize each entry
    json.forEach(function (item) {
      anonymize(item, fields);
    });
  } else {
    // data is an object, go trough the properties
    Object.keys(json).forEach(function (property) {
      // check if the property needs to be anonymized
      if (fieldsMap[property]) {
        // if the property has sub-levels that need to be anonymized and the map contains sub-properties, anonymize recursively
        if (typeof fieldsMap[property] === 'object' && json[property] && typeof json[property] === 'object') {
          anonymize(json[property], fieldsMap[property]);
        } else if (fieldsMap[property] === true) {
          // map instructs to anonymize entire property
          json[property] = '***';
        }
      }
    });
>>>>>>> b8c4ad40
  }
};

module.exports = {
  anonymize: anonymize
};<|MERGE_RESOLUTION|>--- conflicted
+++ resolved
@@ -1,35 +1,9 @@
 'use strict';
-
-const _ = require('lodash');
 
 /**
  * Construct a nested map of properties from a flat list. E.g. prop.subProp[].level3prop => {prop: {subProp: {level3prop: true}}}
  * @param fields
  */
-<<<<<<< HEAD
-function anonymize(dataSet, fields, replaceWith, callback) {
-  fields = fields || [];
-  // replaceWith argument is optional
-  let useReplaceWith = true;
-  let dataSetIsObject = false;
-  if (typeof  replaceWith === 'function') {
-    callback = replaceWith;
-    useReplaceWith = false;
-  }
-  // do some basic validation
-  if (!Array.isArray(fields)) {
-    return callback(new Error('fields must be an array of properties'));
-  }
-
-  const replaceMap = {};
-  const NO_REPLACE = '__NO_REPLACE__';
-
-  // set up replace values for each property (if any)
-  fields.forEach(function (sensitiveField) {
-    if (typeof sensitiveField === 'string') {
-      if (useReplaceWith) {
-        replaceMap[sensitiveField] = replaceWith;
-=======
 const getDeepFieldsMap = function (fields) {
   // define fields map
   let fieldsMap = {};
@@ -44,7 +18,6 @@
       // simple property type
       if (separatorIndex === -1) {
         fieldsMap[sanitizedFieldPath] = true;
->>>>>>> b8c4ad40
       } else {
         // complex property type, get prop name and remaining part
         const propName = sanitizedFieldPath.substring(0, separatorIndex);
@@ -57,42 +30,6 @@
   return fieldsMap;
 };
 
-<<<<<<< HEAD
-  let resultSet = [];
-  try {
-    if (!Array.isArray(dataSet)) {
-      dataSet = [dataSet];
-      dataSetIsObject = true;
-    }
-    // go through all entries
-    dataSet.forEach(function (entry) {
-      // do some basic validation of each entry
-      if (typeof entry !== 'object' || Array.isArray(entry)) {
-        throw new Error('dataSet must be an array of objects or an object');
-      }
-      const _entry = _.cloneDeep(entry);
-      // test & replace sensitive properties
-      sensitiveProperties.forEach((sensitiveProperty) => {
-        if(sensitiveProperty.indexOf('.') === -1) {
-          _.set(_entry, sensitiveProperty, replaceMap[sensitiveProperty]);
-        } else {
-          let mainKey = sensitiveProperty.split('.')[0];
-          let subKey = sensitiveProperty.split('.').splice(1).join('.');
-          anonymize(_entry[mainKey], [subKey], '***', (err, result) => {
-            _entry[mainKey] = result;
-          });
-        }
-      });
-      // update result set
-      resultSet.push(_entry);
-    });
-    if (dataSetIsObject) {
-      resultSet = resultSet[0];
-    }
-    callback(null, resultSet);
-  } catch (error) {
-    return callback(error);
-=======
 /**
  * Anonymize a list of fields in a json (object/list of objects)
  * @param json
@@ -133,7 +70,6 @@
         }
       }
     });
->>>>>>> b8c4ad40
   }
 };
 
