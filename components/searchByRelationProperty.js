--- conflicted
+++ resolved
@@ -36,13 +36,6 @@
   if (typeof model.toJSON === 'function') {
     model = model.toJSON();
   }
-<<<<<<< HEAD
-  // check if there's a filter
-  if (filter && filter.include) {
-    // always use arrays (normalize filters)
-    if (!Array.isArray(filter.include)) {
-      filter.include = [filter.include];
-=======
   // get standard include filter
   let include = _.get(filter, 'include', []);
   // get custom include filter
@@ -69,7 +62,6 @@
     if (includedRelNames.indexOf(relationName) === -1) {
       includedRelNames.push(relationName);
       return true;
->>>>>>> 2320a7bd
     }
     // otherwise skip it
     return false;
